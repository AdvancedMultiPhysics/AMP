# Copyright Spack Project Developers. See COPYRIGHT file for details.
#
# SPDX-License-Identifier: (Apache-2.0 OR MIT)
from spack.package import *


class Amp(CMakePackage, CudaPackage, ROCmPackage):
    """The Advanced Multi-Physics (AMP) package.

    The Advanced Multi-Physics (AMP) package is an open source parallel
    object-oriented computational framework that is designed with single
    and multi-domain multi-physics applications in mind.
    """

    homepage = "https://github.com/AdvancedMultiPhysics/AMP"
    git = "https://github.com/AdvancedMultiPhysics/AMP.git"

    maintainers("bobby-philip", "gllongo", "rbberger")

    license("UNKNOWN")

    version("master", branch="master")
<<<<<<< HEAD
    version("4.0.3", tag="4.0.3", commit="079f6b0ecf5c851b3323c875295d1240638db8b9")
    version("4.0.2", tag="4.0.2", commit="b7a5b77a4cac51b417482a2bd27cf1aafc50b073")
    version("4.0.1", tag="4.0.1", commit="808071edd31ea15e3c92b90e63bf7165e83e0588")
=======
    version("4.0.1", tag="4.0.1", commit="53e1f9e61334e17f113631cfe705553c77ab02e2")
>>>>>>> bda30786
    version("4.0.0", tag="4.0.0", commit="7ebbcfef5b5c9d36e828a2da2d27e2106499e454")
    version("3.1.0", tag="3.1.0", commit="c8a52e6f3124e43ebce944ee3fae8b9a994c4dbe")
    
    variant("mpi", default=True, description="Build with MPI support")
    variant("hypre", default=False, description="Build with support for hypre")
    variant("kokkos", default=False, description="Build with support for Kokkos")
    variant("kokkos-kernels", default=False, description="Build with support for KokkosKernels")
    variant("openmp", default=False, description="Build with OpenMP support")
    variant("shared", default=False, description="Build shared libraries")
    variant("libmesh", default=False, description="Build with support for libmesh")
    variant("petsc", default=False, description="Build with support for petsc")
    variant("timerutility", default=False, description="Build with support for TimerUtility")
    variant("trilinos", default=False, description="Build with support for Trilinos")
    variant(
        "cxxstd",
        default="17",
        values=("17", "20", "23"),
        multi=False,
        description="C++ standard",
    )

    conflicts("cxxstd=20", when="@:4.0.0") #c++ 20 is only compatible with amp 4.0.1 and up
    conflicts("cxxstd=23", when="@:4.0.0") #c++ 23 is only compatible with amp 4.0.1 and up

    depends_on("c", type="build")
    depends_on("cxx", type="build")
    depends_on("fortran", type="build")

    depends_on("cmake@3.26.0:")
    depends_on("tpl-builder+stacktrace")
    depends_on("tpl-builder+stacktrace+timerutility", when="+timerutility")

    tpl_depends = ["hypre", "kokkos", "kokkos-kernels", "mpi", "openmp", "cuda", "rocm", "shared","libmesh", "petsc", "trilinos"]

    for v in tpl_depends:
        depends_on(f"tpl-builder+{v}", when=f"+{v}")
        depends_on(f"tpl-builder~{v}", when=f"~{v}")

    depends_on(f"tpl-builder cxxstd=17", when="cxxstd=17")
    depends_on(f"tpl-builder cxxstd=20", when="cxxstd=20")
    depends_on(f"tpl-builder cxxstd=23", when="cxxstd=23")
 
    for _flag in CudaPackage.cuda_arch_values:
        depends_on(f"tpl-builder+cuda cuda_arch={_flag}", when=f"+cuda cuda_arch={_flag}")

    for _flag in ROCmPackage.amdgpu_targets:
        depends_on(f"tpl-builder+rocm amdgpu_target={_flag}", when=f"+rocm amdgpu_target={_flag}")

    def flag_handler(self, name, flags):
        wrapper_flags = []
        build_system_flags = []
        if self.spec.satisfies("+mpi+cuda") or self.spec.satisfies("+mpi+rocm"):
            if self.spec.satisfies("^cray-mpich"):
                gtl_lib = self.spec["cray-mpich"].package.gtl_lib
                build_system_flags.extend(gtl_lib.get(name) or [])
            # we need to pass the flags via the build system.
            build_system_flags.extend(flags)
        else:
            wrapper_flags.extend(flags)
        return (wrapper_flags, [], build_system_flags)

    def cmake_args(self):
        spec = self.spec

        options = [
            self.define("TPL_DIRECTORY", spec["tpl-builder"].prefix),
            self.define("AMP_ENABLE_TESTS", self.run_tests),
            self.define("EXCLUDE_TESTS_FROM_ALL", not self.run_tests),
            self.define("AMP_ENABLE_EXAMPLES", False),
        ]

        if "+rocm" in spec:
            options.append(self.define("COMPILE_CXX_AS_HIP", True))
            # since there is no Spack compiler wrapper for HIP compiler, pass extra rpaths directly
            options.append(self.define("CMAKE_EXE_LINKER_FLAGS", " ".join([f"-Wl,-rpath={p}" for p in self.compiler.extra_rpaths])))

        return options<|MERGE_RESOLUTION|>--- conflicted
+++ resolved
@@ -20,13 +20,7 @@
     license("UNKNOWN")
 
     version("master", branch="master")
-<<<<<<< HEAD
-    version("4.0.3", tag="4.0.3", commit="079f6b0ecf5c851b3323c875295d1240638db8b9")
-    version("4.0.2", tag="4.0.2", commit="b7a5b77a4cac51b417482a2bd27cf1aafc50b073")
-    version("4.0.1", tag="4.0.1", commit="808071edd31ea15e3c92b90e63bf7165e83e0588")
-=======
     version("4.0.1", tag="4.0.1", commit="53e1f9e61334e17f113631cfe705553c77ab02e2")
->>>>>>> bda30786
     version("4.0.0", tag="4.0.0", commit="7ebbcfef5b5c9d36e828a2da2d27e2106499e454")
     version("3.1.0", tag="3.1.0", commit="c8a52e6f3124e43ebce944ee3fae8b9a994c4dbe")
     
