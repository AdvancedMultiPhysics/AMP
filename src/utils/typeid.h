#ifndef included_AMP_typeid
#define included_AMP_typeid

#include <complex>
#include <cstdint>
#include <string_view>
#include <type_traits>

#include "AMP/AMP_TPLs.h"

#ifndef AMP_CXX_STANDARD
    #define AMP_CXX_STANDARD 17
#endif
#if AMP_CXX_STANDARD >= 20
    #include <source_location>
#endif


namespace TypeID_Helpers {

// Helper function to copy a string
constexpr void copy( char *dst, const char *src, size_t N )
{
    for ( size_t i = 0; i < N; i++ )
        dst[i] = 0;
    for ( size_t i = 0; i < ( N - 1 ) && src[i] != 0; i++ )
        dst[i] = src[i];
}

// Helper function to replace substrings
constexpr void replace( char *str, size_t N, std::string_view match, std::string_view replace )
{
    std::string_view str2( str, N );
    str2   = str2.substr( 0, str2.find( (char) 0 ) );
    auto i = str2.find( match );
    while ( i != std::string::npos ) {
        if ( match.size() == replace.size() ) {
            for ( size_t j = 0; j < match.size(); j++ )
                str[i + j] = replace[j];
        } else if ( match.size() > replace.size() ) {
            for ( size_t j = 0; j < replace.size(); j++ )
                str[i + j] = replace[j];
            size_t D = match.size() - replace.size();
            for ( size_t j = i + replace.size(); j < N - D; j++ )
                str[j] = str[j + D];
            for ( size_t j = N - D; j < N; j++ )
                str[j] = 0;
        } else {
            throw std::logic_error( "Not finished" );
        }
        i = str2.find( match );
    }
}
constexpr void deblank( char *str, size_t N )
{
    const char *whitespaces = " \t\f\v\n\r\0";
    std::string_view str2( str, N );
    str2   = str2.substr( 0, str2.find( (char) 0 ) );
    auto i = str2.find_first_not_of( whitespaces );
    auto j = str2.find_last_not_of( whitespaces );
    if ( i == std::string::npos )
        return;
    str2 = str2.substr( i, j - i + 1 );
    for ( size_t k = 0; k < str2.size(); k++ )
        str[k] = str2[k];
    for ( size_t k = str2.size(); k < N; k++ )
        str[k] = 0;
}

// Perform murmur hash (constexpr version that assumes key.size() is a multiple of 8)
template<std::size_t N>
constexpr uint64_t MurmurHash64A( const char *key )
{
    static_assert( N % 8 == 0 );
    const uint64_t seed = 0x65ce2a5d390efa53LLU;
    const uint64_t m    = 0xc6a4a7935bd1e995LLU;
    const int r         = 47;
    uint64_t h          = seed ^ ( N * m );
    for ( size_t i = 0; i < N; i += 8 ) {
        uint64_t k = ( uint64_t( key[i] ) << 56 ) ^ ( uint64_t( key[i + 1] ) << 48 ) ^
                     ( uint64_t( key[i + 2] ) << 40 ) ^ ( uint64_t( key[i + 3] ) << 32 ) ^
                     ( uint64_t( key[i + 4] ) << 24 ) ^ ( uint64_t( key[i + 5] ) << 16 ) ^
                     ( uint64_t( key[i + 6] ) << 8 ) ^ ( uint64_t( key[i + 7] ) );
        k *= m;
        k ^= k >> r;
        k *= m;
        h ^= k;
        h *= m;
    }
    h ^= h >> r;
    h *= m;
    h ^= h >> r;
    return h;
}

} // namespace TypeID_Helpers


/*!
 * @brief  Get the type name
 * @details  This will return a string for the type name.
 *    Note that the string may be different on different platforms or
 *    different compilers.  This function cannot be in a namespace to
 *    ensure the proper namespace is used for the type.
 *    If the name does not fit within the buffer it may be truncated.
 *    The truncation may occur before cleaning up the name which may
 *    result in a shorter name than expected.
 * @param[in] N             The size of the name buffer
 * @param[out] name         The name of the type (null terminated, may be truncated)
 */
template<typename T>
constexpr void getTypeName( uint64_t N, char *name )
{
    using namespace TypeID_Helpers;
    if constexpr ( std::is_same_v<T, bool> ) {
        copy( name, "bool", N );
    } else if constexpr ( std::is_same_v<T, char> ) {
        copy( name, "char", N );
    } else if constexpr ( std::is_same_v<T, int8_t> ) {
        copy( name, "int8_t", N );
    } else if constexpr ( std::is_same_v<T, uint8_t> || std::is_same_v<T, unsigned char> ) {
        copy( name, "uint8_t", N );
    } else if constexpr ( std::is_same_v<T, int16_t> ) {
        copy( name, "int16_t", N );
    } else if constexpr ( std::is_same_v<T, uint16_t> ) {
        copy( name, "uint16_t", N );
    } else if constexpr ( std::is_same_v<T, int> || std::is_same_v<T, int32_t> ) {
        copy( name, "int32_t", N );
    } else if constexpr ( std::is_same_v<T, unsigned> || std::is_same_v<T, uint32_t> ) {
        copy( name, "uint32_t", N );
    } else if constexpr ( std::is_same_v<T, int64_t> ) {
        copy( name, "int64_t", N );
    } else if constexpr ( std::is_same_v<T, uint64_t> ) {
        copy( name, "uint64_t", N );
    } else if constexpr ( std::is_same_v<T, float> ) {
        copy( name, "float", N );
    } else if constexpr ( std::is_same_v<T, double> ) {
        copy( name, "double", N );
    } else if constexpr ( std::is_same_v<T, std::complex<float>> ) {
        copy( name, "std::complex<float>", N );
    } else if constexpr ( std::is_same_v<T, std::complex<double>> ) {
        copy( name, "std::complex<double>", N );
    } else if constexpr ( std::is_same_v<T, std::string> ) {
        copy( name, "std::string", N );
    } else if constexpr ( std::is_same_v<T, std::string_view> ) {
        copy( name, "std::string_view", N );
    } else {
<<<<<<< HEAD
        // Get the name of the function to create the type name
        char name0[1024] = { 0 };
#if defined( __clang__ )
        copy( name0, __PRETTY_FUNCTION__, sizeof( name0 ) );
#elif defined( __GNUC__ )
        copy( name0, __PRETTY_FUNCTION__, sizeof( name0 ) );
#elif defined( _MSC_VER )
        copy( name0, __FUNCSIG__, sizeof( name0 ) );
=======
        // Get the type name from the function
#if defined( __clang__ ) || defined( __GNUC__ )
        constexpr std::string_view name0 = __PRETTY_FUNCTION__;
        std::string_view name2           = name0;
#elif defined( _MSC_VER )
        constexpr std::string_view name0 = __FUNCSIG__;
        std::string_view name2           = name0;
#elif AMP_CXX_STANDARD >= 20
        // Note this fails for nvhpc (does not contain template type)
        auto source = std::source_location::current();
        std::string_view name2( source.function_name() );
>>>>>>> b8dec738
#else
    #error "Not finished";
#endif
        // Try to get just the type of interest
        if ( name2.find( "T = " ) != std::string::npos ) {
            name2 = name2.substr( name2.find( "T = " ) + 4 );
            if ( name2.find( ';' ) != std::string::npos )
                name2 = name2.substr( 0, name2.find( ';' ) );
            else
                name2 = name2.substr( 0, name2.rfind( ']' ) );
        }
        if ( name2.find( "getTypeName<" ) != std::string::npos ) {
            auto i1 = name2.find( "getTypeName<" );
            auto i2 = name2.rfind( ">" );
            name2   = name2.substr( i1 + 12, i2 - i1 - 12 );
        }
        if ( name2[0] == ' ' )
            name2.remove_prefix( 1 );
        // Copy the function name
        name2 = name2.substr( 0, N - 1 );
        for ( size_t i = 0; i < N; i++ )
            name[i] = 0;
        for ( size_t i = 0; i < std::min( name2.size(), N - 1 ); i++ )
            name[i] = name2[i];
        // Cleanup some common format issues to make the typeid more consistent
        // clang-format off
        name[N - 1] = 0;
        replace( name, N, "class ", "" );
        replace( name, N, "struct ", "" );
        replace( name, N, "std::__cxx11::basic_string<char>", "std::string" );
        replace( name, N, "std::__cxx11::basic_string<char, std::char_traits<char>, std::allocator<char>>", "std::string" );
        replace( name, N, "std::basic_string<char,struct std::char_traits<char>,class std::allocator<char>>", "std::string" );
        replace( name, N, "std::__cxx11::basic_string_view<char>", "std::string_view" );
        replace( name, N, "std::__cxx11::basic_string_view<char, std::char_traits<char>>", "std::string_view" );
        replace( name, N, "std::basic_string_view<char,struct std::char_traits<char>>", "std::string_view" );
        replace( name, N, "std::basic_string_view<char>", "std::string_view" );
        replace( name, N, "std::basic_string_view<char, std::char_traits<char>>", "std::string_view" );
        replace( name, N, "std::__debug::", "std::" );
        replace( name, N, " *", "* " );
        replace( name, N, " >", ">" );
        replace( name, N, "* [", "*[" );
        deblank( name, N );
        // clang-format on
    }
}


namespace AMP {


//! Class to store type info
struct alignas( 8 ) typeID {
    uint32_t bytes = 0;     //!< Size of object (bytes)
    uint32_t hash  = 0;     //!< Hash of function
    char name[120] = { 0 }; //!< Name of function (may be truncated, null-terminated)
    constexpr bool operator==( uint32_t rhs ) const { return hash == rhs; }
    constexpr bool operator!=( uint32_t rhs ) const { return hash != rhs; }
    constexpr bool operator==( const typeID &rhs ) const { return hash == rhs.hash; }
    constexpr bool operator!=( const typeID &rhs ) const { return hash != rhs.hash; }
};
static_assert( sizeof( typeID ) == 128 );


//! Get the type info (does not resolve dynamic types)
template<typename T0>
constexpr typeID getTypeIDEval()
{
    using namespace TypeID_Helpers;
    typeID id = {};
    // Remove const/references
    using T1 = typename std::remove_reference_t<T0>;
    using T2 = typename std::remove_cv_t<T1>;
    using T  = typename std::remove_cv_t<T2>;
    // Get the name of the class
    char name[4096] = { 0 };
    getTypeName<T>( sizeof( name ), name );
    copy( id.name, name, sizeof( id.name ) );
    // Create the hash
    if ( name[0] != 0 )
        id.hash = MurmurHash64A<sizeof( name )>( name );
    // Set the size
    id.bytes = sizeof( T );
    return id;
}
//! Get the type info (does not resolve dynamic types)
template<typename TYPE>
constexpr typeID getTypeID()
{
    constexpr auto id = getTypeIDEval<TYPE>();
    static_assert( id != 0 );
    return id;
}


} // namespace AMP

#endif<|MERGE_RESOLUTION|>--- conflicted
+++ resolved
@@ -145,16 +145,6 @@
     } else if constexpr ( std::is_same_v<T, std::string_view> ) {
         copy( name, "std::string_view", N );
     } else {
-<<<<<<< HEAD
-        // Get the name of the function to create the type name
-        char name0[1024] = { 0 };
-#if defined( __clang__ )
-        copy( name0, __PRETTY_FUNCTION__, sizeof( name0 ) );
-#elif defined( __GNUC__ )
-        copy( name0, __PRETTY_FUNCTION__, sizeof( name0 ) );
-#elif defined( _MSC_VER )
-        copy( name0, __FUNCSIG__, sizeof( name0 ) );
-=======
         // Get the type name from the function
 #if defined( __clang__ ) || defined( __GNUC__ )
         constexpr std::string_view name0 = __PRETTY_FUNCTION__;
@@ -166,7 +156,6 @@
         // Note this fails for nvhpc (does not contain template type)
         auto source = std::source_location::current();
         std::string_view name2( source.function_name() );
->>>>>>> b8dec738
 #else
     #error "Not finished";
 #endif
