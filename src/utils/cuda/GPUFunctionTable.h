--- conflicted
+++ resolved
@@ -22,61 +22,40 @@
 public:
     /*!
      * Initialize the array with random values
-     * @param[in] N         The length of the array
      * @param[in] x         The array to operate on
      */
-<<<<<<< HEAD
     static void rand( size_t N, TYPE *x );
-=======
-    template<class TYPE, class FUN, class ALLOC>
-    static void rand( Array<TYPE, FUN, ALLOC> &x );
->>>>>>> 527118f8
 
     /*! NOT IMPLEMENTED
      * Perform a reduce operator y = f(x)
      * @param[in] op            The function operation
      *                          Note: the operator is a template parameter to improve performance
-     * @param[in] N             The length of the array
      * @param[in] A             The array to operate on
      * @param[in] initialValue  The initial value for the reduction (0 for sum, +/- inf for min/max,
      * ...)
      * @return                  The reduction
      */
-<<<<<<< HEAD
     template<typename LAMBDA>
     static TYPE reduce( LAMBDA &op, size_t N, const TYPE *A, TYPE initialValue )
     {
         AMP_ERROR( "Not implemented for GPU" );
     }
-=======
-    template<class TYPE, class FUN, class ALLOC, typename LAMBDA>
-    static TYPE reduce( LAMBDA &op, const Array<TYPE, FUN, ALLOC> &A, const TYPE &initialValue );
->>>>>>> 527118f8
 
     /*! NOT IMPLEMENTED
      * Perform a reduce operator z = f(x,y)
      * @param[in] op            The function operation
      *                          Note: the operator is a template parameter to improve performance
-     * @param[in] N             The length of the array
      * @param[in] A             The first array to operate on
      * @param[in] B             The second array to operate on
      * @param[in] initialValue  The initial value for the reduction (0 for sum, +/- inf for min/max,
      * ...)
      * @return                  The reduction
      */
-<<<<<<< HEAD
     template<typename LAMBDA>
     static TYPE reduce( LAMBDA &op, size_t N, const TYPE *A, const TYPE *B, TYPE initialValue )
     {
         AMP_ERROR( "Not implemented for GPU" );
     }
-=======
-    template<class TYPE, class FUN, class ALLOC, typename LAMBDA>
-    static TYPE reduce( LAMBDA &op,
-                        const Array<TYPE, FUN, ALLOC> &A,
-                        const Array<TYPE, FUN, ALLOC> &B,
-                        const TYPE &initialValue );
->>>>>>> 527118f8
 
     /*! NOT IMPLEMENTED
      * Perform a element-wise operation y = f(x)
@@ -85,56 +64,33 @@
      * @param[in,out] x         The array to operate on
      * @param[out] y            The output array
      */
-<<<<<<< HEAD
     template<typename LAMBDA>
     static void transform( LAMBDA &fun, size_t N, const TYPE *x, TYPE *y )
     {
         AMP_ERROR( "Not implemented for GPU" );
     }
-=======
-    template<class TYPE, class FUN, class ALLOC, typename LAMBDA>
-    static void
-    transform( LAMBDA &fun, const Array<TYPE, FUN, ALLOC> &x, Array<TYPE, FUN, ALLOC> &y );
->>>>>>> 527118f8
 
     /*! NOT IMPLEMENTED
      * Perform a element-wise operation z = f(x,y)
      * @param[in] fun           The function operation
      *                          Note: the function is a template parameter to improve performance
-     * @param[in] N             The length of the array
      * @param[in] x             The first array
      * @param[in] y             The second array
      * @param[out] z            The output array
      */
-<<<<<<< HEAD
     template<typename LAMBDA>
-    static void transform( LAMBDA &fun, size_t N, const TYPE *x, const TYPE *y, TYPE *z )
+    static void transform( LAMBDA &fun, size_t N, const TYPE *x, const TYPE* y, TYPE *z )
     {
         AMP_ERROR( "Not implemented for GPU" );
     }
-=======
-    template<class TYPE, class FUN, class ALLOC, typename LAMBDA>
-    static void transform( LAMBDA &fun,
-                           const Array<TYPE, FUN, ALLOC> &x,
-                           const Array<TYPE, FUN, ALLOC> &y,
-                           Array<TYPE, FUN, ALLOC> &z );
->>>>>>> 527118f8
 
     /*! NOT IMPLEMENTED
      * Multiply two arrays
-     * @param[in] sa            The size of the a array
      * @param[in] a             The first array
-     * @param[in] sb            The size of the b array
      * @param[in] b             The second array
-     * @param[in] sc            The size of the c array
      * @param[out] c            The output array
      */
-    static void multiply( const ArraySize &sa,
-                          const TYPE *a,
-                          const ArraySize &sb,
-                          const TYPE *b,
-                          const ArraySize &sc,
-                          TYPE *c );
+    static void multiply( const ArraySize &sa, const TYPE *a, const ArraySize &sb, const TYPE *b, const ArraySize &sc, TYPE *c );
 
 
     /*!
@@ -150,7 +106,6 @@
 
     /*!
      * Perform a element-wise operation y = max(x , 0)
-     * @param[in] N             The length of the array
      * @param[in] A             The input array
      * @param[out] B            The output array
      */
@@ -158,7 +113,6 @@
 
     /*!
      * Perform a element-wise operation B = |A|
-     * @param[in] N             The length of the array
      * @param[in] A             The array to operate on
      * @param[out] B            The output array
      */
@@ -180,7 +134,6 @@
 
     /*!
      * Perform a element-wise operation B = 1 / (1 + exp(-A))
-     * @param[in] N             The length of the array
      * @param[in] A             The array to operate on
      * @param[out] B            The output array
      */
@@ -188,7 +141,6 @@
 
     /*!
      * Perform a element-wise operation B = log(exp(A) + 1)
-     * @param[in] N             The length of the array
      * @param[in] A             The array to operate on
      * @param[out] B            The output array
      */
@@ -196,19 +148,13 @@
 
     /*!
      * Sum the elements of the Array
-     * @param[in] N             The length of the array
      * @param[in] A             The array to sum
      */
     static TYPE sum( size_t N, const TYPE *A );
 
 
 private:
-<<<<<<< HEAD
     GPUFunctionTable() = delete;
-=======
-    template<class TYPE>
-    static void rand( size_t N, TYPE *x );
->>>>>>> 527118f8
 };
 } // namespace AMP
 
