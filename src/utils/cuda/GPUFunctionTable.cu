--- conflicted
+++ resolved
@@ -340,33 +340,6 @@
     free( h_odata );
     cudaFree( d_odata );
     return eq;
-<<<<<<< HEAD
-
-} 
-
-//Explicit Instantiation of the wrappers
-template double sumW<double>(const double* d_a, size_t n);
-template bool equalsW<double>(const double* d_a, const double* d_b, double tol, size_t n);
-
-template float sumW<float>(const float* d_a, size_t n);
-template bool equalsW<float>(const float* d_a, const float* d_b, float tol, size_t n);
-
-template void transformReLUW(const double* d_a, double* d_b, size_t n);
-template void transformAbsW(const double* d_a, double* d_b, size_t n);
-template void transformTanhW(const double* d_a, double* d_b, size_t n);
-template void transformHardTanhW(const double* d_a, double* d_b, size_t n);
-template void transformSigmoidW(const double* d_a, double* d_b, size_t n);
-template void transformSoftPlusW(const double* d_a, double* d_b, size_t n);
-
-template void transformReLUW(const float* d_a, float* d_b, size_t n);
-template void transformAbsW(const float* d_a, float* d_b, size_t n);
-template void transformTanhW(const float* d_a, float* d_b, size_t n);
-template void transformHardTanhW(const float* d_a, float* d_b, size_t n);
-template void transformSigmoidW(const float* d_a, float* d_b, size_t n);
-template void transformSoftPlusW(const float* d_a, float* d_b, size_t n);
-
-=======
->>>>>>> 50f4c6fe
 }
 
 
