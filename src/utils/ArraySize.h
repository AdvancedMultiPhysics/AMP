--- conflicted
+++ resolved
@@ -1,74 +1,65 @@
 #ifndef included_AMP_ArraySizeClass
-#define included_AMP_ArraySizeClass
-
-
-#include <array>
-#include <cmath>
-#include <complex>
-#include <cstdint>
-#include <cstdlib>
-#include <cstring>
-#include <initializer_list>
-#include <vector>
-
-#include "AMP/utils/Memory.h"
-
-#if defined( __CUDA_ARCH__ )
-    #include <cuda.h>
-    #define HOST_DEVICE __host__ __device__
-#elif defined( __HIP_DEVICE_COMPILE__ )
-    #include "hip/hip_runtime.h"
-    #define HOST_DEVICE __host__ __device__
-#else
-    #define HOST_DEVICE
-#endif
-#if defined( __NVCC__ )
-    #define CONSTEXPR HOST_DEVICE constexpr
-    #define CONSTEXPR_IF
-#elif defined( __HIPCC__ )
-    #define CONSTEXPR HOST_DEVICE constexpr
-    #define CONSTEXPR_IF constexpr
-#else
-    #define CONSTEXPR HOST_DEVICE constexpr
-    #define CONSTEXPR_IF constexpr
-#endif
-#if defined( __GNUC__ ) || defined( __clang__ )
-    #define ARRAY_INLINE HOST_DEVICE inline __attribute__( ( always_inline ) )
-#elif defined( _MSC_VER )
-    #define ARRAY_INLINE HOST_DEVICE __forceinline
-#else
-    #define ARRAY_INLINE HOST_DEVICE inline
-#endif
-#if ( defined( DEBUG ) || defined( _DEBUG ) ) && !defined( NDEBUG ) && !defined( __NVCC__ ) && \
-    !defined( __HIP_DEVICE_COMPILE__ )
-    #define CHECK_ARRAY_LENGTH( i, length )                              \
-        do {                                                             \
-            if ( i >= length )                                           \
-                throw std::out_of_range( "Index exceeds array bounds" ); \
-        } while ( 0 )
-    #define ARRAY_INSIST( test, msg )           \
-        do {                                    \
-            if ( !( test ) )                    \
-                throw std::out_of_range( msg ); \
-        } while ( 0 )
-#else
-    #define CHECK_ARRAY_LENGTH( i, length ) \
-        do {                                \
-        } while ( 0 )
-    #define ARRAY_INSIST( test, msg ) \
-        do {                          \
-        } while ( 0 )
-#endif
-
-<<<<<<< HEAD
-#if defined( __INTEL_COMPILER )
-    #include "AMP/utils/UtilityMacros.h"
-DISABLE_WARNINGS
-#endif
-
-
-=======
->>>>>>> b8dec738
+    #define included_AMP_ArraySizeClass
+
+
+    #include <array>
+    #include <cmath>
+    #include <complex>
+    #include <cstdint>
+    #include <cstdlib>
+    #include <cstring>
+    #include <initializer_list>
+    #include <vector>
+
+    #include "AMP/utils/Memory.h"
+
+    #if defined( __CUDA_ARCH__ )
+        #include <cuda.h>
+        #define HOST_DEVICE __host__ __device__
+    #elif defined( __HIP_DEVICE_COMPILE__ )
+        #include "hip/hip_runtime.h"
+        #define HOST_DEVICE __host__ __device__
+    #else
+        #define HOST_DEVICE
+    #endif
+    #if defined( __NVCC__ )
+        #define CONSTEXPR HOST_DEVICE constexpr
+        #define CONSTEXPR_IF
+    #elif defined( __HIPCC__ )
+        #define CONSTEXPR HOST_DEVICE constexpr
+        #define CONSTEXPR_IF constexpr
+    #else
+        #define CONSTEXPR HOST_DEVICE constexpr
+        #define CONSTEXPR_IF constexpr
+    #endif
+    #if defined( __GNUC__ ) || defined( __clang__ )
+        #define ARRAY_INLINE HOST_DEVICE inline __attribute__( ( always_inline ) )
+    #elif defined( _MSC_VER )
+        #define ARRAY_INLINE HOST_DEVICE __forceinline
+    #else
+        #define ARRAY_INLINE HOST_DEVICE inline
+    #endif
+    #if ( defined( DEBUG ) || defined( _DEBUG ) ) && !defined( NDEBUG ) && !defined( __NVCC__ ) && \
+        !defined( __HIP_DEVICE_COMPILE__ )
+        #define CHECK_ARRAY_LENGTH( i, length )                              \
+            do {                                                             \
+                if ( i >= length )                                           \
+                    throw std::out_of_range( "Index exceeds array bounds" ); \
+            } while ( 0 )
+        #define ARRAY_INSIST( test, msg )           \
+            do {                                    \
+                if ( !( test ) )                    \
+                    throw std::out_of_range( msg ); \
+            } while ( 0 )
+    #else
+        #define CHECK_ARRAY_LENGTH( i, length ) \
+            do {                                \
+            } while ( 0 )
+        #define ARRAY_INSIST( test, msg ) \
+            do {                          \
+            } while ( 0 )
+    #endif
+
 namespace AMP {
 
 
@@ -492,12 +483,5 @@
 
 } // namespace AMP
 
-<<<<<<< HEAD
-#if defined( __INTEL_COMPILER )
-ENABLE_WARNINGS
-#endif
-
-=======
->>>>>>> b8dec738
 
 #endif