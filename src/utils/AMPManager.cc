#include "AMP/utils/AMPManager.h"
#include "AMP/AMP_Version.h"
#include "AMP/utils/AMP_MPI.h"
#include "AMP/utils/PIO.h"
#include "AMP/utils/RNG.h"
#include "AMP/utils/ShutdownRegistry.h"
#include "AMP/utils/Utilities.h"

#include "LapackWrappers.h"
#include "ProfilerApp.h"
#include "StackTrace/ErrorHandlers.h"
#include "StackTrace/StackTrace.h"
#include "StackTrace/Utilities.h"


// Include external files for startup/version info
// clang-format off
#ifdef USE_EXT_PETSC
    #include "petsc.h"
    #include "petscerror.h"
    #include "petscsys.h"
    #include "petscversion.h"
#endif
#if USE_EXT_TIMER
    #include "TimerUtilityVersion.h"
    #include "MemoryApp.h"
#endif
#ifdef USE_EXT_TRILINOS
    #include "Trilinos_version.h"
#endif
#ifdef USE_EXT_LIBMESH
    #include "libmesh/libmesh_version.h"
#endif
#ifdef USE_EXT_HDF5
    #include "H5public.h"
#endif
#ifdef USE_EXT_SUNDIALS
    #include "sundials/sundials_config.h"
#endif
#ifdef USE_EXT_SILO
    #include "silo.h"
#endif
#ifdef USE_EXT_SAMRAI
    #undef NULL_USE
    #include "SAMRAI/tbox/StartupShutdownManager.h"
    #include "SAMRAI/tbox/SAMRAIManager.h"
    #include "SAMRAI/tbox/Logger.h"
#endif
#ifdef USE_EXT_HYPRE
    #include "HYPRE_config.h"
#endif
#ifdef USE_CUDA
    #include <cuda_runtime_api.h>
    #include <cuda.h>
#endif
// clang-format on


#include <iostream>
#include <new>
#include <sstream>
#include <cstring>
#include <vector>
#include <array>
#include <algorithm>
#include <csignal>
#include <stdexcept>
#include <cstdio>
#include <memory>


namespace AMP {


// Initialize static member variables
int AMPManager::initialized                 = 0;
int AMPManager::rank                        = 0;
bool AMPManager::called_PetscInitialize     = false;
bool AMPManager::use_MPI_Abort              = true;
bool AMPManager::print_times                = false;
int AMPManager::argc                        = 0;
char **AMPManager::argv                     = nullptr;
AMPManagerProperties AMPManager::properties = AMPManagerProperties();


/****************************************************************************
 *  Function to terminate AMP with a message for exceptions                  *
 ****************************************************************************/
static int force_exit      = 0;
static bool printed_stack  = false;
static int abort_stackType = 3;
void AMPManager::terminate_AMP( std::string message )
{
    AMP_MPI comm( AMP_COMM_WORLD );
    if ( !printed_stack ) {
        // Print the call stack and memory usage
        std::stringstream msg;
        msg << message << std::endl;
        msg << "Bytes used = " << AMP::Utilities::getMemoryUsage() << std::endl;
        StackTrace::multi_stack_info stack;
        if ( abort_stackType == 1 ) {
            stack = StackTrace::getCallStack();
        } else if ( abort_stackType == 2 ) {
            stack = StackTrace::getAllCallStacks();
        } else if ( abort_stackType == 3 ) {
            stack = StackTrace::getGlobalCallStacks();
        }
        StackTrace::cleanupStackTrace( stack );
        auto data = stack.print();
        msg << std::endl;
        msg << "Stack Trace:\n";
        for ( const auto &i : data )
            msg << " " << i << std::endl;
        // Add a rank dependent wait to hopefully print the stack trace cleanly
        Utilities::sleepMs( ( 100 * comm.getRank() ) / comm.getSize() );
        perr << msg.str();
        printed_stack = true;
        force_exit    = 1;
    }
    if ( force_exit > 1 ) {
        exit( -1 );
    } else if ( AMP::AMPManager::use_MPI_Abort == true ) {
        // Use MPI_abort (will terminate all processes)
        force_exit = 2;
        comm.abort();
    } else if ( force_exit > 0 ) {
        exit( -1 );
    } else {
        // Throw and standard exception (allows the use of try, catch)
        force_exit = 1;
        throw std::logic_error( message );
    }
}
void AMPManager::exitFun()
{
    if ( initialized != 1 || printed_stack )
        return;
    auto stack = StackTrace::getCallStack();
    for ( auto &elem : stack ) {
        if ( strcmp( elem.function.data(), "MPID_Abort" ) == 0 )
            return;
    }
    std::stringstream msg;
    msg << "Calling exit without calling shutdown\n";
    msg << "Bytes used = " << AMP::Utilities::getMemoryUsage() << std::endl;
    msg << "Stack Trace:\n";
    for ( auto &elem : stack )
        msg << "   " << elem.print() << std::endl;
    perr << msg.str();
}


/****************************************************************************
 *  Function to PETSc errors                                                 *
 ****************************************************************************/
#ifdef USE_EXT_PETSC
#if ( PETSC_VERSION_MAJOR == 3 && PETSC_VERSION_MINOR == 0 )
PetscErrorCode petsc_err_handler( int line,
                                  const char *,
                                  const char *file,
                                  const char *dir,
                                  PetscErrorCode,
                                  int,
                                  const char *buf,
                                  void * )
#elif ( PETSC_VERSION_MAJOR == 3 && PETSC_VERSION_MINOR == 2 )
PetscErrorCode petsc_err_handler( MPI_Comm,
                                  int line,
                                  const char *,
                                  const char *dir,
                                  const char *file,
                                  PetscErrorCode,
                                  PetscErrorType,
                                  const char *buf,
                                  void * )
<<<<<<< HEAD
#elif  PETSC_VERSION_GE( 3, 7,5 )
=======
#elif PETSC_VERSION_GE( 3, 7, 5 )
>>>>>>> 0dbbe349
PetscErrorCode petsc_err_handler( MPI_Comm,
                                  int line,
                                  const char *dir,
                                  const char *file,
                                  PetscErrorCode,
                                  PetscErrorType,
                                  const char *buf,
                                  void * )
#else
#error Not programmed for this version of petsc
#endif
{
    std::stringstream msg;
    msg << "PETSc error:" << std::endl;
    msg << "   File: " << dir << file << ", line: " << line << std::endl;
    msg << "   " << buf << std::endl;
    AMPManager::terminate_AMP( msg.str() );
    return 0;
}
#endif


/****************************************************************************
 * Initialize the AMP package.  This routine performs the following tasks:   *
 ****************************************************************************/
void AMPManager::startup( int argc_in, char *argv_in[], const AMPManagerProperties &properties_in )
{
    // Check if AMP was previously initialized
    if ( initialized == 1 )
        AMP_ERROR( "AMP was previously initialized.  It cannot be reinitialized" );
    if ( initialized == -1 )
        AMP_ERROR( "AMP was previously initialized and shutdown.  It cannot be reinitialized" );
    // Begin startup procedure
    double start    = Utilities::time();
    argc            = argc_in;
    argv            = argv_in;
    properties      = properties_in;
    print_times     = properties.print_times;
    abort_stackType = properties.stack_trace_type;
    // Initialize the timers (default is disabled)
    PROFILE_DISABLE();
    // Set the abort method
    AMPManager::use_MPI_Abort = properties.use_MPI_Abort;
    // Initialize MPI
    double MPI_start = Utilities::time();
    AMP_MPI::start_MPI( argc, argv, properties.profile_MPI_level );
    double MPI_time = Utilities::time() - MPI_start;
    // Initialize AMP's MPI
    if ( properties.COMM_WORLD == AMP_COMM_WORLD )
        comm_world = AMP_MPI( MPI_COMM_WORLD );
    else
        comm_world = AMP_MPI( properties.COMM_WORLD );
    // Initialize PETSc
    double petsc_time = start_PETSc();
    // Initialize SAMRAI
    double SAMRAI_time = start_SAMRAI();
    // Initialize the parallel IO
    PIO::initialize();
    // Initialze call stack
    StackTrace::globalCallStackInitialize( comm_world.getCommunicator() );
    // Initialize the random number generator
    AMP::RNG::initialize( 123 );
    // Initialize cuda
    start_CUDA();
    // Set the signal/terminate handlers
    StackTrace::Utilities::setErrorHandlers();
    setHandlers();
    // Initialization finished
    initialized = 1;
    rank        = comm_world.getRank();
    double time = Utilities::time() - start;
    if ( properties.print_startup ) {
        AMP::pout << "Version info:\n" << info() << std::endl;
        AMP::pout.flush();
    }
    if ( print_times && comm_world.getRank() == 0 ) {
        printf( "startup time = %0.3f s\n", time );
        if ( MPI_time != 0 )
            printf( "  MPI startup time = %0.3f s\n", MPI_time );
        if ( petsc_time != 0 )
            printf( "  PETSc startup time = %0.3f s\n", petsc_time );
        if ( petsc_time != 0 )
            printf( "  SAMRAI startup time = %0.3f s\n", SAMRAI_time );
        printf( "\n" );
    }
}


/****************************************************************************
 * Shutdown the AMP package                                                  *
 ****************************************************************************/
void AMPManager::shutdown()
{
    double start_time = Utilities::time();
    int rank          = comm_world.getRank();
    if ( initialized == 0 )
        AMP_ERROR( "AMP is not initialized, did you forget to call startup or call shutdown more "
                   "than once" );
    if ( initialized == -1 )
        AMP_ERROR(
            "AMP has been initialized and shutdown.  Calling shutdown more than once is invalid" );
    initialized = -1;
    // Clear error handlers
    clearHandlers();
    // Disable MPI_Abort
    AMPManager::use_MPI_Abort = false;
    // Shutdown the registry
    ShutdownRegistry::callRegisteredShutdowns();
    // Shutdown the parallel IO
    PIO::finalize();
    // Shutdown the profiler
    PROFILE_DISABLE();
    // Syncronize all ranks
    comm_world.barrier();
    // Shudown PETSc
    double petsc_time = stop_PETSc();
    // Shutdown SAMRAI
    double SAMRAI_time = stop_SAMRAI();
    // Shutdown MPI
    double MPI_start = Utilities::time();
    AMP_MPI::stop_MPI();
    double MPI_time = Utilities::time() - MPI_start;
    // Print any AMP_MPI leaks
    if ( AMP_MPI::MPI_Comm_created() != AMP_MPI::MPI_Comm_destroyed() ) {
        printf( "Rank %i detected AMP_MPI comm leak: %i %i\n",
                rank,
                static_cast<int>( AMP_MPI::MPI_Comm_created() ),
                static_cast<int>( AMP_MPI::MPI_Comm_destroyed() ) );
    }
    // List shutdown times
    double shutdown_time = Utilities::time() - start_time;
    if ( print_times && rank == 0 ) {
        printf( "shutdown time = %0.3f s\n", shutdown_time );
        if ( SAMRAI_time != 0 )
            printf( "  SAMRAI shutdown time = %0.3f s\n", SAMRAI_time );
        if ( petsc_time != 0 )
            printf( "  PETSc shutdown time = %0.3f s\n", petsc_time );
        if ( MPI_time != 0 )
            printf( "  MPI shutdown time = %0.3f s\n", MPI_time );
        printf( "\n" );
    }
    // Shutdown timer and print memory leaks on rank 0
    PROFILE_DISABLE();
#ifdef USE_TIMER
    auto memory = MemoryApp::getMemoryStats();
    if ( rank == 0 && memory.N_new > memory.N_delete )
        MemoryApp::print( std::cout );
#endif
    // Wait 50 milli-seconds for all processors to finish
    Utilities::sleepMs( 50 );
}


/****************************************************************************
 * Function to start/stop SAMRAI                                             *
 ****************************************************************************/
double AMPManager::start_SAMRAI()
{
    double time = 0;
#ifdef USE_EXT_SAMRAI
    double start = Utilities::time();
#ifdef USE_MPI
    SAMRAI::tbox::SAMRAI_MPI::init( AMP_MPI( AMP_COMM_WORLD ).getCommunicator() );
#else
    SAMRAI::tbox::SAMRAI_MPI::initMPIDisabled();
#endif
    SAMRAI::tbox::SAMRAIManager::initialize();
    SAMRAI::tbox::SAMRAIManager::startup();
    SAMRAI::tbox::SAMRAIManager::setMaxNumberPatchDataEntries( 2048 );
    time = Utilities::time() - start;
#endif
    return time;
}
double AMPManager::stop_SAMRAI()
{
    double time = 0;
#ifdef USE_EXT_SAMRAI
    double start = Utilities::time();
    SAMRAI::tbox::PIO::finalize();
    SAMRAI::tbox::SAMRAIManager::shutdown();
    SAMRAI::tbox::SAMRAIManager::finalize();
    SAMRAI::tbox::SAMRAI_MPI::finalize();
    time = Utilities::time() - start;
#endif
    return time;
}


/****************************************************************************
 *  Class to override the output appender for abort messages                 *
 ****************************************************************************/
#ifdef USE_EXT_SAMRAI
class SAMRAIAbortAppender : public SAMRAI::tbox::Logger::Appender
{
public:
    void logMessage( const std::string &msg, const std::string &file, const int line ) override
    {
        AMP::Utilities::abort( msg, file, line );
    }
    SAMRAIAbortAppender()          = default;
    virtual ~SAMRAIAbortAppender() = default;
};
#endif


/****************************************************************************
 * Function to start/stop PETSc                                              *
 ****************************************************************************/
double AMPManager::start_PETSc()
{
    double time = 0;
#ifdef USE_EXT_PETSC
    double start = Utilities::time();
    if ( PetscInitializeCalled ) {
        called_PetscInitialize = false;
    } else {
        auto petscArgs = getPetscArgs();
        auto n_args    = static_cast<int>( petscArgs.size() );
        char **args    = nullptr;
        if ( n_args > 0 )
            args = &petscArgs[0];
        PetscInitialize( &n_args, &( args ), PETSC_NULL, PETSC_NULL );
        called_PetscInitialize = true;
        for ( auto &petscArg : petscArgs )
            delete[] petscArg;
    }
#ifndef USE_MPI
    // Fix minor bug in petsc where first call to dup returns MPI_COMM_WORLD instead of a new comm
    AMP::AMP_MPI( MPI_COMM_WORLD ).dup();
#endif
    time = Utilities::time() - start;
#endif
    return time;
}
double AMPManager::stop_PETSc()
{
    double time = 0;
#ifdef USE_EXT_PETSC
    if ( called_PetscInitialize ) {
        double start = Utilities::time();
        PetscPopSignalHandler();
        PetscPopErrorHandler();
        PetscFinalize();
        time = Utilities::time() - start;
    }
#endif
    return time;
}


/****************************************************************************
 * Function to create the arguments for petsc                                *
 ****************************************************************************/
static inline void addArg( std::string arg, std::vector<char *> &args )
{
    auto *tmp = new char[arg.length() + 1];
    memset( tmp, 0, arg.length() + 1 );
    memcpy( tmp, arg.c_str(), arg.length() );
    args.push_back( tmp );
}
std::vector<char *> AMPManager::getPetscArgs()
{
    std::vector<char *> args;
    addArg( "-malloc no", args );
    return args;
}


/****************************************************************************
 * Function to start/stop CUDA                                               *
 ****************************************************************************/
double AMPManager::start_CUDA()
{
#ifdef USE_CUDA
    void *tmp;
    cudaMallocManaged( &tmp, 10, cudaMemAttachGlobal );
    cudaFree( tmp );
#endif
    return 0;
}


/****************************************************************************
 * Functions to set/clear the error handlers                                 *
 ****************************************************************************/
void AMPManager::setHandlers()
{
    // Set the MPI error handler for comm_world
    setMPIErrorHandler();
// Set the error handlers for petsc
#ifdef USE_EXT_PETSC
    PetscPopSignalHandler();
    PetscPopErrorHandler();
    PetscPushErrorHandler( &petsc_err_handler, PETSC_NULL );
#endif
// Set the error handlers for SAMRAI
#ifdef USE_EXT_SAMRAI
    SAMRAI::tbox::SAMRAI_MPI::setCallAbortInSerialInsteadOfExit( true );
    SAMRAI::tbox::SAMRAI_MPI::setCallAbortInParallelInsteadOfMPIAbort( true );
    auto appender = std::make_shared<SAMRAIAbortAppender>();
    SAMRAI::tbox::Logger::getInstance()->setAbortAppender( appender );
#endif
    // Set the terminate routine for runtime errors
    StackTrace::Utilities::setErrorHandlers();
    // Set atexit function
    std::atexit( exitFun );
#ifdef USE_LINUX
    std::at_quick_exit( exitFun );
#endif
}
void AMPManager::clearHandlers()
{
    // Don't call the global version of the call stack
    StackTrace::globalCallStackFinalize();
    // Clear the MPI error handler for comm_world
    clearMPIErrorHandler();
    // Clear error handlers for StackTrace
    StackTrace::Utilities::clearErrorHandlers();
    StackTrace::clearSignals();
    StackTrace::clearSymbols();
    // Clear the error handlers for petsc
#ifdef USE_EXT_PETSC
    PetscPopSignalHandler();
    PetscPopErrorHandler();
#endif
}


/****************************************************************************
 *  Functions to handle MPI errors                                           *
 ****************************************************************************/
void AMPManager::setMPIErrorHandler()
{
#ifdef USE_EXT_MPI
    StackTrace::setMPIErrorHandler( comm_world.getCommunicator() );
#ifdef USE_EXT_SAMRAI
    StackTrace::setMPIErrorHandler( SAMRAI::tbox::SAMRAI_MPI::getSAMRAIWorld().getCommunicator() );
#endif
#endif
}
void AMPManager::clearMPIErrorHandler()
{
#ifdef USE_EXT_MPI
    StackTrace::clearMPIErrorHandler( comm_world.getCommunicator() );
#ifdef USE_EXT_SAMRAI
    StackTrace::clearMPIErrorHandler(
        SAMRAI::tbox::SAMRAI_MPI::getSAMRAIWorld().getCommunicator() );
#endif
#endif
}


/****************************************************************************
 * Empty constructor to setup default AMPManagerProperties                   *
 ****************************************************************************/
AMPManagerProperties::AMPManagerProperties()
    : use_MPI_Abort( true ),
      print_times( false ),
      profile_MPI_level( 2 ),
      print_startup( false ),
      stack_trace_type( 3 ),
      COMM_WORLD( AMP_COMM_WORLD )
{
}


/****************************************************************************
 *  Some simple functions                                                    *
 ****************************************************************************/
int AMPManager::get_argc()
{
    AMP_INSIST( initialized, "AMP has not been initialized" );
    return argc;
}
char **AMPManager::get_argv()
{
    AMP_INSIST( initialized, "AMP has not been initialized" );
    return argv;
}
AMPManagerProperties AMPManager::getAMPManagerProperties()
{
    AMP_INSIST( initialized, "AMP has not been initialized" );
    return properties;
}


/****************************************************************************
 *  Functions to return version info                                         *
 ****************************************************************************/
std::array<int, 3> AMPManager::revision()
{
    return { { AMP::Version::major, AMP::Version::minor, AMP::Version::build } };
}
std::string AMPManager::info()
{
    std::stringstream out;
    out << "AMP:" << std::endl;
    out << "   Version: " << AMP::Version::major << "." << AMP::Version::minor << "."
        << AMP::Version::build << std::endl;
    out << "   Hash: " << AMP::Version::short_hash << std::endl;
    out << "   C Compiler: " << AMP::Version::C << std::endl;
    out << "   C++ Compiler: " << AMP::Version::CXX << std::endl;
    out << "   Fortran Compiler: " << AMP::Version::Fortran << std::endl;
    out << "   C Compiler ID: " << AMP::Version::C_ID << std::endl;
    out << "   C++ Compiler ID: " << AMP::Version::CXX_ID << std::endl;
    out << "   Fortran Compiler ID: " << AMP::Version::Fortran_ID << std::endl;
    out << "   C Compiler Version: " << AMP::Version::C_VERSION << std::endl;
    out << "   C++ Compiler Version: " << AMP::Version::CXX_VERSION << std::endl;
    out << "   Fortran Compiler Version: " << AMP::Version::Fortran_VERSION << std::endl;
    out << "   C Flags: " << AMP::Version::C_FLAGS << std::endl;
    out << "   C++ Flags: " << AMP::Version::CXX_FLAGS << std::endl;
    out << "   Fortran Flags: " << AMP::Version::Fortran_FLAGS << std::endl;
#ifdef USE_TIMER
    out << "ProfilerApp: " << TIMER_VERSION << std::endl;
#endif
#ifdef USE_EXT_SAMRAI
    out << "SAMRAI: " << SAMRAI_VERSION_MAJOR << "." << SAMRAI_VERSION_MINOR << "."
        << SAMRAI_VERSION_PATCHLEVEL << std::endl;
#endif
#ifdef USE_EXT_PETSC
    out << "PETSc: " << PETSC_VERSION_MAJOR << "." << PETSC_VERSION_MINOR << "."
        << PETSC_VERSION_SUBMINOR << std::endl;
#endif
#ifdef USE_EXT_TRILINOS
    out << "Trilinos: " << TRILINOS_VERSION_STRING << std::endl;
#endif
#ifdef USE_EXT_SUNDIALS
    out << "Sundials: " << SUNDIALS_PACKAGE_VERSION << std::endl;
#endif
#ifdef HYPRE_RELEASE_VERSION
    out << "Hypre: " << HYPRE_RELEASE_VERSION << std::endl;
#elif defined( HYPRE_PACKAGE_VERSION )
    out << "Hypre: " << HYPRE_PACKAGE_VERSION << std::endl;
#endif
#ifdef USE_EXT_LIBMESH
    out << "libMesh: " << libMesh::get_libmesh_version() << std::endl;
#endif
#ifdef USE_EXT_HDF5
    out << "HDF5: " << H5_VERS_MAJOR << "." << H5_VERS_MINOR << "." << H5_VERS_RELEASE << std::endl;
#endif
#ifdef USE_EXT_SILO
    out << "SILO: " << SILO_VERS_MAJ << "." << SILO_VERS_MIN << "." << SILO_VERS_PAT << std::endl;
#endif
#ifdef USE_EXT_MPI
    out << "MPI: " << AMP::AMP_MPI::info() << std::endl;
#endif
    out << "Lapack: " << Lapack<double>::info();
    return out.str();
}


} // namespace AMP<|MERGE_RESOLUTION|>--- conflicted
+++ resolved
@@ -173,11 +173,7 @@
                                   PetscErrorType,
                                   const char *buf,
                                   void * )
-<<<<<<< HEAD
-#elif  PETSC_VERSION_GE( 3, 7,5 )
-=======
 #elif PETSC_VERSION_GE( 3, 7, 5 )
->>>>>>> 0dbbe349
 PetscErrorCode petsc_err_handler( MPI_Comm,
                                   int line,
                                   const char *dir,
