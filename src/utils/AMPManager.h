--- conflicted
+++ resolved
@@ -102,24 +102,16 @@
     static bool called_PetscInitialize;
     static bool use_MPI_Abort;
     static bool print_times;
-<<<<<<< HEAD
-    static AMP_MPI comm;
+    static AMP_MPI comm_world;
     static int argc;
     static char** argv;
     static AMPManagerProperties properties;
-=======
-    static AMP_MPI comm_world;
-    static void *lminit;    // We store the pointer to the libmesh object as a pointer so everyone doesn't include libmesh.h
-    static int argc_libmesh;
-    static char **argv_libmesh;
->>>>>>> d5a3cb64
 
     //! abort must be a friend to access use_MPI_Abort to change the abort behavior
     friend void AMP::Utilities::abort(const std::string &, const std::string &, const int);
 
     //! AMP_MPI must be a friend to access comm_world
     friend class AMP::AMP_MPI;
-
 };
 
 
