#ifndef included_AMP_AMPManager
#define included_AMP_AMPManager

#include "AMP/utils/AMP_MPI.h"

#include <array>
#include <functional>
#include <memory>
#include <set>
#include <string>
#include <vector>


namespace StackTrace {
class abort_error;
}


namespace AMP {


/*!
 * @brief Class AMPManagerProperties is a class that contains the various startup options for AMP
 */
class AMPManagerProperties
{
public:
    //! Empty constructor.  This creates the default startup parameters.
    AMPManagerProperties();

    /*!
     * Use MPI_Abort.  This determines if we want to use MPI_Abort (default) or
     * throw an exception when we abort.  Note that using MPI_Abort will safely terminate
     * all processes, but is incompatible with try, catch.  A standard exception can be
     * caught, but can easily lead to errors where different processors get stuck when
     * a single process encounters an error.  It is strongly recommended to use MPI_Abort.
     */
    bool use_MPI_Abort = true;

    //! Print the time required to initialize or shutdown each package.  Default is false.
    bool print_times = false;

    //! Print version information upon startup (default is false)
    bool print_startup = false;

    //! Print memory statistics (default is only if leaks detected)
    int print_memory = -1;

    //! Initialize CUDA/HIP device (default is true)
    bool initialize_device = true;

    //! Associate each accelerator with a single MPI rank (default is true)
    bool bind_process_to_accelerator = true;

    //! The default level for the MPI timers.  Default is 2
    int profile_MPI_level = 2;

    /*!
     * Stack trace to print on error:
     *    0 - Don't print the call stack
     *    1 - Current process/thread
     *    2 - Current process, all threads
     *    3 - Global call stack
     */
    int stack_trace_type = 3;

    //! The set of unhandled signals to set (will be initialized to a default set)
    std::set<int> catch_signals;

    //! Set error handlers for MPI routines
    bool catch_MPI = true;

    //! Set error handlers for PETSc routines
    bool catch_PETSc = true;

    //! Set error handlers for SAMRAI routines
    bool catch_SAMRAI = true;

    //! Set error handlers for HDF5 routines
    bool catch_HDF5 = true;

    //! Catch early exit
    bool catch_exit = true;

    //! Set a user-provided function for handling all errors
    std::function<void( StackTrace::abort_error & )> error_handler = nullptr;

    /*!
     *  MPI communicator to use for AMP_COMM_WORLD.  By default this should be set to
     *  AMP_COMM_WORLD if MPI is not initialized.  If MPI is initialized, this can be
     *  set to AMP_COMM_WORLD, MPI_COMM_WORLD, or any valid MPI communicator.  If it
     *  is set to AMP_COMM_WORLD then is will default internally to MPI_COMM_WORLD.
     *  Note:  Currently AMP_COMM_WORLD cannot be changed once AMPManager::startup
     *  has been called.
     */
    AMP_MPI::Comm COMM_WORLD;

    /*!
     *  Default number of Kokkos threads to use
     *  Kokkos OpenMP backend will be initialized according to the following:
     *     command line arguments: "--threads", "--kokkos-threads", "--kokkos-num-thread"
     *     OMP_NUM_THREADS environmental value (if set)
     *     default_Kokkos_threads (if not equal to 0)
     *     default_OpenMP_threads (if not equal to 0)
     *     1 thread if none of the above apply
     */
    int default_Kokkos_threads = 0;

    /*!
     *  Default number of OpenMP threads to use
     *  OpenMP will be initialized according to the following:
     *     Kokkos (may override OpenMP)
     *     default_OpenMP_threads (if not equal to 0)
     *     1 thread if none of the above apply
     */
    int default_OpenMP_threads = 0;

private:
    friend class AMPManager;
};


/*!
 * @brief Class AMPManager is a utility for managing startup and shutdown for AMP
 * applications and for changing the maximum number of patch data components supported
 * by AMP patches.  All applications should call AMPManager::startup() at the
 * beginning of the program.  Startup will initialize all packages including MPI.
 * AMPManager::shutdown() should be called at the end of the program, before calling exit(0).
 * Note that the shutdown, but it shuts down the packages, MPI, and deallocates memory.
 */
class AMPManager
{
public:
    /*!
     * Initialize the AMP package.  Depending on the architecture and
     * compile flags, this routine sets up MPI, initializes IEEE exception
     * handlers, and other architecture-specific details.
     */
    static void startup( int &argc,
                         char *argv[],
                         const AMPManagerProperties &properties = AMPManagerProperties() );

    /*!
     * Shutdown the AMP package.  Depending on the compile flags set at
     * compile-time, this routine shuts down MPI and calls registered shutdown
     * handlers.
     */
    static void shutdown();

    //! Restart as much of AMP as possible restoring it to a like new state
    static void restart();

    //! Function to check if AMP has been initialized
    static bool isInitialized();

    //! Function to check if AMP has been finalized
    static bool isFinalized();

    /*!
     * Return a reference to the original command line arguments that were used to initialize AMP.
     */
    static std::tuple<int, const char *const *> get_args();

    //! Function to return the AMPManagerProperties that was used to initialize AMP
    static AMPManagerProperties getAMPManagerProperties();

    //! Static function to terminate AMP
    static void terminate_AMP( std::string message );

    //! Set the default signal/terminate handlers (called on startup)
    static void setHandlers();

    //! Clearthe default signal/terminate handlers (called on shutdown)
    static void clearHandlers();

    //! Initialize the mpi error handler
    static void setMPIErrorHandler();

    //! Destroy the mpi error handler
    static void clearMPIErrorHandler();

    /*!
     * @brief  AMP version number
     * @details  This function returns the current version of AMP
     *   Note that a value of {0,0,xxx} will be returned for the development version.
     *   The build number is the revision number based on the commits in the development version.
     *   Note: when comparing versions, only the last number needs to be compared.
     * @return          Returns array containing the {major,minor,build} version
     */
    static std::array<int, 3> revision();

    //! Return detailed revision information
    static std::string info();

    //! Increment a resource counter
    static void incrementResource( const std::string &resource );

    //! Decrement a resource counter
    static void decrementResource( const std::string &resource );

    //! Get the global comm
    static const AMP::AMP_MPI &getCommWorld();

    //! Set the global comm
    static void setCommWorld( const AMP::AMP_MPI & );

    //! Register a function to perform cleanup at AMP::AMPManager::shutdown
    static void registerShutdown( std::function<void()> );

private:
    // Private constructor (we do not actually want to create an object)
    AMPManager() = delete;

    // Static variables
    static int d_initialized;
    static int d_argc;
    static const char *const *d_argv;
    static AMPManagerProperties d_properties;
    static std::vector<std::function<void()>> d_atShutdown;

    // Function to control exit behavior
    static void exitFun();

    // Functions to start/shutdown the various packages
    static double start_SAMRAI();
    static double start_PETSc();
    static double start_HYPRE();
<<<<<<< HEAD
    static double start_CudaOrHip();
=======
    static double initDevices();
    static double bindDevices();
    static double start_OpenMP();
>>>>>>> b8dec738
    static double stop_SAMRAI();
    static double stop_HYPRE();
    static double stop_PETSc();

    // wrapper for shutting and restarting SAMRAI
    static void restart_SAMRAI();

    // Functions to set error handlers for specific packages
    static void set_PETSc_error_handler();
    static void clear_PETSc_error_handler();
};

} // namespace AMP

#endif<|MERGE_RESOLUTION|>--- conflicted
+++ resolved
@@ -225,13 +225,9 @@
     static double start_SAMRAI();
     static double start_PETSc();
     static double start_HYPRE();
-<<<<<<< HEAD
-    static double start_CudaOrHip();
-=======
     static double initDevices();
     static double bindDevices();
     static double start_OpenMP();
->>>>>>> b8dec738
     static double stop_SAMRAI();
     static double stop_HYPRE();
     static double stop_PETSc();
