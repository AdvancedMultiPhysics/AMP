#include "AMP/utils/DelaunayTessellation.h"
#include "AMP/AMP_TPLs.h"
#include "AMP/IO/HDF.h"
#include "AMP/utils/DelaunayFaceList.h"
#include "AMP/utils/DelaunayFaceList.hpp"
#include "AMP/utils/DelaunayHelpers.h"
#include "AMP/utils/NearestPairSearch.h"
#include "AMP/utils/Utilities.h"
#include "AMP/utils/UtilityMacros.h"
#include "AMP/utils/typeid.h"

#include "ProfilerApp.h"

#include <algorithm>
#include <cmath>
#include <cstdio>
#include <cstdlib>
#include <iostream>
#include <limits>
#include <random>
#include <stdexcept>


<<<<<<< HEAD
#if defined( __INTEL_COMPILER )
DISABLE_WARNINGS
#endif
=======
using AMP::DelaunayHelpers::getETYPE;
>>>>>>> b8dec738


namespace AMP::DelaunayTessellation {


// Structure to hold surfaces that need to be tested
struct check_surface_struct {
    uint8_t test;
    uint8_t f1;
    uint8_t f2;
    int t1;
    int t2;
};


/********************************************************************
 * Convert coordinates                                               *
 * We want to use int with a range of (-2^30:2^30)                   *
 * Note all numbers must be strictly < 2^30                          *
 ********************************************************************/
template<class TYPE>
static Array<int> convert( const Array<TYPE> &x )
{
    TYPE max = 0;
    for ( auto y : x )
        max = std::max<TYPE>( std::abs( y ), max );
    Array<int> y( x.size() );
    if constexpr ( std::is_floating_point_v<TYPE> ) {
        auto scale = pow( 2.0, ceil( 30 - log2( max ) ) - 1 );
        for ( size_t i = 0; i < x.length(); i++ ) {
            auto z = scale * x( i );
            AMP_ASSERT( z < static_cast<TYPE>( std::numeric_limits<int>::max() ) );
            y( i ) = z;
        }
    } else {
        constexpr int64_t int_max = 0x40000000; // 2^30
        int shift                 = 0;
        while ( static_cast<int64_t>( max ) >= int_max ) {
            shift++;
            max = max >> 1;
        }
        if ( shift == 0 ) {
            for ( size_t i = 0; i < x.length(); i++ )
                y( i ) = x( i );
        } else {
            for ( size_t i = 0; i < x.length(); i++ )
                y( i ) = x( i ) >> shift;
        }
    }
    return y;
}


/********************************************************************
 * Forward declares                                                  *
 ********************************************************************/
template<int NDIM>
static void clean_triangles( const int N,
                             const std::array<int, NDIM> *x,
                             size_t &N_tri,
                             std::array<int, NDIM + 1> *tri,
                             std::array<int, NDIM + 1> *tri_nab );
template<int NDIM>
static void swap_triangles( int i1,
                            int i2,
                            std::array<int, NDIM + 1> *tri,
                            std::array<int, NDIM + 1> *tri_nab );
template<int NDIM>
static bool find_flip( const std::array<int, NDIM> *x,
                       const std::array<int, NDIM + 1> *tri,
                       const std::array<int, NDIM + 1> *tri_nab,
                       std::vector<check_surface_struct> &check_surface,
                       int &N_tri_old,
                       int &N_tri_new,
                       int *index_old,
                       int *new_tri,
                       int *new_tri_nab );


/********************************************************************
 * Compute the dot product of two vectors                            *
 * Note: We are already using an increased precision, and want to    *
 * maintain the maximum degree of accuracy possible.                 *
 ********************************************************************/
static inline double dot( int N, const long double *x, const long double *y )
{
    // Approximate dot product for long double precision
    bool sign[8];
    long double z[8];
    for ( int i = 0; i < N; i++ ) {
        z[i]    = x[i] * y[i];
        sign[i] = z[i] >= 0;
    }
    long double ans = z[0];
    z[0]            = 0;
    while ( true ) {
        int index     = -1;
        bool sign_ans = ans >= 0;
        for ( int i = 1; i < N; i++ ) {
            if ( ( sign_ans != sign[i] ) && z[i] != 0 )
                index = i;
        }
        if ( index == -1 )
            break;
        ans += z[index];
        z[index] = 0;
    }
    for ( int i = 1; i < N; i++ ) {
        if ( z[i] != 0 )
            ans += z[i];
    }
    return static_cast<double>( ans );
}
#ifdef __SIZEOF_INT128__
DISABLE_WARNINGS
static inline double dot3( const int64_t *x, const uint64_t *y )
{
    auto ans = __int128( x[0] ) * __int128( y[0] ) + __int128( x[1] ) * __int128( y[1] ) +
               __int128( x[2] ) * __int128( y[2] );
    return static_cast<double>( ans );
}
static inline double dot4( const __int128 *x, const uint64_t *y )
{
    auto ans = int256_t( x[0] ) * int256_t( y[0] ) + int256_t( x[1] ) * int256_t( y[1] ) +
               int256_t( x[2] ) * int256_t( y[2] ) + int256_t( x[3] ) * int256_t( y[3] );
    return static_cast<double>( ans );
}
ENABLE_WARNINGS
#else
static inline double dot3( const int64_t *x, const uint64_t *y )
{
    auto ans = int128_t( x[0] ) * int128_t( y[0] ) + int128_t( x[1] ) * int128_t( y[1] ) +
               int128_t( x[2] ) * int128_t( y[2] );
    return static_cast<double>( ans );
}
static inline double dot4( const int128_t *x, const uint64_t *y )
{
    auto ans = int256_t( x[0] ) * int256_t( y[0] ) + int256_t( x[1] ) * int256_t( y[1] ) +
               int256_t( x[2] ) * int256_t( y[2] ) + int256_t( x[3] ) * int256_t( y[3] );
    return static_cast<double>( ans );
}
#endif


/************************************************************************
 * This function tests if a point is inside the circumsphere of an       *
 *    nd-simplex.                                                        *
 * For performance, I assume the points are ordered properly such that   *
 * the volume of the simplex (as calculated by calc_volume) is positive. *
 *                                                                       *
 * The point is inside the circumsphere if the determinant is positive   *
 * for points stored in a clockwise manner.  If the order is not known,  *
 * we can compare to a point we know is inside the cicumsphere.          *
 *    |  x1-xi   y1-yi   z1-zi   (x1-xi)^2+(y1-yi)^2+(z1-yi)^2  |        *
 *    |  x2-xi   y2-yi   z2-zi   (x2-xi)^2+(y2-yi)^2+(z2-yi)^2  |        *
 *    |  x3-xi   y3-yi   z3-zi   (x3-xi)^2+(y3-yi)^2+(z3-yi)^2  |        *
 *    |  x4-xi   y4-yi   z4-zi   (x4-xi)^2+(y4-yi)^2+(z4-yi)^2  |        *
 * det(A) == 0:  We are on the circumsphere                              *
 * det(A) > 0:   We are inside the circumsphere                          *
 * det(A) < 0:   We are outside the circumsphere                         *
 *                                                                       *
 * Note: this implementation requires N^(D+2) precision                  *
 ************************************************************************/
static int test_in_circumsphere( const std::array<int, 2> x[], const std::array<int, 2> &xi )
{
    // Solve the sub-determinants (requires N^2 precision)
    int64_t det2[3];
    uint64_t R[3] = { 0, 0, 0 };
    for ( int d = 0; d <= 2; d++ ) {
        int A2[4];
        for ( int j = 0; j < 2; j++ ) {
            int64_t tmp = x[d][j] - xi[j];
            R[d] += tmp * tmp;
            for ( int i = 0; i < d; i++ )
                A2[i + j * 2] = x[i][j] - xi[j];
            for ( int i = d + 1; i <= 2; i++ )
                A2[i - 1 + j * 2] = x[i][j] - xi[j];
        }
        det2[d] = DelaunayHelpers::det2<2>( A2 );
        if ( ( 2 + d ) % 2 == 1 )
            det2[d] = -det2[d];
    }
    // Compute the determinate
    double det_A = dot3( det2, R );
    if ( fabs( det_A ) == 0 )
        return 0; // We are on the circumsphere
    else if ( det_A > 0 )
        return 1; // We inside the circumsphere
    else
        return -1; // We outside the circumsphere
}
static int test_in_circumsphere( const std::array<int, 3> x[], const std::array<int, 3> &xi )
{
    using ETYPE = typename getETYPE<3, int>::ETYPE;
    // Solve the sub-determinants (requires N^3 precision)
    ETYPE det2[4];
    uint64_t R[4] = { 0, 0, 0, 0 };
    for ( int d = 0; d <= 3; d++ ) {
        int A2[9];
        for ( int j = 0; j < 3; j++ ) {
            int64_t tmp = x[d][j] - xi[j];
            R[d] += tmp * tmp;
            for ( int i = 0; i < d; i++ )
                A2[i + j * 3] = x[i][j] - xi[j];
            for ( int i = d + 1; i <= 3; i++ )
                A2[i - 1 + j * 3] = x[i][j] - xi[j];
        }
        det2[d] = DelaunayHelpers::det2<3>( A2 );
        if ( ( 3 + d ) % 2 == 1 )
            det2[d] = -det2[d];
    }
    // Compute the determinate
    double det_A = dot4( det2, R );
    if ( fabs( det_A ) == 0 )
        return 0; // We are on the circumsphere
    else if ( det_A > 0 )
        return 1; // We inside the circumsphere
    else
        return -1; // We outside the circumsphere
}
template<int NDIM, class TYPE>
int test_in_circumsphere( const std::array<TYPE, NDIM> *x,
                          const std::array<TYPE, NDIM> &xi,
                          double TOL_VOL )
{
    if constexpr ( NDIM == 1 ) {
        TYPE x1 = std::min( x[0][0], x[1][0] );
        TYPE x2 = std::max( x[0][0], x[1][0] );
        if ( fabs( xi[0] - x1 ) <= TOL_VOL || fabs( xi[0] - x1 ) <= TOL_VOL )
            return 0; // We are on the circumsphere
        if ( xi[0] > x1 && xi[0] < x2 )
            return 1; // We inside the circumsphere
        return -1;    // We outside the circumsphere
    } else if constexpr ( std::is_same_v<TYPE, int> ) {
        return test_in_circumsphere( x, xi );
    } else {
        // Solve the sub-determinants (requires N^NDIM precision)
        using ETYPE = typename getETYPE<NDIM, TYPE>::ETYPE;
        double R2   = 0.0;
        ETYPE det2[NDIM + 1], R[NDIM + 1];
        for ( int d = 0; d <= NDIM; d++ ) {
            ETYPE A2[NDIM * NDIM];
            ETYPE sum( 0 );
            for ( int j = 0; j < NDIM; j++ ) {
                ETYPE tmp( x[d][j] - xi[j] );
                sum += tmp * tmp;
                for ( int i = 0; i < d; i++ )
                    A2[i + j * NDIM] = ETYPE( x[i][j] - xi[j] );
                for ( int i = d + 1; i <= NDIM; i++ )
                    A2[i - 1 + j * NDIM] = ETYPE( x[i][j] - xi[j] );
            }
            R[d] = sum;
            R2 += static_cast<double>( R[d] );
            det2[d] = DelaunayHelpers::det<ETYPE, NDIM>( A2 );
            if ( ( NDIM + d ) % 2 == 1 )
                det2[d] = -det2[d];
        }
        // Compute the determinate
        double det_A = dot( NDIM + 1, det2, R );
        if ( fabs( det_A ) <= 0.1 * R2 * TOL_VOL ) {
            // We are on the circumsphere
            return 0;
        } else if ( det_A > 0 ) {
            // We inside the circumsphere
            return 1;
        } else {
            // We outside the circumsphere
            return -1;
        }
    }
}
// clang-format off
template int test_in_circumsphere<1,int>( const std::array<int,1>[], const std::array<int,1> &, double );
template int test_in_circumsphere<2,int>( const std::array<int,2>[], const std::array<int,2> &, double );
template int test_in_circumsphere<3,int>( const std::array<int,3>[], const std::array<int,3> &, double );
template int test_in_circumsphere<1,double>( const std::array<double,1>[], const std::array<double,1> &, double );
template int test_in_circumsphere<2,double>( const std::array<double,2>[], const std::array<double,2> &, double );
template int test_in_circumsphere<3,double>( const std::array<double,3>[], const std::array<double,3> &, double );
// clang-format on


/********************************************************************
 * Check if the closest pointer are ~ the same                       *
 ********************************************************************/
template<int NDIM>
static std::array<std::array<int, NDIM>, 2> getDomain( const std::vector<std::array<int, NDIM>> &x )
{
    auto xmin = x[0];
    auto xmax = x[0];
    for ( size_t i = 1; i < x.size(); i++ ) {
        for ( int d = 0; d < NDIM; d++ ) {
            xmin[d] = std::min( xmin[d], x[i][d] );
            xmax[d] = std::max( xmax[d], x[i][d] );
        }
    }
    return { xmin, xmax };
}
template<int NDIM>
static inline void checkClosest( const std::vector<std::array<int, NDIM>> &x,
                                 const std::pair<int, int> &index_pair )
{
    // Get the bounding box for the domain
    auto [xmin, xmax]  = getDomain<NDIM>( x );
    double domain_size = 0;
    for ( int d = 0; d < NDIM; d++ ) {
        int64_t dist = xmax[d] - xmin[d];
        domain_size += dist * dist;
    }
    domain_size = std::sqrt( domain_size );

    // Check that the two closest two points are not the same
    int i1       = index_pair.first;
    int i2       = index_pair.second;
    double r_min = 0;
    for ( int d = 0; d < NDIM; d++ ) {
        auto tmp = static_cast<double>( x[i1][d] - x[i2][d] );
        r_min += tmp * tmp;
    }
    r_min = std::sqrt( r_min );
    if ( r_min < 1e-8 * domain_size )
        AMP_ERROR( "Duplicate or nearly duplicate points detected: " + std::to_string( r_min ) );
}


/********************************************************************
 * Test if 3 points are collinear                                    *
 ********************************************************************/
template<int NDIM, class TYPE>
static inline bool collinear( const std::array<TYPE, NDIM> *x, double tol )
{
    double r1[NDIM];
    double r2[NDIM];
    double tmp1 = 0, tmp2 = 0;
    for ( int j = 0; j < NDIM; j++ ) {
        r1[j] = static_cast<double>( x[1][j] - x[0][j] );
        r2[j] = static_cast<double>( x[2][j] - x[0][j] );
        tmp1 += r1[j] * r1[j];
        tmp2 += r2[j] * r2[j];
    }
    tmp1 = 1.0 / std::sqrt( tmp1 );
    tmp2 = 1.0 / std::sqrt( tmp2 );
    for ( int j = 0; j < NDIM; j++ ) {
        r1[j] *= tmp1;
        r2[j] *= tmp2;
    }
    double dot = 0.0;
    for ( int j = 0; j < NDIM; j++ ) {
        dot += r1[j] * r2[j];
    }
    bool is_collinear = fabs( 1.0 - fabs( dot ) ) <= tol;
    return is_collinear;
}


/********************************************************************
 * Test if all points are collinear                                  *
 ********************************************************************/
template<int NDIM>
static inline bool allCollinear( const Array<int> &x )
{
    using Point = std::array<int, NDIM>;
    auto y      = DelaunayHelpers::convert<int, NDIM>( x );
    auto [i, j] = find_min_dist<NDIM, int>( y.size(), y[0].data() );
    checkClosest<NDIM>( y, { i, j } );
    Point x2[3];
    x2[0] = y[i];
    x2[1] = y[j];
    for ( int k = 0; k < (int) y.size(); k++ ) {
        if ( k == i || k == j )
            continue;
        x2[2] = y[k];
        if ( !collinear<NDIM, int>( x2, 1e-12 ) )
            return false;
    }
    return true;
}
template<class TYPE>
bool collinear( const Array<TYPE> &x )
{
    auto y   = convert( x );
    int NDIM = y.size( 0 );
    if ( NDIM == 1 ) {
        return allCollinear<1>( y );
    } else if ( NDIM == 2 ) {
        return allCollinear<2>( y );
    } else if ( NDIM == 3 ) {
        return allCollinear<3>( y );
    } else {
        AMP_ERROR( "collinear is not supported for dimension > 5" );
    }
}
template bool collinear<short>( const Array<short> & );
template bool collinear<int>( const Array<int> & );
template bool collinear<float>( const Array<float> & );
template bool collinear<double>( const Array<double> & );
template bool collinear<long double>( const Array<long double> & );


/********************************************************************
 * Test if 4 points are co-planar                                    *
 *    |  x1  y1  z1  1 |                                             *
 *    |  x2  y2  z2  1 | = 0                                         *
 *    |  x3  y3  z3  1 |                                             *
 *    |  x4  y4  z4  1 |                                             *
 * Note: for exact math this requires N^D precision                  *
 ********************************************************************/
static inline bool coplanar( const std::array<int, 3> *x )
{
    using ETYPE = typename getETYPE<3, int>::ETYPE;
    ETYPE det( 0 );
    for ( int d = 0; d < 4; d++ ) {
        int M[9];
        for ( int i1 = 0; i1 < d; i1++ ) {
            for ( int i2 = 0; i2 < 3; i2++ )
                M[i1 + i2 * 3] = x[i1][i2];
        }
        for ( int i1 = d + 1; i1 < 4; i1++ ) {
            for ( int i2 = 0; i2 < 3; i2++ )
                M[i1 - 1 + i2 * 3] = x[i1][i2];
        }
        if ( ( 3 + d ) % 2 == 0 )
            det += DelaunayHelpers::det2<3>( M );
        else
            det -= DelaunayHelpers::det2<3>( M );
    }
    return det == 0;
}


/********************************************************************
 * Increase the storage for tri and tri_nab to hold N_tri triangles  *
 ********************************************************************/
template<int NDIM>
static inline void check_tri_size( size_t size_new,
                                   std::vector<std::array<int, NDIM + 1>> &tri,
                                   std::vector<std::array<int, NDIM + 1>> &tri_nab )
{
    size_t size_old = tri.size();
    tri.resize( size_new );
    tri_nab.resize( size_new );
    for ( size_t s = size_old; s < size_new; s++ ) {
        for ( int d = 0; d <= NDIM; d++ ) {
            tri[s][d]     = -1;
            tri_nab[s][d] = -1;
        }
    }
}


/********************************************************************
 * Choose the order to add points                                    *
 * We will do this by sorting the points by order of their distance  *
 * from the closest pair                                             *
 ********************************************************************/
template<int NDIM, class TYPE>
static std::vector<int> getInsertionOrder( const std::array<TYPE, NDIM> &x0,
                                           const std::vector<std::array<TYPE, NDIM>> &x )
{
    PROFILE( "getInsertionOrder", 3 );
    // Compute the square of the radius
    int N = x.size();
    std::vector<double> R2( N, 0.0 );
    for ( int j = 0; j < N; j++ ) {
        for ( int d = 0; d < NDIM; d++ ) {
            double tmp = x[j][d] - x0[d];
            R2[j] += tmp * tmp;
        }
    }
    // Sort the points, keeping track of the index
    std::vector<int> I( N );
    for ( int j = 0; j < N; j++ ) {
        I[j] = j;
    }
    AMP::Utilities::quicksort( R2, I );
    return I;
}


/********************************************************************
 * Create the initial triangle                                       *
 ********************************************************************/
template<int NDIM>
static std::tuple<std::array<int, NDIM + 1>, std::vector<int>>
createInitialTriangle( const std::array<int, NDIM> &x0,
                       const std::vector<std::array<int, NDIM>> &x,
                       int iteration = 0 )
{
    using Point    = std::array<int, NDIM>;
    using Triangle = std::array<int, NDIM + 1>;

    int N = x.size();
    AMP_INSIST( N > NDIM, "Insufficient number of points" );

    // Next we need to create a list of the order in which we want to insert the values
    auto I = getInsertionOrder<NDIM, int>( x0, x );

    // Resort the first few points so that the first ndim+1 points are not collinear or coplanar
    int ik = 2;
    for ( int i = 2; i <= NDIM; i++ ) {
        switch ( i ) {
        case 2: {
            // Find the first point that is not collinear with the first 2 points in I
            Point x2[3];
            x2[0] = x[I[0]];
            x2[1] = x[I[1]];
            while ( true ) {
                x2[2]             = x[I[ik]];
                bool is_collinear = collinear<NDIM, int>( x2, 1e-12 );
                if ( !is_collinear )
                    break;
                ik++;
                if ( ik >= N ) {
                    // No 3 non-collinear points were found
                    AMP_ERROR( "Error: All points are collinear" );
                }
            }
            break;
        }
        case 3:
            if constexpr ( NDIM == 3 ) {
                // Find the first point that is not coplanar with the first 3 points in I
                Point x2[4];
                for ( int i1 = 0; i1 < 3; i1++ )
                    x2[i1] = x[I[i1]];
                while ( true ) {
                    x2[3]            = x[I[ik]];
                    bool is_coplanar = coplanar( x2 );
                    if ( !is_coplanar )
                        break;
                    ik++;
                    if ( ik >= N ) {
                        // No 4 non-coplanar points were found
                        AMP_ERROR( "Error: All points are coplanar" );
                    }
                }
            } else {
                AMP_ERROR( "Error: Co-planar check is not programmed for dimensions other than 3" );
            }
            break;
        default:
            AMP_ERROR( "Error: Not programmed for this number of dimensions" );
        }
        // Move the points if necessary
        if ( i != ik ) {
            int tmp = I[ik];
            for ( int j = ik; j > i; j-- )
                I[j] = I[j - 1];
            I[i] = tmp;
        }
    }

    // Initial amount of memory to allocate for tri
    Triangle tri;
    Point x2[NDIM + 1];
    for ( int d = 0; d <= NDIM; d++ ) {
        tri[d] = I[d];
        x2[d]  = x[tri[d]];
    }
    double volume = DelaunayHelpers::calcVolume<NDIM, int>( x2 );
    if ( fabs( volume ) <= 0 ) {
        if ( iteration < 10 ) {
            // Choose a random point and try again
            auto [xmin, xmax] = getDomain<NDIM>( x );
            std::random_device rd;
            std::mt19937 gen( rd() );
            std::array<int, NDIM> x2;
            for ( int d = 0; d < NDIM; d++ ) {
                std::uniform_int_distribution<int> dis( xmin[d], xmax[d] );
                x2[d] = dis( gen );
            }
            std::tie( tri, I ) = createInitialTriangle<NDIM>( x2, x, iteration++ );
        } else {
            AMP_ERROR( "Error creating initial triangle" );
        }
    } else if ( volume < 0 ) {
        // The volume is negitive, swap the last two indicies
        std::swap( tri[NDIM - 1], tri[NDIM] );
    }
    return std::tie( tri, I );
}


/********************************************************************
 * This is the main function that creates the tessellation           *
 ********************************************************************/
template<int NDIM>
static std::tuple<std::vector<std::array<int, NDIM + 1>>, std::vector<std::array<int, NDIM + 1>>>
create_tessellation( const std::vector<std::array<int, NDIM>> &x )
{
    int N          = x.size();
    using Point    = std::array<int, NDIM>;
    using Triangle = std::array<int, NDIM + 1>;

    PROFILE2( AMP::Utilities::stringf( "create_tessellation<%i>", NDIM ) );

    // First, get the two closest points
    auto index_pair = find_min_dist<NDIM, int>( N, x[0].data() );
    checkClosest<NDIM>( x, index_pair );

    // Initial amount of memory to allocate for tri
    std::vector<Triangle> tri, tri_nab;
    check_tri_size<NDIM>( 2 * N, tri, tri_nab );

    // Create an initial triangle
    std::vector<int> I;
    std::tie( tri[0], I ) = createInitialTriangle<NDIM>( x[index_pair.first], x, 0 );
    size_t N_tri          = 1;

    // Maintain a list of the triangle faces on the convex hull
    FaceList<NDIM> face_list( N, x.data(), 0, tri[0] );

    // Maintain a list of the unused triangles (those that are all -1, but less than N_tri)
    std::vector<size_t> unused;
    unused.reserve( 512 );

    // Maintain a list of surfaces to check
    std::vector<check_surface_struct> check_surface;
    check_surface.reserve( 256 );

    // Subsequently add each point to the convex hull
    std::vector<Triangle> new_tri;
    std::vector<Triangle> new_tri_nab;
    std::vector<int> neighbor;
    std::vector<int> face;
    std::vector<uint32_t> new_tri_id;
    for ( int i = NDIM + 1; i < N; i++ ) {
        PROFILE( "create-add_points", 3 );
        // Add a point to the convex hull and create the new triangles
        face_list.add_node( I[i], unused, N_tri, new_tri_id, new_tri, new_tri_nab, neighbor, face );
        int N_tri_new = new_tri_id.size();
        // Increase the storage for tri and tri_nab if necessary
        check_tri_size<NDIM>( N_tri, tri, tri_nab );
        // Add each triangle and update the structures
        for ( int j = 0; j < N_tri_new; j++ ) {
            int index_new = new_tri_id[j];
            for ( int j1 = 0; j1 <= NDIM; j1++ )
                tri[index_new][j1] = new_tri[j][j1];
            for ( int j1 = 0; j1 <= NDIM; j1++ )
                tri_nab[index_new][j1] = new_tri_nab[j][j1];
            std::swap( tri_nab[neighbor[j]][face[j]], index_new );
            AMP_ASSERT( index_new == -1 );
        }
        // Get a list of the surfaces we need to check for a valid tesselation
        for ( int j = 0; j < N_tri_new; j++ ) {
            int index_new = new_tri_id[j];
            for ( int j1 = 0; j1 <= NDIM; j1++ ) {
                if ( tri_nab[index_new][j1] != -1 ) {
                    bool found = false;
                    for ( auto &elem : check_surface ) {
                        if ( index_new == elem.t1 && j1 == elem.f1 ) {
                            // The surface is already in the list to check
                            found = true;
                            break;
                        }
                        if ( index_new == elem.t2 && j1 == elem.f2 ) {
                            // The surface is already in the list to check
                            found = true;
                            break;
                        }
                    }
                    if ( !found ) {
                        check_surface_struct tmp;
                        tmp.test = 0x00;
                        tmp.t1   = index_new;
                        tmp.f1   = j1;
                        tmp.t2   = tri_nab[index_new][j1];
                        int m    = tri_nab[index_new][j1];
                        for ( int j2 = 0; j2 <= NDIM; j2++ ) {
                            if ( tri_nab[m][j2] == index_new )
                                tmp.f2 = j2;
                        }
                        check_surface.push_back( tmp );
                    }
                }
            }
        }

        // Now that we have created a new triangle, perform any edge flips that
        // are necessary to create a valid tesselation
        size_t it = 1;
        AMP_ASSERT( !check_surface.empty() );
        while ( !check_surface.empty() ) {
            PROFILE( "create-edge_flips", 4 );
            if ( it > std::max<size_t>( 500, N_tri ) )
                AMP_ERROR( "Error: infinite loop detected" );
            // First, lets eliminate all the surfaces that are fine
            for ( auto &elem : check_surface ) {
                /* Check the surface to see if the triangle pairs need to undergo a flip
                 * The surface is invalid and the triangles need to undergo a flip
                 * if the vertex of either triangle lies within the circumsphere of the other.
                 * Note: if the vertex of one triangle lies within the circumsphere of the
                 * other, then the vertex of the other triangle will lie within the circumsphere
                 * of the current triangle.  Consequently we only need to check one
                 * vertex/triangle pair
                 */
                if ( ( elem.test & 0x01 ) != 0 ) {
                    // We already checked this surface
                    continue;
                }
                Point x2[NDIM + 1];
                for ( int j1 = 0; j1 < NDIM + 1; j1++ ) {
                    int m  = tri[elem.t1][j1];
                    x2[j1] = x[m];
                }
                int m     = tri[elem.t2][elem.f2];
                int test  = test_in_circumsphere( x2, x[m] );
                elem.test = ( test != 1 ) ? 0xFF : 0x01;
            }
            // Remove all surfaces that are good
            size_t n = 0;
            for ( size_t k = 0; k < check_surface.size(); k++ ) {
                if ( check_surface[k].test != 0xFF ) {
                    std::swap( check_surface[n], check_surface[k] );
                    n++;
                }
            }
            check_surface.resize( n );
            if ( check_surface.size() == 0 ) {
                // All surfaces are good, we are finished
                break;
            }
            // Find a valid flip
            // The maximum flip currently supported is a 4-4 flip
            int index_old[5], new_tri[( NDIM + 1 ) * 4], new_tri_nab[( NDIM + 1 ) * 4];
            int N_tri_old     = 0;
            int N_tri_new     = 0;
            bool flipped_edge = find_flip<NDIM>( x.data(),
                                                 tri.data(),
                                                 tri_nab.data(),
                                                 check_surface,
                                                 N_tri_old,
                                                 N_tri_new,
                                                 index_old,
                                                 new_tri,
                                                 new_tri_nab );
            if ( !flipped_edge ) {
                // We did not find any valid flips, this is an error
                for ( auto &elem : check_surface )
                    elem.test = 0;
                bool test = find_flip<NDIM>( x.data(),
                                             tri.data(),
                                             tri_nab.data(),
                                             check_surface,
                                             N_tri_old,
                                             N_tri_new,
                                             index_old,
                                             new_tri,
                                             new_tri_nab );
                if ( test )
                    printf( "   Valid flips were detected if we reset check_surface\n" );
                AMP_ERROR( "Error: no valid flips detected" );
            }
            // Check that we conserved the boundary triangles
            int old_tri_nab[( NDIM + 1 ) * 4]; // The maximum flip currently supported is a 4-4 flip
            for ( int j1 = 0; j1 < N_tri_old; j1++ ) {
                for ( int j2 = 0; j2 <= NDIM; j2++ ) {
                    int tmp = tri_nab[index_old[j1]][j2];
                    for ( int j3 = 0; j3 < N_tri_old; j3++ ) {
                        if ( tmp == index_old[j3] )
                            tmp = -2 - tmp;
                    }
                    old_tri_nab[j2 + j1 * ( NDIM + 1 )] = tmp;
                }
            }
            bool pass = conserved_neighbors(
                N_tri_old * ( NDIM + 1 ), old_tri_nab, N_tri_new * ( NDIM + 1 ), new_tri_nab );
            if ( !pass )
                AMP_ERROR( "Error: triangle neighbors not conserved" );
            // Delete the old triangles, add the new ones, and update the structures
            // First get the indicies where we will store the new triangles
            int index_new[4];
            for ( int j = 0; j < N_tri_new; j++ ) {
                if ( j < N_tri_old ) {
                    // We can just reuse the storage of the old indicies
                    index_new[j] = index_old[j];
                } else if ( !unused.empty() ) {
                    // Use a previously freed place
                    index_new[j] = (int) unused.back();
                    unused.pop_back();
                } else {
                    // We will need to expand N_tri
                    check_tri_size<NDIM>( N_tri + 1, tri, tri_nab );
                    index_new[j] = (int) N_tri;
                    N_tri++;
                }
            }
            // Delete the old triangles
            int N_face_update = 0;
            int old_tri_id[4 * ( NDIM + 1 )], old_face_id[4 * ( NDIM + 1 )],
                new_tri_id[4 * ( NDIM + 1 )], new_face_id[4 * ( NDIM + 1 )];
            for ( int j = N_tri_new; j < N_tri_old; j++ )
                unused.push_back( index_old[j] );
            for ( int j1 = 0; j1 < N_tri_old; j1++ ) {
                for ( int j2 = 0; j2 <= NDIM; j2++ ) {
                    tri[index_old[j1]][j2] = -1;
                    if ( tri_nab[index_old[j1]][j2] == -1 ) {
                        // The given face is on the convex hull
                        old_tri_id[N_face_update]  = index_old[j1];
                        old_face_id[N_face_update] = j2;
                        N_face_update++;
                    } else {
                        // The given face is not on the convex hull
                        /*bool is_old = false;
                        for (int j3=0; j3<N_tri_old; j3++) {
                            if ( tri_nab[index_old[j1]][j2]==index_old[j3] )
                                is_old = true;
                        }*/
                    }
                    tri_nab[index_old[j1]][j2] = -2;
                }
            }
            for ( int j1 = 0; j1 < N_tri_old; j1++ ) {
                size_t j2 = 0;
                while ( j2 < check_surface.size() ) {
                    if ( check_surface[j2].t1 == index_old[j1] ||
                         check_surface[j2].t2 == index_old[j1] ) {
                        std::swap( check_surface[j2], check_surface.back() );
                        check_surface.pop_back();
                    } else {
                        j2++;
                    }
                }
            }
            // Create the new triangles
            for ( int j1 = 0; j1 < N_tri_new; j1++ ) {
                for ( int j2 = 0; j2 <= NDIM; j2++ )
                    tri[index_new[j1]][j2] = new_tri[j2 + j1 * ( NDIM + 1 )];
            }
            // Update the triangle neighbors and determine the new lists of surfaces to check
            int N_face_update2 = 0;
            for ( int j1 = 0; j1 < N_tri_new; j1++ ) {
                for ( int j2 = 0; j2 <= NDIM; j2++ ) {
                    int k1 = index_new[j1];
                    int k2 = new_tri_nab[j2 + j1 * ( NDIM + 1 )];
                    if ( k2 < -1 ) {
                        // Neighbor triangle is one of the new triangles, we only need to update
                        // tr_nab
                        tri_nab[k1][j2] = index_new[-k2 - 2];
                    } else if ( k2 == -1 ) {
                        // Face is on the convex hull, we need to update tri_nab and store the
                        // face for updating face_list
                        tri_nab[k1][j2]             = -1;
                        new_tri_id[N_face_update2]  = index_new[j1];
                        new_face_id[N_face_update2] = j2;
                        N_face_update2++;
                    } else {
                        // Neighbor triangle is an existing triangle, we need to update tr_nab
                        // for the new triangle, the exisiting triangle, and add the face to
                        // check_surface
                        tri_nab[k1][j2] = k2;
                        int tmp[NDIM];
                        for ( int m = 0; m < j2; m++ )
                            tmp[m] = tri[k1][m];
                        for ( int m = j2 + 1; m <= NDIM; m++ )
                            tmp[m - 1] = tri[k1][m];
                        int face = -1;
                        for ( int m1 = 0; m1 <= NDIM; m1++ ) {
                            bool found = false;
                            for ( auto &elem : tmp ) {
                                if ( tri[k2][m1] == elem )
                                    found = true;
                            }
                            if ( !found ) {
                                face = m1;
                                break;
                            }
                        }
                        tri_nab[k2][face] = index_new[j1];
                        check_surface_struct tmp2;
                        tmp2.test = 0x00;
                        tmp2.t1   = k1;
                        tmp2.f1   = j2;
                        tmp2.t2   = k2;
                        tmp2.f2   = face;
                        check_surface.push_back( tmp2 );
                    }
                }
            }
            // Update the faces on the convex hull
            if ( N_face_update != N_face_update2 ) {
                printf( "N_face_update = %i, k = %i\n", N_face_update, N_face_update2 );
                AMP_ERROR( "internal error" );
            }
            face_list.update_face(
                N_face_update, old_tri_id, old_face_id, new_tri_id, new_face_id, tri.data() );
            it++;
        }
    }
    check_surface.clear();
    I = std::vector<int>();

    // Delete any unused triangles
    PROFILE( "clean up", 3 );
    while ( !unused.empty() ) {
        // First, see if any unused slots are at the end of the list
        size_t index = unused.size();
        for ( size_t i = 0; i < unused.size(); i++ ) {
            if ( unused[i] == N_tri - 1 ) {
                index = i;
                break;
            }
        }
        if ( index < unused.size() ) {
            unused[index] = unused.back();
            unused.pop_back();
            N_tri--;
            continue;
        }
        // Move the last triangle to fill the last gap
        auto new_tri_id = static_cast<int>( unused.back() ); // The new triangle number
        auto old_tri_id = static_cast<int>( N_tri - 1 );     // The old triangle number
        for ( int j = 0; j <= NDIM; j++ ) {
            tri[new_tri_id][j]     = tri[old_tri_id][j];
            tri_nab[new_tri_id][j] = tri_nab[old_tri_id][j];
            // Update the neighbors
            if ( tri_nab[new_tri_id][j] != -1 ) {
                bool found = false;
                for ( int j2 = 0; j2 <= NDIM; j2++ ) {
                    if ( tri_nab[tri_nab[new_tri_id][j]][j2] == old_tri_id ) {
                        tri_nab[tri_nab[new_tri_id][j]][j2] = new_tri_id;
                        found                               = true;
                    }
                }
                if ( !found )
                    AMP_ERROR( "Error with internal structures (delete any unused triangles)" );
            }
        }
        // Update the face list
        for ( int j = 0; j <= NDIM; j++ ) {
            if ( tri_nab[new_tri_id][j] == -1 )
                face_list.update_face( 1, &old_tri_id, &j, &new_tri_id, &j, tri.data() );
        }
        unused.pop_back();
        N_tri--;
    }
    bool test = false;
    for ( size_t i = 0; i < N_tri; i++ ) {
        for ( int d = 0; d <= NDIM; d++ ) {
            if ( tri[i][d] == -1 )
                test = true;
        }
    }
    if ( test ) {
        // We should have removed all the NULL triangles in the previous step
        AMP_ERROR( "Error with internal structures (NULL tri)\n" );
    }

    // Remove triangles that are only likely to create problems
    // clean_triangles<NDIM>( N, x.data(), N_tri, tri, tri_nab );

    // Resort the triangle indicies so the smallest index is first (should help with caching)
    // Note: this causes tests to fail (not sure why)
    /*if constexpr ( NDIM==2 ) {
        for (size_t i=0; i<N_tri; i++) {
            int *t1 = tri[i].data();
            int *n1 = tri_nab[i].data();
            int t2[NDIM+1], n2[NDIM+1];
            memcpy(t2,t1,(NDIM+1)*sizeof(int));
            memcpy(n2,n1,(NDIM+1)*sizeof(int));
            int j = 0;
            for (int d=1; d<=NDIM; d++) {
                if ( t1[d] < t1[j] )
                    j = d;
            }
            for (int d=0; d<=NDIM; d++) {
                t1[d] = t2[(j+d)%(NDIM+1)];
                n1[d] = n2[(j+d)%(NDIM+1)];
            }
        }
    }*/

    // Resort the triangles so the are sorted by the first index (improves caching)

    // Check the final set of triangles to make sure they are all valid
    bool all_valid =
        check_current_triangles<NDIM>( N, x.data(), N_tri, tri.data(), tri_nab.data(), unused );
    if ( !all_valid )
        AMP_ERROR( "Final check of triangles failed" );

    // Resize the output vectors
    tri.resize( N_tri );
    tri_nab.resize( N_tri );
    return std::tie( tri, tri_nab );
}


/********************************************************************
 * Function to remove sliver triangles on the surface                *
 ********************************************************************/
constexpr double vol_sphere( int NDIM, double r )
{
    if ( NDIM == 1 )
        return 2.0 * r;
    else if ( NDIM == 2 )
        return 3.141592653589793 * r * r;
    else if ( NDIM == 3 )
        return 4.188790204786391 * r * r * r;
    else
        AMP_ERROR( "vol_sphere is undefined for the NDIM" );
}
template<int NDIM>
static void clean_triangles( const int,
                             const std::array<int, NDIM> *x,
                             size_t &N_tri,
                             std::array<int, NDIM + 1> *tri,
                             std::array<int, NDIM + 1> *tri_nab )
{
    // Get a list of all triangles on the boundary and a figure of merit
    // We will use the ratio of the volume of the circumsphere to the volume of the simplex
    std::vector<std::pair<double, size_t>> index;
    index.reserve( 1000 );
    for ( size_t i = 0; i < N_tri; i++ ) {
        bool on_boundary = false;
        for ( int j = 0; j < NDIM + 1; j++ ) {
            if ( tri_nab[i][j] == -1 )
                on_boundary = true;
        }
        if ( on_boundary ) {
            std::array<int, NDIM> x2[NDIM + 1];
            for ( int j = 0; j < NDIM + 1; j++ ) {
                int k = tri[i][j];
                x2[j] = x[k];
            }
            double vol = DelaunayHelpers::calcVolume<NDIM, int>( x2 );
            double R, center[NDIM];
            get_circumsphere<NDIM, int>( x2, R, center );
            double quality = vol_sphere( NDIM, R ) / vol;
            index.emplace_back( quality, i );
        }
    }
    // Remove any triangles that fill more than tol of the sphere
    const double tol = 1e-4;
    for ( size_t i = 0; i < index.size(); i++ ) {
        if ( index[i].first > 1.0 / tol ) {
            std::swap( index[i], index.back() );
            index.pop_back();
        }
    }
    if ( index.empty() )
        return;
    // Sort the triangles based on the quality (worst last)
    std::sort( index.begin(), index.end() );
    // Remove the triangles
    while ( !index.empty() ) {
        size_t i = index.back().second;
        index.pop_back();
        // Check that all nodes are shared by at least 1 other triangle
        // we cannot remove any triangles that wil orphan a node
        bool remove = true;
        for ( int j1 = 0; j1 < NDIM + 1; j1++ ) {
            int n        = tri[i][j1];
            bool found_n = false;
            for ( int j2 = 0; j2 < NDIM + 1; j2++ ) {
                int k = tri_nab[i][j2];
                if ( k == -1 )
                    continue;
                for ( int j3 = 0; j3 < NDIM + 1; j3++ ) {
                    if ( tri[k][j3] == n )
                        found_n = true;
                }
            }
            if ( !found_n )
                remove = false;
        }
        // Remove the triangle
        if ( remove ) {
            size_t i2 = N_tri - 1;
            swap_triangles( i, i2, tri, tri_nab );
            for ( int j = 0; j < NDIM + 1; j++ ) {
                int k          = tri_nab[i2][j];
                tri[i2][j]     = -1;
                tri_nab[i2][j] = -1;
                for ( int j2 = 0; j2 < NDIM + 1; j2++ ) {
                    if ( tri_nab[k][j2] == static_cast<int>( i2 ) )
                        tri_nab[k][j2] = -1;
                }
            }
            N_tri--;
        }
    }
}


/********************************************************************
 * Function to swap two triangle indicies                            *
 ********************************************************************/
template<int NDIM>
static void
swap_triangles( int i1, int i2, std::array<int, NDIM + 1> *tri, std::array<int, NDIM + 1> *tri_nab )
{
    // First swap the triangle data
    for ( int j = 0; j < NDIM + 1; j++ ) {
        std::swap( tri[i1][j], tri[i2][j] );
        std::swap( tri_nab[i1][j], tri_nab[i2][j] );
    }
    // Get a unique list of all neighbors of either triangle (and the triangles themselves)
    int neighbors[2 * NDIM + 4];
    for ( int j = 0; j < NDIM + 1; j++ ) {
        neighbors[2 * j + 0] = tri_nab[i1][j];
        neighbors[2 * j + 1] = tri_nab[i2][j];
    }
    neighbors[2 * NDIM + 2] = i1;
    neighbors[2 * NDIM + 3] = i2;
    int N                   = 2 * NDIM + 4;
    int i                   = 0;
    while ( i < N ) {
        bool keep = neighbors[i] != -1;
        for ( int j = 0; j < i; j++ )
            keep = keep && neighbors[i] != neighbors[j];
        if ( !keep ) {
            std::swap( neighbors[i], neighbors[N - 1] );
            N--;
        } else {
            i++;
        }
    }
    // For each triangle swap any values for i1 and i2
    for ( i = 0; i < N; i++ ) {
        int k = neighbors[i];
        for ( int j = 0; j < NDIM + 1; j++ ) {
            if ( tri_nab[k][j] == i1 ) {
                tri_nab[k][j] = i2;
            } else if ( tri_nab[k][j] == i2 ) {
                tri_nab[k][j] = i1;
            }
        }
    }
}


/********************************************************************
 * This function tests if the edge flip is valid.                    *
 * To be valid, the line between the two points that are not on the  *
 * surface and the intersection of the face must lie within the face *
 * The point of intersection lies within the face if the Barycentric *
 * coordinates for all but the given face are positive               *
 ********************************************************************/
template<int NDIM>
static bool
test_flip_valid( const std::array<int, NDIM> x[], const int i, const std::array<int, NDIM> &xi )
{
    auto L        = DelaunayHelpers::computeBarycentric<NDIM, int>( x, xi );
    bool is_valid = true;
    for ( int j = 0; j <= NDIM; j++ )
        is_valid = is_valid && ( j == i || L[j] >= 0 );
    return is_valid;
}


/************************************************************************
 * This function performs a flip in 2D                                   *
 * Note: all indicies are hard-coded for ndim=2 and some loops have been *
 * unrolled to simplify the code and improve performance                 *
 ************************************************************************/
static bool flip_2D( const std::array<int, 2> x[],
                     const int tri[],
                     const int tri_nab[],
                     const int t1,
                     const int s1,
                     const int t2,
                     const int s2,
                     int *index_old,
                     int *new_tri,
                     int *new_tri_nab )
{
    // Check if the flip is valid (it should always be valid in 2D if it is necessary)
    std::array<int, 2> x2[3], xi;
    for ( int i = 0; i < 3; i++ ) {
        int k = tri[i + t1 * 3];
        x2[i] = x[k];
    }
    int k        = tri[s2 + t2 * 3];
    xi           = x[k];
    bool isvalid = test_flip_valid<2>( x2, s1, xi );
    if ( !isvalid ) {
        // We need to do an edge flip, and the edge flip is not valid
        // This should not actually occur
        return false;
    }
    // Create the new triangles that are formed by the edge flips and the neighbor list
    index_old[0] = t1;
    index_old[1] = t2;
    int is[2], tn[4];
    if ( s1 == 0 ) {
        is[0] = tri[1 + 3 * t1];
        is[1] = tri[2 + 3 * t1];
        tn[0] = tri_nab[1 + 3 * t1];
        tn[1] = tri_nab[2 + 3 * t1];
    } else if ( s1 == 1 ) {
        is[0] = tri[0 + 3 * t1];
        is[1] = tri[2 + 3 * t1];
        tn[0] = tri_nab[0 + 3 * t1];
        tn[1] = tri_nab[2 + 3 * t1];
    } else {
        is[0] = tri[0 + 3 * t1];
        is[1] = tri[1 + 3 * t1];
        tn[0] = tri_nab[0 + 3 * t1];
        tn[1] = tri_nab[1 + 3 * t1];
    }
    if ( is[0] == tri[0 + 3 * t2] )
        tn[2] = tri_nab[0 + 3 * t2];
    else if ( is[0] == tri[1 + 3 * t2] )
        tn[2] = tri_nab[1 + 3 * t2];
    else
        tn[2] = tri_nab[2 + 3 * t2];
    if ( is[1] == tri[0 + 3 * t2] )
        tn[3] = tri_nab[0 + 3 * t2];
    else if ( is[1] == tri[1 + 3 * t2] )
        tn[3] = tri_nab[1 + 3 * t2];
    else
        tn[3] = tri_nab[2 + 3 * t2];
    int in1        = tri[s1 + 3 * t1];
    int in2        = tri[s2 + 3 * t2];
    new_tri[0]     = in1;
    new_tri[1]     = in2;
    new_tri[2]     = is[0];
    new_tri[3]     = in1;
    new_tri[4]     = in2;
    new_tri[5]     = is[1];
    new_tri_nab[0] = tn[3];
    new_tri_nab[1] = tn[1];
    new_tri_nab[2] = -3;
    new_tri_nab[3] = tn[2];
    new_tri_nab[4] = tn[0];
    new_tri_nab[5] = -2;
    // Check that the new triagles are valid (and have the proper ordering)
    isvalid = true;
    for ( int it = 0; it < 2; it++ ) {
        for ( int i = 0; i < 3; i++ ) {
            int k = new_tri[i + it * 3];
            x2[i] = x[k];
        }
        double volume = DelaunayHelpers::calcVolume<2, int>( x2 );
        if ( fabs( volume ) <= 0 ) {
            // The triangle is invalid (collinear)
            isvalid = false;
        } else if ( volume < 0 ) {
            // The ordering of the points is invalid, swap the last two points (we want the volume
            // to be positive)
            int tmp                 = new_tri[1 + it * 3];
            new_tri[1 + it * 3]     = new_tri[2 + it * 3];
            new_tri[2 + it * 3]     = tmp;
            tmp                     = new_tri_nab[1 + it * 3];
            new_tri_nab[1 + it * 3] = new_tri_nab[2 + it * 3];
            new_tri_nab[2 + it * 3] = tmp;
        }
    }
    return isvalid;
}


/************************************************************************
 * This function performs a 2-2 flip in 3D                               *
 * Note: all indicies are hard-coded for ndim=3 and some loops may be    *
 * unrolled to simplify the code or improve performance                  *
 ************************************************************************/
static bool flip_3D_22( const std::array<int, 3> x[],
                        const int tri[],
                        const int tri_nab[],
                        const int t1,
                        const int s1,
                        const int t2,
                        const int s2,
                        int *index_old,
                        int *new_tri,
                        int *new_tri_nab )
{
    // The 2-2 fip is only valid when 4 of the vertices lie on a plane on the convex hull
    // This is likely for structured grids
    for ( int i1 = 0; i1 < 4; i1++ ) {
        if ( tri_nab[i1 + 4 * t1] != -1 ) {
            // The face does not lie on the convex hull
            continue;
        }
        for ( int i2 = 0; i2 < 4; i2++ ) {
            if ( tri_nab[i2 + 4 * t2] != -1 ) {
                // The face does not lie on the convex hull
                continue;
            }
            if ( tri[i1 + 4 * t1] != tri[i2 + 4 * t2] ) {
                // The 5th vertex does not match for the two triangles
                continue;
            }
            // Get the list of the 4 vertices on the convex hull
            int v1, v2, v3, v4;
            v1 = tri[s1 + 4 * t1];
            v2 = tri[s2 + 4 * t2];
            v3 = -1;
            v4 = -1;
            for ( int j = 0; j < 4; j++ ) {
                if ( j == i1 || j == s1 )
                    continue;
                if ( v3 == -1 )
                    v3 = tri[j + 4 * t1];
                else
                    v4 = tri[j + 4 * t1];
            }
            // Check if the 4 vertices are coplanar (the resulting simplex will have a volume of 0)
            std::array<int, 3> x2[4] = { x[v1], x[v2], x[v3], x[v4] };
            double vol               = fabs( DelaunayHelpers::calcVolume<3, int>( x2 ) );
            if ( vol > 0 ) {
                // The points are not coplanar
                continue;
            }
            // Create the new triangles that are formed by the 2-2 edge flip
            int v5       = tri[i1 + 4 * t1];
            index_old[0] = t1;
            index_old[1] = t2;
            new_tri[0]   = v1;
            new_tri[1]   = v2;
            new_tri[2]   = v3;
            new_tri[3]   = v5; // The first triangle
            new_tri[4]   = v1;
            new_tri[5]   = v2;
            new_tri[6]   = v4;
            new_tri[7]   = v5; // The second triangle
            // Check that the new triagles are valid (this can occur if they are planar)
            bool isvalid = true;
            for ( int it = 0; it < 2; it++ ) {
                for ( int i = 0; i < 4; i++ ) {
                    int k = new_tri[i + it * 4];
                    x2[i] = x[k];
                }
                double volume = DelaunayHelpers::calcVolume<3, int>( x2 );
                if ( fabs( volume ) <= 0 ) {
                    // The triangle is invalid (collinear)
                    isvalid = false;
                } else if ( volume < 0 ) {
                    // The ordering of the points is invalid, swap the last two points (we want the
                    // volume to be positive)
                    int tmp             = new_tri[2 + it * 4];
                    new_tri[2 + it * 4] = new_tri[3 + it * 4];
                    new_tri[3 + it * 4] = tmp;
                }
            }
            if ( !isvalid )
                continue;
            // Check that the new triangles are Delanuay (we have already checked that they are
            // valid)
            for ( int j = 0; j < 4; j++ ) {
                int k = new_tri[j];
                x2[j] = x[k];
            }
            int test = test_in_circumsphere( x2, x[v4] );
            if ( test == 1 ) {
                // The flip did not fix the Delaunay condition
                continue;
            }
            // Compute the triangle neighbors (this is a less efficient, but general method)
            const int N_old = 2;
            const int N_new = 2;
            int f1, f2;
            for ( int j = 0; j < N_new * 4; j++ )
                new_tri_nab[j] = -1;
            for ( int j1 = 0; j1 < N_new; j1++ ) {
                for ( int j2 = j1 + 1; j2 < N_new;
                      j2++ ) { // We only need to loop through unchecked triangles
                    bool are_neighbors =
                        are_tri_neighbors( 3, &new_tri[j1 * 4], &new_tri[j2 * 4], &f1, &f2 );
                    if ( are_neighbors ) {
                        new_tri_nab[j1 * 4 + f1] = -j2 - 2;
                        new_tri_nab[j2 * 4 + f2] = -j1 - 2;
                    } else {
                        printf( "Internal error (flip_3D_22)\n" );
                        return false;
                    }
                }
            }
            int neighbors[8];
            for ( int j1 = 0; j1 < N_old; j1++ ) {
                for ( int j2 = 0; j2 < 4; j2++ )
                    neighbors[j2 + j1 * 4] = tri_nab[j2 + index_old[j1] * 4];
            }
            for ( auto &neighbor : neighbors ) {
                for ( int j2 = 0; j2 < N_old; j2++ ) {
                    if ( neighbor == index_old[j2] )
                        neighbor = -1;
                }
            }
            for ( int j1 = 0; j1 < N_new; j1++ ) {
                for ( auto &neighbor : neighbors ) {
                    if ( neighbor == -1 )
                        continue;
                    bool are_neighbors =
                        are_tri_neighbors( 3, &new_tri[j1 * 4], &tri[neighbor * 4], &f1, &f2 );
                    if ( are_neighbors )
                        new_tri_nab[j1 * 4 + f1] = neighbor;
                }
            }
            return true;
        }
    }
    return false;
}


/************************************************************************
 * This function performs a 3-2 flip in 3D                               *
 * Note: all indicies are hard-coded for ndim=3 and some loops may be    *
 * unrolled to simplify the code or improve performance                  *
 ************************************************************************/
static bool flip_3D_32( const std::array<int, 3> x[],
                        const int tri[],
                        const int tri_nab[],
                        const int t1,
                        const int,
                        const int t2,
                        const int,
                        int *index_old,
                        int *new_tri,
                        int *new_tri_nab )
{
    // Search for triangles that are neighbors to both t1 and t2
    int nab_list[4];
    int N_nab = 0;
    for ( int i1 = 0; i1 < 4; i1++ ) {
        for ( int i2 = 0; i2 < 4; i2++ ) {
            if ( tri_nab[i1 + 4 * t1] == tri_nab[i2 + 4 * t2] && tri_nab[i1 + 4 * t1] != -1 ) {
                nab_list[N_nab] = tri_nab[i1 + 4 * t1];
                N_nab++;
            }
        }
    }
    if ( N_nab == 0 ) {
        // No triangle neighbors both t1 and t2
        return false;
    }
    for ( int i = 0; i < N_nab; i++ ) {
        // The nodes that are common to all 3 triangles are the unique vertices on the 3 new
        // triangles
        int nodes[4];
        for ( int j = 0; j < 4; j++ )
            nodes[j] = tri[j + 4 * nab_list[i]];
        for ( auto &node : nodes ) {
            bool found1 = false;
            bool found2 = false;
            for ( int j2 = 0; j2 < 4; j2++ ) {
                if ( node == tri[j2 + 4 * t1] )
                    found1 = true;
                if ( node == tri[j2 + 4 * t2] )
                    found2 = true;
            }
            if ( !found1 || !found2 )
                node = -1;
        }
        int N_nodes = 0;
        for ( auto &node : nodes ) {
            if ( node != -1 ) {
                nodes[N_nodes] = node;
                N_nodes++;
            }
        }
        if ( N_nodes != 2 ) {
            // This should not occur
            printf( "Unexpected error\n" );
            return false;
        }
        int t[3];
        t[0] = t1;
        t[1] = t2;
        t[2] = nab_list[i];
        int surf[4];
        int k = 0;
        for ( auto &elem : t ) {
            for ( int j2 = 0; j2 < 4; j2++ ) {
                int tmp = tri[j2 + 4 * elem];
                if ( tmp != nodes[0] && tmp != nodes[1] ) {
                    bool in_surf = false;
                    for ( int j3 = 0; j3 < k; j3++ ) {
                        if ( tmp == surf[j3] )
                            in_surf = true;
                    }
                    if ( !in_surf ) {
                        surf[k] = tmp;
                        k++;
                    }
                }
            }
        }
        if ( k != 3 ) {
            // This should not occur
            printf( "Unexpected error\n" );
            return false;
        }
        // Create the new triangles
        index_old[0] = t1;
        index_old[1] = t2;
        index_old[2] = nab_list[i];
        new_tri[0]   = nodes[0];
        new_tri[1]   = surf[0];
        new_tri[2]   = surf[1];
        new_tri[3]   = surf[2];
        new_tri[4]   = nodes[1];
        new_tri[5]   = surf[0];
        new_tri[6]   = surf[1];
        new_tri[7]   = surf[2];
        // Check that the new triangles are valid (this can occur if they are planar)
        std::array<int, 3> x2[4];
        bool isvalid = true;
        for ( int it = 0; it < 2; it++ ) {
            for ( int i = 0; i < 4; i++ ) {
                int k = new_tri[i + it * 4];
                x2[i] = x[k];
            }
            double volume = DelaunayHelpers::calcVolume<3, int>( x2 );
            if ( fabs( volume ) <= 0 ) {
                // The triangle is invalid (collinear)
                isvalid = false;
            } else if ( volume < 0 ) {
                // The ordering of the points is invalid, swap the last two points (we want the
                // volume to be positive)
                int tmp             = new_tri[2 + it * 4];
                new_tri[2 + it * 4] = new_tri[3 + it * 4];
                new_tri[3 + it * 4] = tmp;
            }
        }
        if ( !isvalid )
            continue;
        // Check that the new triangles are Delanuay (we have already checked that they are valid)
        for ( int j = 0; j < 4; j++ ) {
            int k = new_tri[j];
            x2[j] = x[k];
        }
        int test = test_in_circumsphere( x2, x[nodes[1]] );
        if ( test == 1 ) {
            // The new triangles did not fixed the surface
            continue;
        }
        // Compute the triangle neighbors (this is a less efficient, but general method)
        const int N_old = 3;
        const int N_new = 2;
        int f1, f2;
        for ( int j = 0; j < N_new * 4; j++ )
            new_tri_nab[j] = -1;
        for ( int j1 = 0; j1 < N_new; j1++ ) {
            for ( int j2 = j1 + 1; j2 < N_new;
                  j2++ ) { // We only need to loop through unchecked triangles
                bool are_neighbors =
                    are_tri_neighbors( 3, &new_tri[j1 * 4], &new_tri[j2 * 4], &f1, &f2 );
                if ( are_neighbors ) {
                    new_tri_nab[j1 * 4 + f1] = -j2 - 2;
                    new_tri_nab[j2 * 4 + f2] = -j1 - 2;
                } else {
                    printf( "Internal error (flip_3D_32)\n" );
                    return false;
                }
            }
        }
        int neighbors[12];
        for ( int j1 = 0; j1 < N_old; j1++ ) {
            for ( int j2 = 0; j2 < 4; j2++ )
                neighbors[j2 + j1 * 4] = tri_nab[j2 + index_old[j1] * 4];
        }
        for ( auto &neighbor : neighbors ) {
            for ( int j2 = 0; j2 < N_old; j2++ ) {
                if ( neighbor == index_old[j2] )
                    neighbor = -1;
            }
        }
        for ( int j1 = 0; j1 < N_new; j1++ ) {
            for ( auto &neighbor : neighbors ) {
                if ( neighbor == -1 )
                    continue;
                bool are_neighbors =
                    are_tri_neighbors( 3, &new_tri[j1 * 4], &tri[neighbor * 4], &f1, &f2 );
                if ( are_neighbors )
                    new_tri_nab[j1 * 4 + f1] = neighbor;
            }
        }
        // Finished
        return true;
    }
    return false;
}


/************************************************************************
 * This function performs a 2-3 flip in 3D                               *
 * Note: all indicies are hard-coded for ndim=3 and some loops may be    *
 * unrolled to simplify the code or improve performance                  *
 ************************************************************************/
static bool flip_3D_23( const std::array<int, 3> x[],
                        const int tri[],
                        const int tri_nab[],
                        const int t1,
                        const int s1,
                        const int t2,
                        const int s2,
                        int *index_old,
                        int *new_tri,
                        int *new_tri_nab )
{
    // First lets check if the flip is valid
    std::array<int, 3> x2[4];
    for ( int i = 0; i < 4; i++ ) {
        int k = tri[i + 4 * t1];
        x2[i] = x[k];
    }
    int k        = tri[s2 + 4 * t2];
    bool isvalid = test_flip_valid<3>( x2, s1, x[k] );
    if ( !isvalid ) {
        // We need to do an edge flip, and the edge flip is not valid
        return false;
    }
    // Form the new triangles
    int is[3], in[2] = { 0, 0 };
    k = 0;
    for ( int i = 0; i < 4; i++ ) {
        if ( i == s1 ) {
            in[0] = tri[i + 4 * t1];
        } else {
            is[k] = tri[i + 4 * t1];
            k++;
        }
    }
    in[1]        = tri[s2 + 4 * t2];
    index_old[0] = t1;
    index_old[1] = t2;
    new_tri[0]   = in[0];
    new_tri[1]   = in[1];
    new_tri[2]   = is[0];
    new_tri[3]   = is[1];
    new_tri[4]   = in[0];
    new_tri[5]   = in[1];
    new_tri[6]   = is[0];
    new_tri[7]   = is[2];
    new_tri[8]   = in[0];
    new_tri[9]   = in[1];
    new_tri[10]  = is[1];
    new_tri[11]  = is[2];
    // Check that the new triagles are valid (this can occur if they are planar)
    isvalid = true;
    for ( int it = 0; it < 3; it++ ) {
        for ( int i = 0; i < 4; i++ ) {
            int k = new_tri[i + it * 4];
            x2[i] = x[k];
        }
        double volume = DelaunayHelpers::calcVolume<3, int>( x2 );
        if ( fabs( volume ) <= 0 ) {
            // The triangle is invalid (collinear)
            isvalid = false;
        } else if ( volume < 0 ) {
            // The ordering of the points is invalid, swap the last two points (we want the volume
            // to be positive)
            int tmp             = new_tri[2 + it * 4];
            new_tri[2 + it * 4] = new_tri[3 + it * 4];
            new_tri[3 + it * 4] = tmp;
        }
    }
    if ( !isvalid )
        return false;
    // Check that the new triangles are Delanuay (we have already checked that they are valid)
    for ( int it = 0; it < 3; it++ ) {
        for ( int i = 0; i < 4; i++ ) {
            int k = new_tri[i + it * 4];
            x2[i] = x[k];
        }
        int k;
        if ( it == 0 ) {
            k = is[2];
        } else if ( it == 1 ) {
            k = is[1];
        } else {
            k = is[0];
        }
        int test = test_in_circumsphere( x2, x[k] );
        if ( test == 1 ) {
            // The new triangles did not fix the surface
            isvalid = false;
        }
    }
    if ( !isvalid )
        return false;
    // Compute the triangle neighbors (this is a less efficient, but general method)
    const int N_old = 2;
    const int N_new = 3;
    int f1, f2;
    for ( int j = 0; j < N_new * 4; j++ )
        new_tri_nab[j] = -1;
    for ( int j1 = 0; j1 < N_new; j1++ ) {
        for ( int j2 = j1 + 1; j2 < N_new;
              j2++ ) { // We only need to loop through unchecked triangles
            bool are_neighbors =
                are_tri_neighbors( 3, &new_tri[j1 * 4], &new_tri[j2 * 4], &f1, &f2 );
            if ( are_neighbors ) {
                new_tri_nab[j1 * 4 + f1] = -j2 - 2;
                new_tri_nab[j2 * 4 + f2] = -j1 - 2;
            } else {
                printf( "Internal error (flip_3D_23)\n" );
                return false;
            }
        }
    }
    int neighbors[8];
    for ( int j1 = 0; j1 < N_old; j1++ ) {
        for ( int j2 = 0; j2 < 4; j2++ )
            neighbors[j2 + j1 * 4] = tri_nab[j2 + index_old[j1] * 4];
    }
    for ( auto &neighbor : neighbors ) {
        for ( int j2 = 0; j2 < N_old; j2++ ) {
            if ( neighbor == index_old[j2] )
                neighbor = -1;
        }
    }
    for ( int j1 = 0; j1 < N_new; j1++ ) {
        for ( auto &neighbor : neighbors ) {
            if ( neighbor == -1 )
                continue;
            bool are_neighbors =
                are_tri_neighbors( 3, &new_tri[j1 * 4], &tri[neighbor * 4], &f1, &f2 );
            if ( are_neighbors )
                new_tri_nab[j1 * 4 + f1] = neighbor;
        }
    }
    return true;
}


/************************************************************************
 * This function performs a 4-4 flip in 3D                               *
 * Note: all indicies are hard-coded for ndim=3 and some loops may be    *
 * unrolled to simplify the code or improve performance                  *
 ************************************************************************/
static bool flip_3D_44( const std::array<int, 3> x[],
                        const int tri[],
                        const int tri_nab[],
                        const int t1,
                        const int s1,
                        const int t2,
                        const int s2,
                        int *index_old,
                        int *new_tri,
                        int *new_tri_nab )
{
    // Loop through the triangle neighbors for both t1 and t2, to find
    // a pair of triangles that form and octahedron
    for ( int i1 = 0; i1 < 4; i1++ ) {
        int t3 = tri_nab[i1 + 4 * t1];
        for ( int i2 = 0; i2 < 4; i2++ ) {
            int t4 = tri_nab[i2 + 4 * t2];
            if ( t3 == -1 || t3 == t2 || t4 == -1 || t4 == t1 || t3 == t4 ) {
                // We do not have 4 unique triangles
                continue;
            }
            if ( tri_nab[0 + 4 * t3] != t4 && tri_nab[1 + 4 * t3] != t4 &&
                 tri_nab[2 + 4 * t3] != t4 && tri_nab[3 + 4 * t3] != t4 ) {
                // The 4 triangles do not form an octahedron
                continue;
            }
            // Get a list of the surface ids
            int s12, s13, s21, s24, s31 = 0, s34 = 0, s42 = 0, s43 = 0;
            s12 = s1;
            s13 = i1;
            s21 = s2;
            s24 = i2;
            for ( int i = 0; i < 4; i++ ) {
                if ( tri_nab[i + 4 * t3] == t1 )
                    s31 = i;
                if ( tri_nab[i + 4 * t3] == t4 )
                    s34 = i;
                if ( tri_nab[i + 4 * t4] == t2 )
                    s42 = i;
                if ( tri_nab[i + 4 * t4] == t3 )
                    s43 = i;
            }
            // Get a list of the unique nodes
            int nodes[16];
            for ( auto &node : nodes )
                node = -1;
            for ( int i = 0; i < 4; i++ )
                nodes[i] = tri[i + 4 * t1];
            int N_nodes = 4;
            for ( int j1 = 0; j1 < 4; j1++ ) {
                bool found = false;
                for ( int j2 = 0; j2 < N_nodes; j2++ ) {
                    if ( tri[j1 + 4 * t2] == nodes[j2] )
                        found = true;
                }
                if ( !found ) {
                    nodes[N_nodes] = tri[j1 + 4 * t2];
                    N_nodes++;
                }
            }
            for ( int j1 = 0; j1 < 4; j1++ ) {
                bool found = false;
                for ( int j2 = 0; j2 < N_nodes; j2++ ) {
                    if ( tri[j1 + 4 * t3] == nodes[j2] )
                        found = true;
                }
                if ( !found ) {
                    nodes[N_nodes] = tri[j1 + 4 * t3];
                    N_nodes++;
                }
            }
            for ( int j1 = 0; j1 < 4; j1++ ) {
                bool found = false;
                for ( int j2 = 0; j2 < N_nodes; j2++ ) {
                    if ( tri[j1 + 4 * t4] == nodes[j2] )
                        found = true;
                }
                if ( !found ) {
                    nodes[N_nodes] = tri[j1 + 4 * t4];
                    N_nodes++;
                }
            }
            if ( N_nodes != 6 ) {
                // We still do not have a valid octahedron
                printf( "Unexpected number of nodes\n" );
                continue;
            }
            // Check if any 4 of the nodes are coplanar (the resulting simplex will have a volume of
            // 0)
            // Note: while there are 15 combinations of 4 points, in reality
            // because the triangle faces already specify groups of 3 that
            // are coplanar, we only need to check 2 groups of points
            int set1[4], set2[4];
            for ( int i = 0; i < 4; i++ ) {
                set1[i] = tri[i + 4 * t1];
                set2[i] = tri[i + 4 * t1];
            }
            set1[s13] = tri[s21 + t2 * 4];
            set2[s12] = tri[s31 + t3 * 4];
            std::array<int, 3> x2[4];
            double vol1, vol2;
            for ( int j1 = 0; j1 < 4; j1++ ) {
                x2[j1] = x[set1[j1]];
            }
            vol1 = fabs( DelaunayHelpers::calcVolume<3, int>( x2 ) );
            for ( int j1 = 0; j1 < 4; j1++ ) {
                x2[j1] = x[set2[j1]];
            }
            vol2 = fabs( DelaunayHelpers::calcVolume<3, int>( x2 ) );
            for ( int it = 0; it < 2; it++ ) { // Loop through the sets (2)
                if ( it == 0 ) {
                    // Check set 1
                    if ( vol1 > 0 ) {
                        // Set 1 is not coplanar
                        continue;
                    }
                    // Set 1 is coplanar, check if the line between the two unused points passes
                    // through the 4 points in the set. If it does, then test_flip_valid will be
                    // true
                    // using either the current triangle and neighbor, or using the other 2
                    // triangles
                    for ( int j1 = 0; j1 < 4; j1++ ) {
                        int k  = tri[j1 + 4 * t1];
                        x2[j1] = x[k];
                    }
                    auto xi        = x[tri[s21 + 4 * t2]];
                    bool is_valid1 = test_flip_valid<3>( x2, s12, xi );
                    for ( int j1 = 0; j1 < 4; j1++ ) {
                        int k  = tri[j1 + 4 * t3];
                        x2[j1] = x[k];
                    }
                    bool is_valid2 = test_flip_valid<3>( x2, s34, xi );
                    if ( !is_valid1 && !is_valid2 ) {
                        // The flip is not valid
                        continue;
                    }
                } else if ( it == 1 ) {
                    // Check set 2
                    if ( vol2 > 0 ) {
                        // Set 1 is not coplanar
                        continue;
                    }
                    // Set 2 is coplanar, check if the line between the two unused points passes
                    // through the 4 points in the set. If it does, then test_flip_valid will be
                    // true
                    // using either the current triangle and neighbor, or using the other 2
                    // triangles
                    for ( int j1 = 0; j1 < 4; j1++ ) {
                        int k  = tri[j1 + 4 * t1];
                        x2[j1] = x[k];
                    }
                    auto xi        = x[tri[s31 + 4 * t3]];
                    bool is_valid1 = test_flip_valid<3>( x2, s13, xi );
                    for ( int j1 = 0; j1 < 4; j1++ ) {
                        int k  = tri[j1 + 4 * t2];
                        x2[j1] = x[k];
                    }
                    bool is_valid2 = test_flip_valid<3>( x2, s24, xi );
                    if ( !is_valid1 && !is_valid2 ) {
                        // The flip is not valid
                        continue;
                    }
                } else {
                    printf( "Unexpected error\n" );
                    return false;
                }
                // Get a list of the nodes common to all triangles
                int node_all[4];
                int k = 0;
                for ( int i = 0; i < 4; i++ ) {
                    int tmp     = tri[i + 4 * t1];
                    bool found2 = false;
                    for ( int j = 0; j < 4; j++ ) {
                        if ( tri[j + 4 * t2] == tmp )
                            found2 = true;
                    }
                    bool found3 = false;
                    for ( int j = 0; j < 4; j++ ) {
                        if ( tri[j + 4 * t3] == tmp )
                            found3 = true;
                    }
                    bool found4 = false;
                    for ( int j = 0; j < 4; j++ ) {
                        if ( tri[j + 4 * t3] == tmp )
                            found4 = true;
                    }
                    if ( found2 && found3 && found4 ) {
                        node_all[k] = tmp;
                        k++;
                    }
                }
                if ( k != 2 ) {
                    printf( "Unexpected error\n" );
                    return false;
                }
                // We have a valid flip, create the triangles
                index_old[0] = t1;
                index_old[1] = t2;
                index_old[2] = t3;
                index_old[3] = t4;
                if ( it == 0 ) {
                    // The 1-3 and 2-4 faces form the plane
                    new_tri[0]  = tri[s12 + 4 * t1];
                    new_tri[1]  = tri[s21 + 4 * t2];
                    new_tri[2]  = tri[s13 + 4 * t1];
                    new_tri[3]  = node_all[0];
                    new_tri[4]  = tri[s12 + 4 * t1];
                    new_tri[5]  = tri[s21 + 4 * t2];
                    new_tri[6]  = tri[s13 + 4 * t1];
                    new_tri[7]  = node_all[1];
                    new_tri[8]  = tri[s34 + 4 * t3];
                    new_tri[9]  = tri[s43 + 4 * t4];
                    new_tri[10] = tri[s31 + 4 * t3];
                    new_tri[11] = node_all[0];
                    new_tri[12] = tri[s34 + 4 * t3];
                    new_tri[13] = tri[s43 + 4 * t4];
                    new_tri[14] = tri[s31 + 4 * t3];
                    new_tri[15] = node_all[1];
                } else {
                    // The 1-2 and 3-4 faces form the plane
                    new_tri[0]  = tri[s13 + 4 * t1];
                    new_tri[1]  = tri[s31 + 4 * t3];
                    new_tri[2]  = tri[s12 + 4 * t1];
                    new_tri[3]  = node_all[0];
                    new_tri[4]  = tri[s13 + 4 * t1];
                    new_tri[5]  = tri[s31 + 4 * t3];
                    new_tri[6]  = tri[s12 + 4 * t1];
                    new_tri[7]  = node_all[1];
                    new_tri[8]  = tri[s24 + 4 * t2];
                    new_tri[9]  = tri[s42 + 4 * t4];
                    new_tri[10] = tri[s21 + 4 * t2];
                    new_tri[11] = node_all[0];
                    new_tri[12] = tri[s24 + 4 * t2];
                    new_tri[13] = tri[s42 + 4 * t4];
                    new_tri[14] = tri[s21 + 4 * t2];
                    new_tri[15] = node_all[1];
                }
                // Check that the new triagles are valid (this can occur if they are planar)
                bool isvalid = true;
                for ( int it2 = 0; it2 < 4; it2++ ) {
                    for ( int i = 0; i < 4; i++ ) {
                        int k = new_tri[i + it2 * 4];
                        x2[i] = x[k];
                    }
                    double volume = DelaunayHelpers::calcVolume<3, int>( x2 );
                    if ( fabs( volume ) <= 0 ) {
                        // The triangle is invalid (coplanar)
                        isvalid = false;
                    } else if ( volume < 0 ) {
                        // The ordering of the points is invalid, swap the last two points (we want
                        // the volume to be positive)
                        int tmp              = new_tri[2 + it2 * 4];
                        new_tri[2 + it2 * 4] = new_tri[3 + it2 * 4];
                        new_tri[3 + it2 * 4] = tmp;
                    }
                }
                if ( !isvalid )
                    continue;
                // Check that the new triangles are Delanuay (we have already checked that they are
                // valid)
                for ( int it2 = 0; it2 < 4; it2++ ) { // Loop through the test cases
                    for ( int i = 0; i < 4; i++ ) {
                        int k = new_tri[i + it2 * 4];
                        x2[i] = x[k];
                    }
                    int k = -1;
                    if ( it2 == 0 || it2 == 2 )
                        k = new_tri[7];
                    else if ( it2 == 1 || it2 == 3 )
                        k = new_tri[3];
                    int test = test_in_circumsphere( x2, x[k] );
                    if ( test == 1 )
                        isvalid = false;
                }
                if ( !isvalid )
                    continue;
                // Compute the triangle neighbors (this is a less efficient, but general method)
                const int N_old = 4;
                const int N_new = 4;
                int f1, f2;
                for ( int j = 0; j < N_new * 4; j++ )
                    new_tri_nab[j] = -1;
                for ( int j1 = 0; j1 < N_new; j1++ ) {
                    for ( int j2 = j1 + 1; j2 < N_new;
                          j2++ ) { // We only need to loop through unchecked triangles
                        bool are_neighbors =
                            are_tri_neighbors( 3, &new_tri[j1 * 4], &new_tri[j2 * 4], &f1, &f2 );
                        if ( are_neighbors ) {
                            new_tri_nab[j1 * 4 + f1] = -j2 - 2;
                            new_tri_nab[j2 * 4 + f2] = -j1 - 2;
                        }
                    }
                }
                int neighbors[16];
                for ( int j1 = 0; j1 < N_old; j1++ ) {
                    for ( int j2 = 0; j2 < 4; j2++ )
                        neighbors[j2 + j1 * 4] = tri_nab[j2 + index_old[j1] * 4];
                }
                for ( auto &neighbor : neighbors ) {
                    for ( int j2 = 0; j2 < N_old; j2++ ) {
                        if ( neighbor == index_old[j2] )
                            neighbor = -1;
                    }
                }
                for ( int j1 = 0; j1 < N_new; j1++ ) {
                    for ( auto &neighbor : neighbors ) {
                        if ( neighbor == -1 )
                            continue;
                        bool are_neighbors =
                            are_tri_neighbors( 3, &new_tri[j1 * 4], &tri[neighbor * 4], &f1, &f2 );
                        if ( are_neighbors )
                            new_tri_nab[j1 * 4 + f1] = neighbor;
                    }
                }
                // Finished
                return true;
            }
        }
    }
    return false;
}


/************************************************************************
 * Function to find a valid flip                                         *
 * Note: the flip must also calculate the triangle neighbors.            *
 *   While this requires more effort when programming flips, the         *
 *   of the flips allow them to potentially calculate the                *
 *   neighbors much faster than a more generic method.                   *
 *      new_tri_nab >= 0   - Triangle neighbor is an existing triangle   *
 *                           (with the given index)                      *
 *      new_tri_nab -(i+1) - Triangle neighbor is the ith new triangle   *
 *      new_tri_nab ==-1   - Triangle face is on the convex hull         *
 ************************************************************************/
template<>
bool find_flip<2>( const std::array<int, 2> *x,
                   const std::array<int, 3> *tri,
                   const std::array<int, 3> *tri_nab,
                   std::vector<check_surface_struct> &check_surface,
                   int &N_tri_old,
                   int &N_tri_new,
                   int *index_old,
                   int *new_tri,
                   int *new_tri_nab )
{
    PROFILE( "find_flip<2>", 4 );
    // In 2D we only have one type of flip (2-2 flip)
    bool found = false;
    for ( auto &elem : check_surface ) {
        if ( ( elem.test & 0x02 ) != 0 ) {
            // We already tried this flip
            continue;
        }
        int s1            = elem.f1;
        int s2            = elem.f2;
        int t1            = elem.t1;
        int t2            = elem.t2;
        bool flipped_edge = flip_2D(
            x, tri[0].data(), tri_nab[0].data(), t1, s1, t2, s2, index_old, new_tri, new_tri_nab );
        if ( flipped_edge ) {
            N_tri_old = 2;
            N_tri_new = 2;
            found     = true;
            break;
        } else {
            // The 2-2 flip is not valid, set the second bit to indicate we checked this
            elem.test |= 0x02;
            printf( "Warning: necessary flips in 2D should always be valid\n" );
        }
    }
    return found;
}
template<>
bool find_flip<3>( const std::array<int, 3> *x,
                   const std::array<int, 4> *tri0,
                   const std::array<int, 4> *tri_nab0,
                   std::vector<check_surface_struct> &check_surface,
                   int &N_tri_old,
                   int &N_tri_new,
                   int *index_old,
                   int *new_tri,
                   int *new_tri_nab )
{
    PROFILE( "find_flip<3>", 4 );
    const int *tri     = tri0[0].data();
    const int *tri_nab = tri_nab0[0].data();
    bool found         = false;
    // In 3D there are several possible types of flips
    // First let's see if there are any valid 2-2 flips
    if ( !found ) {
        for ( auto &elem : check_surface ) {
            if ( ( elem.test & 0x02 ) != 0 ) {
                // We already tried this flip
                continue;
            }
            int s1 = elem.f1;
            int s2 = elem.f2;
            int t1 = elem.t1;
            int t2 = elem.t2;
            bool flipped_edge =
                flip_3D_22( x, tri, tri_nab, t1, s1, t2, s2, index_old, new_tri, new_tri_nab );
            if ( flipped_edge ) {
                N_tri_old = 2;
                N_tri_new = 2;
                found     = true;
                break;
            } else {
                // The 2-2 flip is not valid, set the second bit to indicate we checked this
                elem.test |= 0x02;
            }
        }
    }
    // If we did not find a valid flip, check for 2-3 flips
    if ( !found ) {
        for ( auto &elem : check_surface ) {
            if ( ( elem.test & 0x08 ) != 0 ) {
                // We already tried this flip
                continue;
            }
            int s1 = elem.f1;
            int s2 = elem.f2;
            int t1 = elem.t1;
            int t2 = elem.t2;
            bool flipped_edge =
                flip_3D_23( x, tri, tri_nab, t1, s1, t2, s2, index_old, new_tri, new_tri_nab );
            if ( flipped_edge ) {
                N_tri_old = 2;
                N_tri_new = 3;
                found     = true;
                break;
            } else {
                // The 2-3 flip is not valid, set the fourth bit to indicate we checked this
                elem.test |= 0x08;
            }
        }
    }
    // If we did not find a valid flip, check for 3-2 flips
    // Note: we must recheck this if we modified a neighboring triangle
    if ( !found ) {
        for ( auto &elem : check_surface ) {
            int s1 = elem.f1;
            int s2 = elem.f2;
            int t1 = elem.t1;
            int t2 = elem.t2;
            bool flipped_edge =
                flip_3D_32( x, tri, tri_nab, t1, s1, t2, s2, index_old, new_tri, new_tri_nab );
            if ( flipped_edge ) {
                N_tri_old = 3;
                N_tri_new = 2;
                found     = true;
                break;
            } else {
                // The 3-2 flip is not valid, set the third bit to indicate we checked this
                elem.test |= 0x04;
            }
        }
    }
    // If we did not find a valid flip, check for 4-4 flips
    // Note: we must recheck this if we modified a neighboring triangle
    if ( !found ) {
        for ( auto &elem : check_surface ) {
            int s1 = elem.f1;
            int s2 = elem.f2;
            int t1 = elem.t1;
            int t2 = elem.t2;
            bool flipped_edge =
                flip_3D_44( x, tri, tri_nab, t1, s1, t2, s2, index_old, new_tri, new_tri_nab );
            if ( flipped_edge ) {
                N_tri_old = 4;
                N_tri_new = 4;
                found     = true;
                break;
            } else {
                // The 4-4 flip is not valid, set the fifth bit to indicate we checked this
                elem.test |= 0x10;
            }
        }
    }
    return found;
}


/********************************************************************
 * Primary interfaces                                                *
 ********************************************************************/
template<class TYPE>
std::tuple<AMP::Array<int>, AMP::Array<int>> create_tessellation( const Array<TYPE> &x )
{
    int NDIM = x.size( 0 );
    // Convert to integer with max 30 bits
    auto y = convert( x );
    // Run the problem
    AMP::Array<int> tri, nab;
    try {
        if ( NDIM == 2 ) {
            auto x2           = DelaunayHelpers::convert<int, 2>( y );
            auto [tri2, nab2] = create_tessellation<2>( x2 );
            tri               = DelaunayHelpers::convert<int, 3>( tri2 );
            nab               = DelaunayHelpers::convert<int, 3>( nab2 );
        } else if ( NDIM == 3 ) {
            auto x2           = DelaunayHelpers::convert<int, 3>( y );
            auto [tri2, nab2] = create_tessellation<3>( x2 );
            tri               = DelaunayHelpers::convert<int, 4>( tri2 );
            nab               = DelaunayHelpers::convert<int, 4>( nab2 );
        } else {
            AMP_ERROR( "Unsupported dimension" );
        }
    } catch ( const StackTrace::abort_error &e ) {
        std::cout << "Failed to create tessellation\n";
#ifdef USE_AMP_HDF5
        auto fid = AMP::IO::openHDF5( "DelaunayTessellationFailed.hdf", "w" );
        AMP::IO::writeHDF5( fid, "x", x );
        AMP::IO::closeHDF5( fid );
#endif
        throw e;
    }
    return std::tie( tri, nab );
}
// clang-format off
template std::tuple<AMP::Array<int>, AMP::Array<int>> create_tessellation<short>( const Array<short> & );
template std::tuple<AMP::Array<int>, AMP::Array<int>> create_tessellation<int>( const Array<int> & );
template std::tuple<AMP::Array<int>, AMP::Array<int>> create_tessellation<int64_t>( const Array<int64_t> & );
template std::tuple<AMP::Array<int>, AMP::Array<int>> create_tessellation<float>( const Array<float> & );
template std::tuple<AMP::Array<int>, AMP::Array<int>> create_tessellation<double>( const Array<double> & );
// clang-format on


/********************************************************************
 * Primary interfaces                                                *
 ********************************************************************/
template<std::size_t NDIM, class TYPE>
static inline void copy_x2( const TYPE *x, std::array<TYPE, NDIM> x2[] )
{
    for ( size_t i = 0; i <= NDIM; i++ )
        for ( size_t d = 0; d < NDIM; d++ )
            x2[i][d] = x[d + i * NDIM];
}
template<size_t NDIM>
static inline double calc_volume2( const double x[] )
{
    std::array<double, NDIM> x2[NDIM + 1];
    copy_x2( x, x2 );
    return DelaunayHelpers::calcVolume<NDIM, double>( x2 );
}
double calc_volume( int ndim, const double x[] )
{
    double vol = 0.0;
    if ( ndim == 1 ) {
        vol = x[1] - x[0];
    } else if ( ndim == 2 ) {
        vol = calc_volume2<2>( x );
    } else if ( ndim == 3 ) {
        vol = calc_volume2<3>( x );
    } else if ( ndim == 4 ) {
        vol = calc_volume2<4>( x );
    } else {
        AMP_ERROR( "Unsupported dimension" );
    }
    return vol;
}


/************************************************************************
 * This function computes the circumsphere containing the simplex        *
 *     http://mathworld.wolfram.com/Circumsphere.html                    *
 * We have 4 points that define the circumsphere (x1, x2, x3, x4).       *
 * We will work in a reduced coordinate system with x1 at the center     *
 *    so that we can reduce the size of the determinant and the number   *
 *    of significant digits.                                             *
 *                                                                       *
 *     | x2-x1  y2-y1  z2-z1 |                                           *
 * a = | x3-x1  y3-y1  z3-z1 |                                           *
 *     | x4-x1  y4-y1  z4-z1 |                                           *
 *                                                                       *
 *      | (x2-x1)^2+(y2-y1)^2+(z2-z1)^2  y2  z2 |                        *
 * Dx = | (x3-x1)^2+(y3-y1)^2+(z3-z1)^2  y3  z3 |                        *
 *      | (x4-x1)^2+(y4-y1)^2+(z4-z1)^2  y4  z4 |                        *
 *                                                                       *
 *        | (x2-x1)^2+(y2-y1)^2+(z2-z1)^2  x2  z2 |                      *
 * Dy = - | (x3-x1)^2+(y3-y1)^2+(z3-z1)^2  x3  z3 |                      *
 *        | (x4-x1)^2+(y4-y1)^2+(z4-z1)^2  x4  z4 |                      *
 *                                                                       *
 *      | (x2-x1)^2+(y2-y1)^2+(z2-z1)^2  x2  y2 |                        *
 * Dz = | (x3-x1)^2+(y3-y1)^2+(z3-z1)^2  x3  y3 |                        *
 *      | (x4-x1)^2+(y4-y1)^2+(z4-z1)^2  x4  y4 |                        *
 *                                                                       *
 * c = 0                                                                 *
 *                                                                       *
 ************************************************************************/
template<int NDIM, class TYPE>
void get_circumsphere( const std::array<TYPE, NDIM> *x0, double &R, double *center )
{
    using ETYPE = typename getETYPE<NDIM, TYPE>::ETYPE;
    if constexpr ( NDIM == 1 ) {
        center[0] = 0.5 * ( x0[0][0] + x0[1][0] );
        R         = 0.5 * std::abs( x0[0][0] - x0[1][0] );
        return;
    }
    ETYPE x[NDIM * NDIM];
    for ( int i = 0; i < NDIM; i++ ) {
        for ( int j = 0; j < NDIM; j++ )
            x[j + i * NDIM] = ETYPE( x0[i + 1][j] - x0[0][j] );
    }
    ETYPE A[NDIM * NDIM], D[NDIM][NDIM * NDIM];
    for ( int i = 0; i < NDIM; i++ ) {
        ETYPE tmp( 0 );
        for ( int j = 0; j < NDIM; j++ ) {
            ETYPE x2 = ETYPE( x[j + i * NDIM] );
            tmp += x2 * x2;
            A[i + j * NDIM] = x2;
            for ( int k = j + 1; k < NDIM; k++ )
                D[k][i + ( j + 1 ) * NDIM] = x2;
            for ( int k = 0; k < j; k++ )
                D[k][i + j * NDIM] = x2;
        }
        for ( auto &elem : D )
            elem[i] = tmp;
    }
    double a = static_cast<double>( DelaunayHelpers::det<ETYPE, NDIM>( A ) );
    R        = 0.0;
    for ( int i = 0; i < NDIM; i++ ) {
        double d = ( ( i % 2 == 0 ) ? 1 : -1 ) *
                   static_cast<double>( DelaunayHelpers::det<ETYPE, NDIM>( D[i] ) );
        center[i] = d / ( 2 * a ) + static_cast<double>( x0[0][i] );
        R += d * d;
    }
    R = std::sqrt( R ) / fabs( static_cast<double>( 2 * a ) );
}
// clang-format off
template void get_circumsphere<1,int>( const std::array<int,1> x0[], double &R, double *center );
template void get_circumsphere<2,int>( const std::array<int,2> x0[], double &R, double *center );
template void get_circumsphere<3,int>( const std::array<int,3> x0[], double &R, double *center );
template void get_circumsphere<1,double>( const std::array<double,1> x0[], double &R, double *center );
template void get_circumsphere<2,double>( const std::array<double,2> x0[], double &R, double *center );
template void get_circumsphere<3,double>( const std::array<double,3> x0[], double &R, double *center );
// clang-format on


<<<<<<< HEAD
} // namespace AMP::DelaunayTessellation


#if defined( __INTEL_COMPILER )
ENABLE_WARNINGS
#endif
=======
} // namespace AMP::DelaunayTessellation
>>>>>>> b8dec738
<|MERGE_RESOLUTION|>--- conflicted
+++ resolved
@@ -21,13 +21,7 @@
 #include <stdexcept>
 
 
-<<<<<<< HEAD
-#if defined( __INTEL_COMPILER )
-DISABLE_WARNINGS
-#endif
-=======
 using AMP::DelaunayHelpers::getETYPE;
->>>>>>> b8dec738
 
 
 namespace AMP::DelaunayTessellation {
@@ -2389,13 +2383,4 @@
 // clang-format on
 
 
-<<<<<<< HEAD
-} // namespace AMP::DelaunayTessellation
-
-
-#if defined( __INTEL_COMPILER )
-ENABLE_WARNINGS
-#endif
-=======
-} // namespace AMP::DelaunayTessellation
->>>>>>> b8dec738
+} // namespace AMP::DelaunayTessellation