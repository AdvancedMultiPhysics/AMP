--- conflicted
+++ resolved
@@ -1010,11 +1010,7 @@
         ut.failure( "dup comm" );
         return;
     }
-<<<<<<< HEAD
-    #if defined( USE_PETSC ) && !defined( AMP_USE_MPI )
-=======
     #if defined( AMP_USE_PETSC ) && !defined( AMP_USE_MPI )
->>>>>>> b8dec738
     ut.expected_failure( "Skipping dup tests, PETSc (no-mpi) has a limit of 128 unique comms" );
     #else
     const int N_comm_try = 2000; // Maximum number of comms to try and create
