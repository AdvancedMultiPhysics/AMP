#include "AMP/AMP_TPLs.h"
#include "AMP/utils/AMPManager.h"
#include "AMP/utils/AMP_MPI.I"
#include "AMP/utils/Utilities.h"

#include "StackTrace/ErrorHandlers.h"
#include "StackTrace/Utilities.h"

#include <cstring>
#include <sstream>


// Include external packages for startup/shutdown
// clang-format off
#undef NULL_USE
#ifdef USE_CUDA
    #include <cuda.h>
    #include <cuda_runtime_api.h>
#endif
#ifdef AMP_USE_PETSC
    #include "petsc.h"
    #include "petscerror.h"
#endif
#ifdef AMP_USE_TIMER
    #include "MemoryApp.h"
#endif
#ifdef AMP_USE_SAMRAI
    #include "SAMRAI/tbox/Logger.h"
    #include "SAMRAI/tbox/SAMRAIManager.h"
    #include "SAMRAI/tbox/StartupShutdownManager.h"
#endif
#ifdef AMP_USE_KOKKOS
    #include "AMP/utils/KokkosManager.h"
#endif
#ifdef AMP_USE_HDF5
    #include "hdf5.h"
#endif
// clang-format on


namespace AMP {


/****************************************************************************
 *  Function to terminate AMP with a message for exceptions                  *
 ****************************************************************************/
static int force_exit     = 0;
static bool printed_stack = false;
static void terminate_AMP2( StackTrace::abort_error &err )
{
    printed_stack = true;
    StackTrace::Utilities::terminate( err );
}
void AMPManager::terminate_AMP( std::string message )
{
    AMP_MPI comm( AMP_COMM_WORLD );
    if ( !printed_stack ) {
        // Print the call stack and memory usage
        std::stringstream msg;
        msg << message << std::endl;
        msg << "Bytes used = " << AMP::Utilities::getMemoryUsage() << std::endl;
        StackTrace::multi_stack_info stack;
        if ( d_properties.stack_trace_type == 1 ) {
            stack = StackTrace::getCallStack();
        } else if ( d_properties.stack_trace_type == 2 ) {
            stack = StackTrace::getAllCallStacks();
        } else if ( d_properties.stack_trace_type == 3 ) {
            stack = StackTrace::getGlobalCallStacks();
        }
        StackTrace::cleanupStackTrace( stack );
        auto data = stack.print();
        msg << std::endl;
        msg << "Stack Trace:\n";
        for ( const auto &i : data )
            msg << " " << i << std::endl;
        // Add a rank dependent wait to hopefully print the stack trace cleanly
        Utilities::sleep_ms( ( 100 * comm.getRank() ) / comm.getSize() );
        perr << msg.str();
        printed_stack = true;
        force_exit    = 1;
    }
    if ( force_exit > 1 ) {
        exit( -1 );
    } else if ( d_properties.use_MPI_Abort == true ) {
        // Use MPI_abort (will terminate all processes)
        force_exit = 2;
        comm.abort();
    } else if ( force_exit > 0 ) {
        exit( -1 );
    } else {
        // Throw and standard exception (allows the use of try, catch)
        force_exit = 1;
        throw std::logic_error( message );
    }
}
void AMPManager::exitFun()
{
    if ( d_initialized != 1 || printed_stack )
        return;
    auto stack = StackTrace::getCallStack();
    for ( auto &elem : stack ) {
        if ( strcmp( elem.function.data(), "MPID_Abort" ) == 0 )
            return;
    }
    std::stringstream msg;
    msg << "Calling exit without calling shutdown\n";
    msg << "Bytes used = " << AMP::Utilities::getMemoryUsage() << std::endl;
    msg << "Stack Trace:\n";
    for ( auto &elem : stack )
        msg << "   " << elem.print() << std::endl;
    perr << msg.str();
}


/******************************************************************
 * Create custom error handler                                     *
 ******************************************************************/
#ifdef AMP_USE_HDF5
herr_t hdf5_error_handler( hid_t err_stack, void * )
{
    FILE *fid = tmpfile();
    H5Eprint2( err_stack, fid );
    H5Eclear2( err_stack );
    rewind( fid );
    char msg[1024];
    size_t N = fread( msg, 1, sizeof( msg ) - 1, fid );
    fclose( fid );
    msg[N]           = 0;
    std::string msg2 = "Error calling HDF5 routine:\n";
    AMP_ERROR( msg2 + msg );
    return 0;
}
#endif


/****************************************************************************
 *  Function to handle PETSc errors                                          *
 ****************************************************************************/
#ifdef AMP_USE_PETSC
static_assert( PETSC_VERSION_GE( 3, 7, 5 ), "AMP only supports PETSc 3.7.5 or greater" );
static PetscErrorCode petsc_err_handler( MPI_Comm,
                                         int line,
                                         const char *dir,
                                         const char *file,
                                         PetscErrorCode,
                                         PetscErrorType,
                                         const char *buf,
                                         void * )
{
    std::stringstream msg;
    msg << "PETSc error:" << std::endl;
    msg << "   File: " << dir << file << ", line: " << line << std::endl;
    msg << "   " << buf << std::endl;
    AMPManager::terminate_AMP( msg.str() );
    return 0;
}
#endif


/****************************************************************************
 *  Functions to handle MPI errors                                           *
 ****************************************************************************/
void AMPManager::setMPIErrorHandler()
{
#ifdef AMP_USE_MPI
    StackTrace::setMPIErrorHandler( MPI_COMM_SELF );
    StackTrace::setMPIErrorHandler( MPI_COMM_WORLD );
    StackTrace::setMPIErrorHandler( getCommWorld().getCommunicator() );
    #ifdef AMP_USE_SAMRAI
    auto comm = SAMRAI::tbox::SAMRAI_MPI::getSAMRAIWorld().getCommunicator();
    StackTrace::setMPIErrorHandler( comm );
    #endif
#endif
}
void AMPManager::clearMPIErrorHandler()
{
#ifdef AMP_USE_MPI
    StackTrace::clearMPIErrorHandler( getCommWorld().getCommunicator() );
    #ifdef AMP_USE_SAMRAI
    auto comm = SAMRAI::tbox::SAMRAI_MPI::getSAMRAIWorld().getCommunicator();
    StackTrace::clearMPIErrorHandler( comm );
    #endif
#endif
}


/****************************************************************************
 *  Class to override the output appender for abort messages                 *
 ****************************************************************************/
#ifdef AMP_USE_SAMRAI
class SAMRAIAbortAppender : public SAMRAI::tbox::Logger::Appender
{
public:
    void logMessage( const std::string &msg, const std::string &file, const int line ) override
    {
        auto msg2 = "SAMRAIAbortAppender called from " + file + " at line " +
                    std::to_string( line ) + ":\n" + msg;
        StackTrace::Utilities::abort( msg2, SOURCE_LOCATION_CURRENT() );
    }
    SAMRAIAbortAppender()           = default;
    ~SAMRAIAbortAppender() override = default;
};
#endif


/****************************************************************************
 * Functions to set/clear the error handlers                                 *
 ****************************************************************************/
<<<<<<< HEAD
using functionPtr     = std::function<void( StackTrace::abort_error     &)>;
=======
using functionPtr     = std::function<void( StackTrace::abort_error & )>;
>>>>>>> 0a18bd50
using setFunctionPtr1 = std::function<void( functionPtr )>;
using setFunctionPtr2 = std::function<void( functionPtr, const std::vector<int> & )>;
void setErrorHandler( setFunctionPtr1 routine, functionPtr abort, const std::vector<int> & )
{
    routine( abort );
}
void setErrorHandler( setFunctionPtr2 routine, functionPtr abort, const std::vector<int> &signals )
{
    routine( abort, signals );
}
void AMPManager::setHandlers()
{
    // Set the MPI error handler
    setMPIErrorHandler();
    // Set the error handlers for petsc
#ifdef AMP_USE_PETSC
    PetscPopSignalHandler();
    PetscPopErrorHandler();
    PetscPushErrorHandler( &petsc_err_handler, nullptr );
#endif
    // Set the error handlers for SAMRAI
#ifdef AMP_USE_SAMRAI
    SAMRAI::tbox::SAMRAI_MPI::setCallAbortInSerialInsteadOfExit( true );
    SAMRAI::tbox::SAMRAI_MPI::setCallAbortInParallelInsteadOfMPIAbort( true );
    auto appender = std::make_shared<SAMRAIAbortAppender>();
    SAMRAI::tbox::Logger::getInstance()->setAbortAppender( appender );
#endif
    // Set the error handlers for HDF5
#ifdef AMP_USE_HDF5
    hid_t error_stack = 0;
    H5E_auto2_t fun   = hdf5_error_handler;
    H5Eset_auto2( error_stack, fun, nullptr );
#endif
    // Set the terminate routine for runtime errors
    constexpr int funArgs = arg_count_v<decltype( StackTrace::setErrorHandler )>;
    std::vector<int> signals( d_properties.catch_signals.begin(),
                              d_properties.catch_signals.end() );
    static_assert( funArgs == 1 );
    setErrorHandler( StackTrace::setErrorHandler, terminate_AMP2, signals );
    // Set atexit function
    std::atexit( exitFun );
    int err = std::at_quick_exit( exitFun );
    AMP_ASSERT( err == 0 );
}
void AMPManager::clearHandlers()
{
    // Don't call the global version of the call stack
    StackTrace::globalCallStackFinalize();
    // Clear the MPI error handler for comm_world
    clearMPIErrorHandler();
    // Clear error handlers for StackTrace
    StackTrace::Utilities::clearErrorHandlers();
    StackTrace::clearSignals();
    StackTrace::clearSymbols();
    // Clear the error handlers for petsc
#ifdef AMP_USE_PETSC
    PetscPopSignalHandler();
    PetscPopErrorHandler();
#endif
}


} // namespace AMP<|MERGE_RESOLUTION|>--- conflicted
+++ resolved
@@ -206,11 +206,7 @@
 /****************************************************************************
  * Functions to set/clear the error handlers                                 *
  ****************************************************************************/
-<<<<<<< HEAD
-using functionPtr     = std::function<void( StackTrace::abort_error     &)>;
-=======
 using functionPtr     = std::function<void( StackTrace::abort_error & )>;
->>>>>>> 0a18bd50
 using setFunctionPtr1 = std::function<void( functionPtr )>;
 using setFunctionPtr2 = std::function<void( functionPtr, const std::vector<int> & )>;
 void setErrorHandler( setFunctionPtr1 routine, functionPtr abort, const std::vector<int> & )
