--- conflicted
+++ resolved
@@ -328,13 +328,8 @@
     return Utilities::time() - start;
 }
 #else
-<<<<<<< HEAD
-    double AMPManager::start_SAMRAI() { return 0; }
-    double AMPManager::stop_SAMRAI() { return 0; }
-=======
 double AMPManager::start_SAMRAI() { return 0; }
 double AMPManager::stop_SAMRAI() { return 0; }
->>>>>>> 26105cf0
 #endif
 
 
@@ -376,13 +371,8 @@
     return time;
 }
 #else
-<<<<<<< HEAD
-    double AMPManager::start_PETSc() { return 0; }
-    double AMPManager::stop_PETSc() { return 0; }
-=======
 double AMPManager::start_PETSc() { return 0; }
 double AMPManager::stop_PETSc() { return 0; }
->>>>>>> 26105cf0
 #endif
 
 
@@ -427,13 +417,8 @@
     return 0;
 }
 #else
-<<<<<<< HEAD
-    double AMPManager::start_Kokkos( int, char ** ) { return 0; }
-    double AMPManager::stop_Kokkos() { return 0; }
-=======
 double AMPManager::start_Kokkos( int, char ** ) { return 0; }
 double AMPManager::stop_Kokkos() { return 0; }
->>>>>>> 26105cf0
 #endif
 
 
