--- conflicted
+++ resolved
@@ -426,11 +426,8 @@
     properties.catch_signals.clear();
     properties.stack_trace_type  = 2;
     properties.initialize_device = false;
-<<<<<<< HEAD
-=======
     properties.catch_exit        = false;
     properties.catch_MPI         = false;
->>>>>>> 1f1f6e1f
     AMP::AMPManager::startup( argc, argv, properties );
 }
 
