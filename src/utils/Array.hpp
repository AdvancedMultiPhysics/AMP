#ifndef included_AMP_ArrayClass_hpp
#define included_AMP_ArrayClass_hpp

#include "AMP/AMP_TPLs.h"
#include "AMP/utils/AMP_MPI_pack.hpp"
#include "AMP/utils/Array.h"
#include "AMP/utils/FunctionTable.h"
#include "AMP/utils/TypeTraits.h"
#include "AMP/utils/UtilityMacros.h"


#include <algorithm>
#include <cmath>
#include <complex>
#include <cstddef>
#include <cstring>
#include <limits>
#include <memory>


/********************************************************
 *  Macros to help instantiate functions                 *
 ********************************************************/
// clang-format off
<<<<<<< HEAD
#if defined(__INTEL_COMPILER) && !defined(INTEL_LLVM_COMPILER)

#define instantiateArrayConstructors( TYPE )                                       \
    template AMP::Array<TYPE>::Array();                                            \
    template AMP::Array<TYPE>::~Array();                                           \
    template AMP::Array<TYPE>::Array( const AMP::ArraySize&, TYPE const* );        \
    template AMP::Array<TYPE>::Array( size_t );                                    \
    template AMP::Array<TYPE>::Array( size_t, size_t );                            \
    template AMP::Array<TYPE>::Array( size_t, size_t, size_t );                    \
    template AMP::Array<TYPE>::Array( size_t, size_t, size_t, size_t );            \
    template AMP::Array<TYPE>::Array( size_t, size_t, size_t, size_t, size_t );    \
    template AMP::Array<TYPE>::Array( std::initializer_list<TYPE> );               \
    template AMP::Array<TYPE>::Array( std::initializer_list<std::initializer_list<TYPE>> ); \
    template AMP::Array<TYPE>::Array( const AMP::Array<TYPE>& );                   \
    template AMP::Array<TYPE>::Array( AMP::Array<TYPE>&& );                        \
    template void AMP::Array<TYPE>::allocate( const AMP::ArraySize& );             \
    template void AMP::Array<TYPE>::reshape( const AMP::ArraySize& );              \
    template std::unique_ptr<const AMP::Array<TYPE>>                               \
        AMP::Array<TYPE>::constView( const AMP::ArraySize&, const std::shared_ptr<TYPE const>& ); \
    template void AMP::Array<TYPE>::viewRaw( const AMP::ArraySize&, TYPE*, bool, bool ); \
    template void AMP::Array<TYPE>::view2( const AMP::ArraySize&, std::shared_ptr<TYPE> ); \
    template AMP::Array<TYPE>& AMP::Array<TYPE>::operator=( const AMP::Array<TYPE>& ); \
    template AMP::Array<TYPE>& AMP::Array<TYPE>::operator=( AMP::Array<TYPE>&& );  \
    template TYPE* AMP::Array<TYPE>::data();                                       \
    template TYPE const* AMP::Array<TYPE>::data() const;                           \
    template void AMP::Array<TYPE>::resize( size_t );                              \
    template void AMP::Array<TYPE>::resize( size_t, size_t );                      \
    template void AMP::Array<TYPE>::resize( size_t, size_t, size_t );              \
    template void AMP::Array<TYPE>::resize( AMP::ArraySize const& );               \
    template void AMP::Array<TYPE>::clear();                                       \
    template int AMP::Array<TYPE>::ndim() const;                                   \
    template const AMP::ArraySize& AMP::Array<TYPE>::size() const;                 \
    template size_t AMP::Array<TYPE>::size( int ) const;                           \
    template size_t AMP::Array<TYPE>::length() const;                              \
    template bool AMP::Array<TYPE>::empty() const;                                 \
    template AMP::Array<TYPE>& AMP::Array<TYPE>::operator=( const std::vector<TYPE>& ); \
    template bool AMP::Array<TYPE>::operator==( const AMP::Array<TYPE>& ) const

#else

#define instantiateArrayConstructors( TYPE )                                       \
    template AMP::Array<TYPE>::Array();                                            \
    template AMP::Array<TYPE>::~Array<TYPE>();                                     \
    template AMP::Array<TYPE>::Array( const AMP::ArraySize&, TYPE const* );        \
    template AMP::Array<TYPE>::Array( size_t );                                    \
    template AMP::Array<TYPE>::Array( size_t, size_t );                            \
    template AMP::Array<TYPE>::Array( size_t, size_t, size_t );                    \
    template AMP::Array<TYPE>::Array( size_t, size_t, size_t, size_t );            \
    template AMP::Array<TYPE>::Array( size_t, size_t, size_t, size_t, size_t );    \
    template AMP::Array<TYPE>::Array( std::initializer_list<TYPE> );               \
    template AMP::Array<TYPE>::Array( std::initializer_list<std::initializer_list<TYPE>> ); \
    template AMP::Array<TYPE>::Array( const AMP::Array<TYPE>& );                   \
    template AMP::Array<TYPE>::Array( AMP::Array<TYPE>&& );                        \
    template void AMP::Array<TYPE>::allocate( const AMP::ArraySize& );             \
    template void AMP::Array<TYPE>::reshape( const AMP::ArraySize& );              \
    template std::unique_ptr<const AMP::Array<TYPE>>                               \
        AMP::Array<TYPE>::constView( const AMP::ArraySize&, const std::shared_ptr<TYPE const>& ); \
    template void AMP::Array<TYPE>::viewRaw( const AMP::ArraySize&, TYPE*, bool, bool ); \
    template void AMP::Array<TYPE>::view2( const AMP::ArraySize&, std::shared_ptr<TYPE> ); \
    template AMP::Array<TYPE>& AMP::Array<TYPE>::operator=( const AMP::Array<TYPE>& ); \
    template AMP::Array<TYPE>& AMP::Array<TYPE>::operator=( AMP::Array<TYPE>&& );  \
    template TYPE* AMP::Array<TYPE>::data();                                       \
    template TYPE const* AMP::Array<TYPE>::data() const;                           \
    template void AMP::Array<TYPE>::resize( size_t );                              \
    template void AMP::Array<TYPE>::resize( size_t, size_t );                      \
    template void AMP::Array<TYPE>::resize( size_t, size_t, size_t );              \
    template void AMP::Array<TYPE>::resize( AMP::ArraySize const& );               \
    template void AMP::Array<TYPE>::clear();                                       \
    template int AMP::Array<TYPE>::ndim() const;                                   \
    template const AMP::ArraySize& AMP::Array<TYPE>::size() const;                 \
    template size_t AMP::Array<TYPE>::size( int ) const;                           \
    template size_t AMP::Array<TYPE>::length() const;                              \
    template bool AMP::Array<TYPE>::empty() const;                                 \
    template AMP::Array<TYPE>& AMP::Array<TYPE>::operator=( const std::vector<TYPE>& ); \
    template bool AMP::Array<TYPE>::operator==( const AMP::Array<TYPE>& ) const

#endif
  
=======
#ifndef AMP_CXX_STANDARD
    #define AMP_CXX_STANDARD 17
#endif
#if AMP_CXX_STANDARD >= 20
#define instantiateDestructor(TYPE,FUN,A) template AMP::Array<TYPE,FUN,A>::~Array();
#elif defined( __NVCOMPILER )
#define instantiateDestructor(TYPE,FUN,A) template AMP::Array<TYPE,FUN,A>::~Array();
#else
#define instantiateDestructor(TYPE,FUN,A) template AMP::Array<TYPE,FUN,A>::~Array<TYPE,FUN,A>();
#endif
#define instantiateArrayConstructors2( TYPE, FUN, A )                                    \
    instantiateDestructor(TYPE,FUN,A)                                                    \
    template AMP::Array<TYPE,FUN,A>::Array();                                            \
    template AMP::Array<TYPE,FUN,A>::Array( const AMP::ArraySize&, TYPE const* );        \
    template AMP::Array<TYPE,FUN,A>::Array( size_t );                                    \
    template AMP::Array<TYPE,FUN,A>::Array( size_t, size_t );                            \
    template AMP::Array<TYPE,FUN,A>::Array( size_t, size_t, size_t );                    \
    template AMP::Array<TYPE,FUN,A>::Array( size_t, size_t, size_t, size_t );            \
    template AMP::Array<TYPE,FUN,A>::Array( size_t, size_t, size_t, size_t, size_t );    \
    template AMP::Array<TYPE,FUN,A>::Array( std::initializer_list<TYPE> );               \
    template AMP::Array<TYPE,FUN,A>::Array( std::initializer_list<std::initializer_list<TYPE>> ); \
    template AMP::Array<TYPE,FUN,A>::Array( const AMP::Array<TYPE,FUN,A>& );             \
    template AMP::Array<TYPE,FUN,A>::Array( AMP::Array<TYPE,FUN,A>&& );                  \
    template AMP::Array<TYPE,FUN,A> AMP::Array<TYPE,FUN,A>::view();                      \
    template void AMP::Array<TYPE,FUN,A>::allocate( const AMP::ArraySize& );             \
    template void AMP::Array<TYPE,FUN,A>::reshape( const AMP::ArraySize& );              \
    template std::unique_ptr<const AMP::Array<TYPE,FUN,A>>                               \
        AMP::Array<TYPE,FUN,A>::constView( const AMP::ArraySize&, const std::shared_ptr<TYPE const>& ); \
    template void AMP::Array<TYPE,FUN,A>::viewRaw( const AMP::ArraySize&, TYPE*, bool, bool ); \
    template void AMP::Array<TYPE,FUN,A>::view2( const AMP::ArraySize&, std::shared_ptr<TYPE> ); \
    template AMP::Array<TYPE,FUN,A>& AMP::Array<TYPE,FUN,A>::operator=( const AMP::Array<TYPE,FUN,A>& ); \
    template AMP::Array<TYPE,FUN,A>& AMP::Array<TYPE,FUN,A>::operator=( AMP::Array<TYPE,FUN,A>&& ); \
    template TYPE* AMP::Array<TYPE,FUN,A>::data();                                       \
    template TYPE const* AMP::Array<TYPE,FUN,A>::data() const;                           \
    template void AMP::Array<TYPE,FUN,A>::resize( size_t );                              \
    template void AMP::Array<TYPE,FUN,A>::resize( size_t, size_t );                      \
    template void AMP::Array<TYPE,FUN,A>::resize( size_t, size_t, size_t );              \
    template void AMP::Array<TYPE,FUN,A>::resize( AMP::ArraySize const& );               \
    template void AMP::Array<TYPE,FUN,A>::clear();                                       \
    template int AMP::Array<TYPE,FUN,A>::ndim() const;                                   \
    template const AMP::ArraySize& AMP::Array<TYPE,FUN,A>::size() const;                 \
    template size_t AMP::Array<TYPE,FUN,A>::size( int ) const;                           \
    template size_t AMP::Array<TYPE,FUN,A>::length() const;                              \
    template bool AMP::Array<TYPE,FUN,A>::empty() const;                                 \
    template AMP::Array<TYPE,FUN,A>& AMP::Array<TYPE,FUN,A>::operator=( const std::vector<TYPE>& ); \
    template bool AMP::Array<TYPE,FUN,A>::operator==( const AMP::Array<TYPE,FUN,A>& ) const; \
    template bool AMP::Array<TYPE,FUN,A>::operator!=( const AMP::Array<TYPE,FUN,A>& ) const
#define instantiateArrayConstructors( TYPE )                              \
    instantiateArrayConstructors2( TYPE, AMP::FunctionTable<TYPE>, std::allocator<void> )
>>>>>>> b8dec738
#define PACK_UNPACK_ARRAY( TYPE )                                         \
    template size_t AMP::packSize( const AMP::Array<TYPE> & );            \
    template size_t AMP::pack( const AMP::Array<TYPE> &, std::byte * );   \
    template size_t AMP::unpack( AMP::Array<TYPE> &, const std::byte * )
#define PACK_UNPACK_ARRAY2( TYPE )                                        \
    template size_t AMP::Array<TYPE>::packSize() const;                   \
    template size_t AMP::Array<TYPE>::pack( std::byte * ) const;          \
    template size_t AMP::Array<TYPE>::unpack( const std::byte * )
// clang-format on


namespace AMP {


/********************************************************
 *  External instantiations                              *
 ********************************************************/
extern template class Array<bool>;
extern template class Array<char>;
extern template class Array<uint8_t>;
extern template class Array<uint16_t>;
extern template class Array<uint32_t>;
extern template class Array<uint64_t>;
extern template class Array<int8_t>;
extern template class Array<int16_t>;
extern template class Array<int32_t>;
extern template class Array<int64_t>;
extern template class Array<double>;
extern template class Array<float>;


/********************************************************
 *  Constructors                                         *
 ********************************************************/
template<class TYPE, class FUN, class Allocator>
Array<TYPE, FUN, Allocator>::Array()
    : d_isCopyable( true ), d_isFixedSize( false ), d_data( nullptr )
{
}
template<class TYPE, class FUN, class Allocator>
Array<TYPE, FUN, Allocator>::Array( const ArraySize &N, const TYPE *data )
    : d_isCopyable( true ), d_isFixedSize( false )
{
    allocate( N );
    if ( data )
        copy( data );
}
template<class TYPE, class FUN, class Allocator>
Array<TYPE, FUN, Allocator>::Array( size_t N ) : d_isCopyable( true ), d_isFixedSize( false )
{
    allocate( ArraySize( N ) );
}
template<class TYPE, class FUN, class Allocator>
Array<TYPE, FUN, Allocator>::Array( size_t N_rows, size_t N_cols )
    : d_isCopyable( true ), d_isFixedSize( false )
{
    allocate( ArraySize( N_rows, N_cols ) );
}
template<class TYPE, class FUN, class Allocator>
Array<TYPE, FUN, Allocator>::Array( size_t N1, size_t N2, size_t N3 )
    : d_isCopyable( true ), d_isFixedSize( false )
{
    allocate( ArraySize( N1, N2, N3 ) );
}
template<class TYPE, class FUN, class Allocator>
Array<TYPE, FUN, Allocator>::Array( size_t N1, size_t N2, size_t N3, size_t N4 )
    : d_isCopyable( true ), d_isFixedSize( false )
{
    allocate( ArraySize( N1, N2, N3, N4 ) );
}
template<class TYPE, class FUN, class Allocator>
Array<TYPE, FUN, Allocator>::Array( size_t N1, size_t N2, size_t N3, size_t N4, size_t N5 )
    : d_isCopyable( true ), d_isFixedSize( false )
{
    allocate( ArraySize( N1, N2, N3, N4, N5 ) );
}
template<class TYPE, class FUN, class Allocator>
template<typename U, typename>
Array<TYPE, FUN, Allocator>::Array( const Range<U> &range )
    : d_isCopyable( true ), d_isFixedSize( false )
{
    size_t N = range.size();
    allocate( { N } );
    for ( size_t i = 0; i < N; i++ )
        d_data[i] = range.get( i );
}
template<class TYPE, class FUN, class Allocator>
Array<TYPE, FUN, Allocator>::Array( std::string str ) : d_isCopyable( true ), d_isFixedSize( false )
{
    allocate( 0 );
    if ( (int) std::count( str.begin(), str.end(), ' ' ) == (int) str.length() ) {
        // Empty string
        return;
    }
    // Remove unnecessary whitespace
    while ( str.front() == ' ' )
        str.erase( 0, 1 );
    while ( str.back() == ' ' )
        str.resize( str.length() - 1 );
    while ( str.find( ',' ) != std::string::npos )
        str[str.find( ',' )] = ' ';
    while ( str.find( "  " ) != std::string::npos )
        str.replace( str.find( "  " ), 2, " " );
    // Check if the string is of the format [...]
    if ( str.front() == '[' && str.back() == ']' ) {
        str.erase( 0, 1 );
        str.resize( str.length() - 1 );
        *this = Array( str );
        return;
    }
    // Check if we are dealing with a 2D array
    if ( str.find( ';' ) != std::string::npos ) {
        size_t i1 = 0;
        size_t i2 = str.find( ';' );
        std::vector<Array> x;
        while ( i2 > i1 ) {
            auto tmp = str.substr( i1, i2 - i1 );
            x.emplace_back( Array( tmp ) );
            i1 = i2 + 1;
            i2 = str.find( ';', i1 + 1 );
            if ( i2 == std::string::npos )
                i2 = str.length();
        }
        for ( auto &y : x )
            y.reshape( { 1, y.length() } );
        *this = cat( x, 0 );
        return;
    }
    // Begin parsing the array constructor
    size_t i1 = 0;
    size_t i2 = str.find( ' ' );
    std::vector<TYPE> data;
    while ( i2 > i1 ) {
        auto tmp = str.substr( i1, i2 - i1 );
        int type = std::count( tmp.begin(), tmp.end(), ':' );
        if ( type == 0 ) {
            data.push_back( std::stod( tmp ) );
        } else if ( type == 1 ) {
            size_t k = tmp.find( ':' );
            TYPE x1  = std::stod( tmp.substr( 0, k ) );
            TYPE x2  = std::stod( tmp.substr( k + 1 ) );
            Range<TYPE> f( x1, x2 );
            for ( size_t i = 0; i < f.size(); i++ )
                data.push_back( f.get( i ) );
        } else if ( type == 2 ) {
            size_t k1 = tmp.find( ':' );
            size_t k2 = tmp.find( ':', k1 + 1 );
            TYPE x1   = std::stod( tmp.substr( 0, k1 ) );
            TYPE dx   = std::stod( tmp.substr( k1 + 1, k2 - k1 - 1 ) );
            TYPE x2   = std::stod( tmp.substr( k2 + 1 ) );
            Range<TYPE> f( x1, x2, dx );
            for ( size_t i = 0; i < f.size(); i++ )
                data.push_back( f.get( i ) );
        } else {
            throw std::logic_error( "Failed to parse string constructor: " + str );
        }
        i1 = i2;
        i2 = str.find( ' ', i1 + 1 );
        if ( i2 == std::string::npos )
            i2 = str.length();
    }
    allocate( data.size() );
    if constexpr ( std::is_same_v<TYPE, bool> ) {
        for ( size_t i = 0; i < data.size(); i++ )
            d_data[i] = data[i];
    } else {
        copy( data.data() );
    }
}
template<class TYPE, class FUN, class Allocator>
Array<TYPE, FUN, Allocator>::Array( std::initializer_list<TYPE> x )
    : d_isCopyable( true ), d_isFixedSize( false )
{
    allocate( { x.size() } );
    auto it = x.begin();
    for ( size_t i = 0; i < x.size(); ++i, ++it )
        d_data[i] = *it;
}
template<class TYPE, class FUN, class Allocator>
Array<TYPE, FUN, Allocator>::Array( std::initializer_list<std::initializer_list<TYPE>> x )
    : d_isCopyable( true ), d_isFixedSize( false )
{
    size_t Nx = x.size();
    size_t Ny = 0;
    for ( const auto y : x )
        Ny = std::max<size_t>( Ny, y.size() );
    allocate( { Nx, Ny } );
    auto itx = x.begin();
    for ( size_t i = 0; i < x.size(); ++i, ++itx ) {
        auto ity = itx->begin();
        for ( size_t j = 0; j < itx->size(); ++j, ++ity ) {
            d_data[i + j * Nx] = *ity;
        }
    }
}
template<class TYPE, class FUN, class Allocator>
void Array<TYPE, FUN, Allocator>::allocate( const ArraySize &N )
{
    if ( d_isFixedSize )
        throw std::logic_error( "Array cannot be resized" );
    d_size = N;
    d_data = nullptr;
    d_ptr.reset();
    size_t length = d_size.length();
    if ( length > 0 ) {
        try {
            d_data = d_alloc.allocate( length );
            if constexpr ( !std::is_trivially_copyable<TYPE>::value ) {
                for ( size_t i = 0; i < length; ++i )
                    new ( d_data + i ) TYPE();
            }
            d_ptr.reset( d_data, Deleter( d_alloc, length ) );
        } catch ( ... ) {
            throw std::logic_error( "Failed to allocate array" );
        }
    }
}
template<class TYPE, class FUN, class Allocator>
Array<TYPE, FUN, Allocator>::Array( const Array &rhs )
    : d_alloc( rhs.d_alloc ), d_isCopyable( true ), d_isFixedSize( false )
{
    if ( !rhs.d_isCopyable )
        throw std::logic_error( "Array cannot be copied" );
    allocate( rhs.size() );
    copy( rhs.d_data );
}
template<class TYPE, class FUN, class Allocator>
Array<TYPE, FUN, Allocator>::Array( Array &&rhs )
    : d_alloc( rhs.d_alloc ),
      d_isCopyable( rhs.d_isCopyable ),
      d_isFixedSize( rhs.d_isFixedSize ),
      d_size( rhs.d_size ),
      d_data( rhs.d_data ),
      d_ptr( std::move( rhs.d_ptr ) )
{
    rhs.d_size = ArraySize();
    rhs.d_data = nullptr;
    rhs.d_ptr  = nullptr;
}
template<class TYPE, class FUN, class Allocator>
Array<TYPE, FUN, Allocator> &Array<TYPE, FUN, Allocator>::operator=( const Array &rhs )
{
    if ( this == &rhs )
        return *this;
    if ( !rhs.d_isCopyable )
        throw std::logic_error( "Array cannot be copied" );
    d_alloc = rhs.d_alloc;
    allocate( rhs.size() );
    copy( rhs.d_data );
    return *this;
}
template<class TYPE, class FUN, class Allocator>
Array<TYPE, FUN, Allocator> &Array<TYPE, FUN, Allocator>::operator=( Array &&rhs )
{
    if ( this == &rhs )
        return *this;
    d_alloc       = rhs.d_alloc;
    d_isCopyable  = rhs.d_isCopyable;
    d_isFixedSize = rhs.d_isFixedSize;
    d_size        = rhs.d_size;
    d_data        = rhs.d_data;
    d_ptr         = std::move( rhs.d_ptr );
    rhs.d_size    = ArraySize();
    rhs.d_data    = nullptr;
    rhs.d_ptr     = nullptr;
    return *this;
}
template<class TYPE, class FUN, class Allocator>
Array<TYPE, FUN, Allocator> &Array<TYPE, FUN, Allocator>::operator=( const std::vector<TYPE> &rhs )
{
    allocate( ArraySize( rhs.size() ) );
    if constexpr ( std::is_same_v<TYPE, bool> ) {
        for ( size_t i = 0; i < rhs.size(); i++ )
            d_data[i] = rhs[i];
    } else {
        copy( rhs.data() );
    }
    return *this;
}
template<class TYPE, class FUN, class Allocator>
Array<TYPE, FUN, Allocator>::~Array()
{
}
template<class TYPE, class FUN, class Allocator>
void Array<TYPE, FUN, Allocator>::clear()
{
    d_isCopyable  = true;
    d_isFixedSize = false;
    allocate( {} );
}


/********************************************************
 *  Copy/move values from one array to another (resize)  *
 ********************************************************/
template<class TYPE>
static inline void moveValues( const ArraySize &N1, const ArraySize &N2, TYPE *data1, TYPE *data2 )
{
    for ( size_t i5 = 0; i5 < std::min( N1[4], N2[4] ); i5++ ) {
        for ( size_t i4 = 0; i4 < std::min( N1[3], N2[3] ); i4++ ) {
            for ( size_t i3 = 0; i3 < std::min( N1[2], N2[2] ); i3++ ) {
                for ( size_t i2 = 0; i2 < std::min( N1[1], N2[1] ); i2++ ) {
                    for ( size_t i1 = 0; i1 < std::min( N1[0], N2[0] ); i1++ ) {
                        size_t index1 = N1.index( i1, i2, i3, i4, i5 );
                        size_t index2 = N2.index( i1, i2, i3, i4, i5 );
                        data2[index2] = std::move( data1[index1] );
                    }
                }
            }
        }
    }
}
template<class TYPE>
static inline void
copyValues( const ArraySize &N1, const ArraySize &N2, const TYPE *data1, TYPE *data2 )
{
    for ( size_t i5 = 0; i5 < std::min( N1[4], N2[4] ); i5++ ) {
        for ( size_t i4 = 0; i4 < std::min( N1[3], N2[3] ); i4++ ) {
            for ( size_t i3 = 0; i3 < std::min( N1[2], N2[2] ); i3++ ) {
                for ( size_t i2 = 0; i2 < std::min( N1[1], N2[1] ); i2++ ) {
                    for ( size_t i1 = 0; i1 < std::min( N1[0], N2[0] ); i1++ ) {
                        size_t index1 = N1.index( i1, i2, i3, i4, i5 );
                        size_t index2 = N2.index( i1, i2, i3, i4, i5 );
                        data2[index2] = data1[index1];
                    }
                }
            }
        }
    }
}


/********************************************************
 *  Resize the array                                     *
 ********************************************************/
template<class TYPE, class FUN, class Allocator>
void Array<TYPE, FUN, Allocator>::resize( size_t N )
{
    resize( ArraySize( N ) );
}
template<class TYPE, class FUN, class Allocator>
void Array<TYPE, FUN, Allocator>::resize( size_t N_row, size_t N_col )
{
    resize( ArraySize( N_row, N_col ) );
}
template<class TYPE, class FUN, class Allocator>
void Array<TYPE, FUN, Allocator>::resize( size_t N1, size_t N2, size_t N3 )
{
    resize( ArraySize( N1, N2, N3 ) );
}
template<class TYPE, class FUN, class Allocator>
void Array<TYPE, FUN, Allocator>::resize( const ArraySize &N )
{
    // Check if the array actually changed size
    bool equal = true;
    for ( size_t i = 0; i < ArraySize::maxDim(); i++ )
        equal = equal && N[i] == d_size[i];
    if ( equal ) {
        d_size = N;
        return;
    }
    // Store the old data
    auto N0    = d_size;
    auto data0 = d_ptr;
    // Allocate new data
    allocate( N );
    // Copy the old values
    if ( N.length() > 0 && d_size.length() > 0 ) {
        if ( data0.use_count() <= 1 ) {
            // We own the data, use std:move
            moveValues( N0, N, data0.get(), d_data );
        } else if constexpr ( std::is_copy_constructible_v<TYPE> ) {
            // We do not own the data, copy
            copyValues( N0, N, data0.get(), d_data );
        } else {
            throw std::logic_error( "No copy constructor" );
        }
    }
}
template<class TYPE, class FUN, class Allocator>
void Array<TYPE, FUN, Allocator>::resizeDim( int dim, size_t N, const TYPE &value )
{
    if ( dim < 0 || dim > d_size.ndim() )
        throw std::out_of_range( "Invalid dimension" );
    size_t N0 = d_size[dim];
    auto size = d_size;
    size.resize( dim, N );
    resize( size );
    size_t n1 = 1, n2 = 1;
    for ( int d = 0; d < dim; d++ )
        n1 *= size[d];
    for ( size_t d = dim + 1; d < size.ndim(); d++ )
        n2 *= size[d];
    for ( size_t k = 0; k < n2; k++ ) {
        for ( size_t j = N0; j < N; j++ ) {
            for ( size_t i = 0; i < n1; i++ ) {
                d_data[i + j * n1 + k * n1 * N] = value;
            }
        }
    }
}


/********************************************************
 *  Reshape the array                                     *
 ********************************************************/
template<class TYPE, class FUN, class Allocator>
void Array<TYPE, FUN, Allocator>::reshape( const ArraySize &N )
{
    if ( N.length() != d_size.length() )
        throw std::logic_error( "reshape is not allowed to change the array size" );
    d_size = N;
}


/********************************************************
 *  Subset the array                                     *
 ********************************************************/
// Helper function to check subset indices
template<class TYPE, class FUN, class Allocator>
inline void
Array<TYPE, FUN, Allocator>::checkSubsetIndex( const std::vector<Range<size_t>> &range ) const
{
    bool test = (int) range.size() == d_size.ndim();
    for ( size_t d = 0; d < range.size(); d++ )
        test = test && range[d].j < d_size[d];
    if ( !test )
        throw std::logic_error( "indices for subset are invalid" );
}
template<class TYPE, class FUN, class Allocator>
std::vector<Range<size_t>>
Array<TYPE, FUN, Allocator>::convert( const std::vector<size_t> &index ) const
{
    std::vector<Range<size_t>> range( d_size.ndim() );
    if ( index.size() % 2 != 0 || static_cast<int>( index.size() / 2 ) < d_size.ndim() )
        throw std::logic_error( "indices for subset are invalid" );
    for ( int d = 0; d < d_size.ndim(); d++ )
        range[d] = Range<size_t>( index[2 * d + 0], index[2 * d + 1] );
    return range;
}
// Helper function to return dimensions for the subset array
template<class TYPE, class FUN, class Allocator>
void Array<TYPE, FUN, Allocator>::getSubsetArrays( const std::vector<Range<size_t>> &index,
                                                   std::array<size_t, 5> &first,
                                                   std::array<size_t, 5> &last,
                                                   std::array<size_t, 5> &inc,
                                                   std::array<size_t, 5> &N )
{
    first.fill( 0 );
    last.fill( 0 );
    inc.fill( 1 );
    N.fill( 1 );
    size_t ndim = index.size();
    for ( size_t d = 0; d < ndim; d++ ) {
        first[d] = index[d].i;
        last[d]  = index[d].j;
        inc[d]   = index[d].k;
        N[d]     = ( last[d] - first[d] + inc[d] ) / inc[d];
    }
}
template<class TYPE, class FUN, class Allocator>
Array<TYPE, FUN, Allocator>
Array<TYPE, FUN, Allocator>::subset( const std::vector<Range<size_t>> &index ) const
{
    // Get the subset indicies
    checkSubsetIndex( index );
    std::array<size_t, 5> first, last, inc, N1;
    getSubsetArrays( index, first, last, inc, N1 );
    ArraySize S1( d_size.ndim(), N1.data() );
    // Create the new array
    Array<TYPE, FUN, Allocator> subset_array( S1 );
    // Fill the new array
    static_assert( ArraySize::maxDim() == 5, "Not programmed for more than 5 dimensions" );
    TYPE *subset_data = subset_array.data();
    for ( size_t i4 = first[4], k1 = 0; i4 <= last[4]; i4 += inc[4] ) {
        for ( size_t i3 = first[3]; i3 <= last[3]; i3 += inc[3] ) {
            for ( size_t i2 = first[2]; i2 <= last[2]; i2 += inc[2] ) {
                for ( size_t i1 = first[1]; i1 <= last[1]; i1 += inc[1] ) {
                    for ( size_t i0 = first[0]; i0 <= last[0]; i0 += inc[0], k1++ ) {
                        size_t k2       = d_size.index( i0, i1, i2, i3, i4 );
                        subset_data[k1] = d_data[k2];
                    }
                }
            }
        }
    }
    return subset_array;
}
template<class TYPE, class FUN, class Allocator>
Array<TYPE, FUN, Allocator>
Array<TYPE, FUN, Allocator>::subset( const std::vector<size_t> &index ) const
{
    auto range = convert( index );
    return subset( range );
}
template<class TYPE, class FUN, class Allocator>
void Array<TYPE, FUN, Allocator>::copySubset( const std::vector<Range<size_t>> &index,
                                              const Array<TYPE, FUN, Allocator> &subset )
{
    // Get the subset indices
    checkSubsetIndex( index );
    std::array<size_t, 5> first, last, inc, N1;
    getSubsetArrays( index, first, last, inc, N1 );
    // Copy the sub-array
    static_assert( ArraySize::maxDim() == 5, "Not programmed for more than 5 dimensions" );
    const TYPE *src_data = subset.data();
    for ( size_t i4 = first[4], k1 = 0; i4 <= last[4]; i4 += inc[4] ) {
        for ( size_t i3 = first[3]; i3 <= last[3]; i3 += inc[3] ) {
            for ( size_t i2 = first[2]; i2 <= last[2]; i2 += inc[2] ) {
                for ( size_t i1 = first[1]; i1 <= last[1]; i1 += inc[1] ) {
                    for ( size_t i0 = first[0]; i0 <= last[0]; i0 += inc[0], k1++ ) {
                        size_t k2  = d_size.index( i0, i1, i2, i3, i4 );
                        d_data[k2] = src_data[k1];
                    }
                }
            }
        }
    }
}
template<class TYPE, class FUN, class Allocator>
void Array<TYPE, FUN, Allocator>::addSubset( const std::vector<Range<size_t>> &index,
                                             const Array<TYPE, FUN, Allocator> &subset )
{
    if constexpr ( std::is_arithmetic_v<TYPE> && !std::is_same_v<TYPE, bool> ) {
        // Get the subset indices
        checkSubsetIndex( index );
        std::array<size_t, 5> first, last, inc, N1;
        getSubsetArrays( index, first, last, inc, N1 );
        // add the sub-array
        static_assert( ArraySize::maxDim() == 5, "Not programmed for more than 5 dimensions" );
        for ( size_t i4 = first[4], k1 = 0; i4 <= last[4]; i4 += inc[4] ) {
            for ( size_t i3 = first[3]; i3 <= last[3]; i3 += inc[3] ) {
                for ( size_t i2 = first[2]; i2 <= last[2]; i2 += inc[2] ) {
                    for ( size_t i1 = first[1]; i1 <= last[1]; i1 += inc[1] ) {
                        for ( size_t i0 = first[0]; i0 <= last[0]; i0 += inc[0], k1++ ) {
                            size_t k2 = d_size.index( i0, i1, i2, i3, i4 );
                            d_data[k2] += subset.d_data[k1];
                        }
                    }
                }
            }
        }
    } else {
        AMP_ERROR( "addSubset not supported for non-arithmetic types" );
    }
}
template<class TYPE, class FUN, class Allocator>
void Array<TYPE, FUN, Allocator>::copySubset( const std::vector<size_t> &index,
                                              const Array<TYPE, FUN, Allocator> &subset )
{
    auto range = convert( index );
    copySubset( range, subset );
}

template<class TYPE, class FUN, class Allocator>
void Array<TYPE, FUN, Allocator>::addSubset( const std::vector<size_t> &index,
                                             const Array<TYPE, FUN, Allocator> &subset )
{
    auto range = convert( index );
    addSubset( range, subset );
}


/********************************************************
 *  Operator overloading                                 *
 ********************************************************/
template<class TYPE, class FUN, class Allocator>
bool Array<TYPE, FUN, Allocator>::operator==( const Array &rhs ) const
{
    if ( this == &rhs )
        return true;
    if ( d_size != rhs.d_size )
        return false;
    bool match = true;
    for ( size_t i = 0; i < d_size.length(); i++ )
        match = match && d_data[i] == rhs.d_data[i];
    return match;
}
template<class TYPE, class FUN, class Allocator>
bool Array<TYPE, FUN, Allocator>::operator!=( const Array &rhs ) const
{
    return !this->operator==( rhs );
}


/********************************************************
 *  Get a view of an C array                             *
 ********************************************************/
template<class TYPE, class FUN, class Allocator>
std::unique_ptr<Array<TYPE, FUN, Allocator>>
Array<TYPE, FUN, Allocator>::view( const ArraySize &N, std::shared_ptr<TYPE> data )
{
    auto array    = std::make_unique<Array<TYPE, FUN, Allocator>>();
    array->d_size = N;
    array->d_ptr  = data;
    array->d_data = array->d_ptr.get();
    return array;
}
template<class TYPE, class FUN, class Allocator>
std::unique_ptr<const Array<TYPE, FUN, Allocator>>
Array<TYPE, FUN, Allocator>::constView( const ArraySize &N,
                                        std::shared_ptr<const TYPE> const &data )
{
    auto array    = std::make_unique<Array<TYPE, FUN, Allocator>>();
    array->d_size = N;
    array->d_ptr  = std::const_pointer_cast<TYPE>( data );
    array->d_data = array->d_ptr.get();
    return array;
}
template<class TYPE, class FUN, class Allocator>
Array<TYPE, FUN, Allocator> Array<TYPE, FUN, Allocator>::view()
{
    Array<TYPE, FUN, Allocator> x;
    x.d_alloc       = d_alloc;
    x.d_isCopyable  = d_isCopyable;
    x.d_isFixedSize = d_isFixedSize;
    x.d_size        = d_size;
    x.d_data        = d_data;
    x.d_ptr         = d_ptr;
    return x;
}
template<class TYPE, class FUN, class Allocator>
void Array<TYPE, FUN, Allocator>::view2( Array<TYPE, FUN, Allocator> &src )
{
    view2( src.size(), src.getPtr() );
    d_data = src.d_data;
}
template<class TYPE, class FUN, class Allocator>
void Array<TYPE, FUN, Allocator>::view2( const ArraySize &N, std::shared_ptr<TYPE> data )
{
    d_size = N;
    d_ptr  = data;
    d_data = d_ptr.get();
}


/********************************************************
 *  Basic functions                                      *
 ********************************************************/
template<class TYPE, class FUN, class Allocator>
void Array<TYPE, FUN, Allocator>::swap( Array &other )
{
    // check that dimensions match
    if ( d_size != other.d_size )
        throw std::logic_error( "length of arrays do not match" );
    // swap the data
    std::swap( d_data, other.d_data );
    std::swap( d_ptr, other.d_ptr );
}
template<class TYPE, class FUN, class Allocator>
void Array<TYPE, FUN, Allocator>::pow( const Array<TYPE, FUN, Allocator> &baseArray,
                                       const TYPE &exp )
{
    // not insisting on the shapes being the same
    // but insisting on the total size being the same
    if ( d_size.length() != baseArray.length() )
        throw std::logic_error( "length of arrays do not match" );

    const auto base_data = baseArray.data();
    if constexpr ( std::is_arithmetic_v<TYPE> && !std::is_same_v<TYPE, bool> ) {
        for ( size_t i = 0; i < d_size.length(); i++ )
            d_data[i] = std::pow( base_data[i], exp );
    } else {
        throw std::logic_error( "pow not supported for non-arithmetic types" );
    }
}


/********************************************************
 *  Replicate the array                                  *
 ********************************************************/
template<class TYPE, class FUN, class Allocator>
Array<TYPE, FUN, Allocator> Array<TYPE, FUN, Allocator>::repmat( const ArraySize &N_rep ) const
{
    auto N2 = N_rep * d_size;
    std::array<size_t, 5> N1, Nr;
    N1.fill( 1 );
    Nr.fill( 1 );
    for ( size_t d = 0; d < N_rep.ndim(); d++ ) {
        N1[d] = d_size[d];
        Nr[d] = N_rep[d];
    }
    Array<TYPE, FUN, Allocator> y( N2 );
    static_assert( ArraySize::maxDim() <= 5, "Not programmed for dimensions > 5" );
    TYPE *y2 = y.data();
    for ( size_t i4 = 0; i4 < N1[4]; i4++ ) {
        for ( size_t i3 = 0; i3 < N1[3]; i3++ ) {
            for ( size_t i2 = 0; i2 < N1[2]; i2++ ) {
                for ( size_t i1 = 0; i1 < N1[1]; i1++ ) {
                    for ( size_t i0 = 0; i0 < N1[0]; i0++ ) {
                        TYPE x = operator()( i0, i1, i2, i3, i4 );
                        for ( size_t j4 = 0; j4 < Nr[4]; j4++ ) {
                            for ( size_t j3 = 0; j3 < Nr[3]; j3++ ) {
                                for ( size_t j2 = 0; j2 < Nr[2]; j2++ ) {
                                    for ( size_t j1 = 0; j1 < Nr[1]; j1++ ) {
                                        for ( size_t j0 = 0; j0 < Nr[0]; j0++ ) {
                                            size_t index = N2.index( i0 + j0 * N1[0],
                                                                     i1 + j1 * N1[1],
                                                                     i2 + j2 * N1[2],
                                                                     i3 + j3 * N1[3],
                                                                     i4 + j4 * N1[4] );
                                            y2[index]    = x;
                                        }
                                    }
                                }
                            }
                        }
                    }
                }
            }
        }
    }
    return y;
}


/********************************************************
 *  Simple math operations                               *
 ********************************************************/
template<class TYPE, class FUN, class Allocator>
bool Array<TYPE, FUN, Allocator>::NaNs() const
{
    if constexpr ( std::is_floating_point_v<TYPE> || AMP::is_complex_v<TYPE> ) {
        bool test = false;
        for ( size_t i = 0; i < d_size.length(); i++ )
            test = test || d_data[i] != d_data[i];
        return test;
    } else {
        return false;
    }
}
template<class TYPE, class FUN, class Allocator>
TYPE Array<TYPE, FUN, Allocator>::mean( void ) const
{
    if constexpr ( std::is_arithmetic_v<TYPE> && !std::is_same_v<TYPE, bool> ) {
        TYPE x = sum() / d_size.length();
        return x;
    } else {
        AMP_ERROR( "mean is not supported for non-arithmetic types" );
    }
}
template<class TYPE, class FUN, class Allocator>
Array<TYPE, FUN, Allocator> Array<TYPE, FUN, Allocator>::min( int dir ) const
{
    if constexpr ( std::is_arithmetic_v<TYPE> && !std::is_same_v<TYPE, bool> ) {
        auto size_ans = d_size;
        size_ans.resize( dir, 1 );
        Array<TYPE, FUN, Allocator> ans( size_ans );
        size_t N1 = 1, N2 = 1, N3 = 1;
        for ( int d = 0; d < std::min<int>( dir, d_size.ndim() ); d++ )
            N1 *= d_size[d];
        N2 = d_size[dir];
        for ( size_t d = dir + 1; d < d_size.ndim(); d++ )
            N3 *= d_size[d];
        TYPE *data2 = ans.d_data;
        for ( size_t i3 = 0; i3 < N3; i3++ ) {
            for ( size_t i1 = 0; i1 < N1; i1++ ) {
                TYPE x = d_data[i1 + i3 * N1 * N2];
                for ( size_t i2 = 0; i2 < N2; i2++ )
                    x = std::min( x, d_data[i1 + i2 * N1 + i3 * N1 * N2] );
                data2[i1 + i3 * N1] = x;
            }
        }
        return ans;
    } else {
        AMP_ERROR( "min is not supported for non-arithmetic types" );
    }
}
template<class TYPE, class FUN, class Allocator>
Array<TYPE, FUN, Allocator> Array<TYPE, FUN, Allocator>::max( int dir ) const
{
    if constexpr ( std::is_arithmetic_v<TYPE> && !std::is_same_v<TYPE, bool> ) {
        auto size_ans = d_size;
        size_ans.resize( dir, 1 );
        Array<TYPE, FUN, Allocator> ans( size_ans );
        size_t N1 = 1, N2 = 1, N3 = 1;
        for ( int d = 0; d < std::min<int>( dir, d_size.ndim() ); d++ )
            N1 *= d_size[d];
        N2 = d_size[dir];
        DISABLE_WARNINGS // Suppress false array subscript is above array bounds
            for ( size_t d = dir + 1; d < d_size.ndim(); d++ ) N3 *= d_size[d];
        ENABLE_WARNINGS // Enable warnings
            TYPE *data2 = ans.d_data;
        for ( size_t i3 = 0; i3 < N3; i3++ ) {
            for ( size_t i1 = 0; i1 < N1; i1++ ) {
                TYPE x = d_data[i1 + i3 * N1 * N2];
                for ( size_t i2 = 0; i2 < N2; i2++ )
                    x = std::max( x, d_data[i1 + i2 * N1 + i3 * N1 * N2] );
                data2[i1 + i3 * N1] = x;
            }
        }
        return ans;
    } else {
        AMP_ERROR( "max is not supported for non-arithmetic types" );
    }
}
template<class TYPE, class FUN, class Allocator>
Array<TYPE, FUN, Allocator> Array<TYPE, FUN, Allocator>::sum( int dir ) const
{
    if constexpr ( std::is_arithmetic_v<TYPE> && !std::is_same_v<TYPE, bool> ) {
        auto size_ans = d_size;
        size_ans.resize( dir, 1 );
        Array<TYPE, FUN, Allocator> ans( size_ans );
        size_t N1 = 1, N2 = 1, N3 = 1;
        for ( int d = 0; d < std::min<int>( dir, d_size.ndim() ); d++ )
            N1 *= d_size[d];
        N2 = d_size[dir];
        DISABLE_WARNINGS
        for ( size_t d = dir + 1; d < d_size.ndim(); d++ )
            N3 *= d_size[d];
        ENABLE_WARNINGS
        TYPE *data2 = ans.d_data;
        for ( size_t i3 = 0; i3 < N3; i3++ ) {
            for ( size_t i1 = 0; i1 < N1; i1++ ) {
                TYPE x = 0;
                for ( size_t i2 = 0; i2 < N2; i2++ )
                    x += d_data[i1 + i2 * N1 + i3 * N1 * N2];
                data2[i1 + i3 * N1] = x;
            }
        }
        return ans;
    } else {
        AMP_ERROR( "sum is not supported for non-arithmetic types" );
    }
}
template<class TYPE, class FUN, class Allocator>
TYPE Array<TYPE, FUN, Allocator>::min( const std::vector<Range<size_t>> &range ) const
{
    if constexpr ( std::is_arithmetic_v<TYPE> && !std::is_same_v<TYPE, bool> ) {
        // Get the subset indicies
        checkSubsetIndex( range );
        std::array<size_t, 5> first, last, inc, N1;
        getSubsetArrays( range, first, last, inc, N1 );
        static_assert( ArraySize::maxDim() <= 5, "Function programmed for more than 5 dimensions" );
        TYPE x = std::numeric_limits<TYPE>::max();
        for ( size_t i4 = first[4]; i4 <= last[4]; i4 += inc[4] ) {
            for ( size_t i3 = first[3]; i3 <= last[3]; i3 += inc[3] ) {
                for ( size_t i2 = first[2]; i2 <= last[2]; i2 += inc[2] ) {
                    for ( size_t i1 = first[1]; i1 <= last[1]; i1 += inc[1] ) {
                        for ( size_t i0 = first[0]; i0 <= last[0]; i0 += inc[0] ) {
                            size_t k1 = d_size.index( i0, i1, i2, i3, i4 );
                            x         = std::min( x, d_data[k1] );
                        }
                    }
                }
            }
        }
        return x;
    } else {
        AMP_ERROR( "min not supported for non-arithmetic types" );
    }
}
template<class TYPE, class FUN, class Allocator>
TYPE Array<TYPE, FUN, Allocator>::max( const std::vector<Range<size_t>> &range ) const
{
    if constexpr ( std::is_arithmetic_v<TYPE> && !std::is_same_v<TYPE, bool> ) {
        // Get the subset indicies
        checkSubsetIndex( range );
        std::array<size_t, 5> first, last, inc, N1;
        getSubsetArrays( range, first, last, inc, N1 );
        static_assert( ArraySize::maxDim() <= 5, "Function programmed for more than 5 dimensions" );
        TYPE x = std::numeric_limits<TYPE>::min();
        for ( size_t i4 = first[4]; i4 <= last[4]; i4 += inc[4] ) {
            for ( size_t i3 = first[3]; i3 <= last[3]; i3 += inc[3] ) {
                for ( size_t i2 = first[2]; i2 <= last[2]; i2 += inc[2] ) {
                    for ( size_t i1 = first[1]; i1 <= last[1]; i1 += inc[1] ) {
                        for ( size_t i0 = first[0]; i0 <= last[0]; i0 += inc[0] ) {
                            size_t k1 = d_size.index( i0, i1, i2, i3, i4 );
                            x         = std::max( x, d_data[k1] );
                        }
                    }
                }
            }
        }
        return x;
    } else {
        AMP_ERROR( "max not supported for non-arithmetic types" );
    }
}
template<class TYPE, class FUN, class Allocator>
TYPE Array<TYPE, FUN, Allocator>::sum( const std::vector<Range<size_t>> &range ) const
{
    if constexpr ( std::is_arithmetic_v<TYPE> && !std::is_same_v<TYPE, bool> ) {
        // Get the subset indicies
        checkSubsetIndex( range );
        std::array<size_t, 5> first, last, inc, N1;
        getSubsetArrays( range, first, last, inc, N1 );
        static_assert( ArraySize::maxDim() <= 5, "Function programmed for more than 5 dimensions" );
        TYPE x = 0;
        for ( size_t i4 = first[4]; i4 <= last[4]; i4 += inc[4] ) {
            for ( size_t i3 = first[3]; i3 <= last[3]; i3 += inc[3] ) {
                for ( size_t i2 = first[2]; i2 <= last[2]; i2 += inc[2] ) {
                    for ( size_t i1 = first[1]; i1 <= last[1]; i1 += inc[1] ) {
                        for ( size_t i0 = first[0]; i0 <= last[0]; i0 += inc[0] ) {
                            size_t k1 = d_size.index( i0, i1, i2, i3, i4 );
                            x += d_data[k1];
                        }
                    }
                }
            }
        }
        return x;
    } else {
        AMP_ERROR( "sum not supported for non-arithmetic types" );
    }
}
template<class TYPE, class FUN, class Allocator>
TYPE Array<TYPE, FUN, Allocator>::mean( const std::vector<Range<size_t>> &range ) const
{
    if constexpr ( std::is_arithmetic_v<TYPE> && !std::is_same_v<TYPE, bool> ) {
        // Get the subset indicies
        checkSubsetIndex( range );
        std::array<size_t, 5> first, last, inc, N1;
        getSubsetArrays( range, first, last, inc, N1 );
        static_assert( ArraySize::maxDim() <= 5, "Function programmed for more than 5 dimensions" );
        size_t n = 1;
        for ( auto &d : N1 )
            n *= d;
        TYPE x = sum( range ) / n;
        return x;
    } else {
        AMP_ERROR( "mean not supported for non-arithmetic types" );
    }
}
template<class TYPE, class FUN, class Allocator>
TYPE Array<TYPE, FUN, Allocator>::min( const std::vector<size_t> &index ) const
{
    auto range = convert( index );
    return min( range );
}
template<class TYPE, class FUN, class Allocator>
TYPE Array<TYPE, FUN, Allocator>::max( const std::vector<size_t> &index ) const
{
    auto range = convert( index );
    return max( range );
}
template<class TYPE, class FUN, class Allocator>
TYPE Array<TYPE, FUN, Allocator>::sum( const std::vector<size_t> &index ) const
{
    auto range = convert( index );
    return sum( range );
}
template<class TYPE, class FUN, class Allocator>
TYPE Array<TYPE, FUN, Allocator>::mean( const std::vector<size_t> &index ) const
{
    auto range = convert( index );
    return mean( range );
}


/********************************************************
 *  Find all elements that match the given operation     *
 ********************************************************/
template<class TYPE, class FUN, class Allocator>
std::vector<size_t>
Array<TYPE, FUN, Allocator>::find( const TYPE &value,
                                   std::function<bool( const TYPE &, const TYPE & )> compare ) const
{
    std::vector<size_t> result;
    result.reserve( d_size.length() );
    for ( size_t i = 0; i < d_size.length(); i++ ) {
        if ( compare( d_data[i], value ) )
            result.push_back( i );
    }
    return result;
}
template<class TYPE, class FUN, class Allocator>
int64_t Array<TYPE, FUN, Allocator>::findFirst(
    const TYPE &value, std::function<bool( const TYPE &, const TYPE & )> compare ) const
{
    for ( size_t i = 0; i < d_size.length(); i++ ) {
        if ( compare( d_data[i], value ) )
            return i;
    }
    return -1;
}
template<class TYPE, class FUN, class Allocator>
int64_t Array<TYPE, FUN, Allocator>::findLast(
    const TYPE &value, std::function<bool( const TYPE &, const TYPE & )> compare ) const
{
    for ( size_t i = d_size.length(); i > 0; i-- ) {
        if ( compare( d_data[i - 1], value ) )
            return i - 1;
    }
    return -1;
}


/********************************************************
 *  Print an array to an output stream                   *
 ********************************************************/
template<class TYPE, class FUN, class Allocator>
void Array<TYPE, FUN, Allocator>::print( std::ostream &os,
                                         const std::string &name,
                                         const std::string &prefix ) const
{
    if ( d_size.ndim() == 1 ) {
        for ( size_t i = 0; i < d_size[0]; i++ )
            os << prefix << name << "[" << i << "] = " << d_data[i] << std::endl;
    } else if ( d_size.ndim() == 2 ) {
        if ( !name.empty() )
            os << prefix << name << ":" << std::endl;
        for ( size_t i = 0; i < d_size[0]; i++ ) {
            for ( size_t j = 0; j < d_size[1]; j++ )
                os << prefix << "  " << operator()( i, j );
            os << std::endl;
        }
    } else {
        throw std::logic_error( "Not programmed for this dimension" );
    }
}


/********************************************************
 *  Reverse dimensions (transpose)                       *
 ********************************************************/
template<class TYPE, class FUN, class Allocator>
Array<TYPE, FUN, Allocator> Array<TYPE, FUN, Allocator>::reverseDim() const
{
    if ( ndim() == 1 )
        return *this;
    auto &N = d_size;
    Array<TYPE, FUN, Allocator> y;
    if ( ndim() == 2 ) {
        ArraySize N2( N[1], N[0] );
        y.allocate( N2 );
        for ( size_t i0 = 0; i0 < d_size[0]; i0++ ) {
            for ( size_t i1 = 0; i1 < d_size[1]; i1++ ) {
                y( i1, i0 ) = d_data[d_size.index( i0, i1 )];
            }
        }
    } else if ( ndim() == 3 ) {
        ArraySize N2( N[2], N[1], N[0] );
        y.allocate( N2 );
        for ( size_t i0 = 0; i0 < d_size[0]; i0++ ) {
            for ( size_t i1 = 0; i1 < d_size[1]; i1++ ) {
                for ( size_t i2 = 0; i2 < d_size[2]; i2++ ) {
                    y( i2, i1, i0 ) = d_data[d_size.index( i0, i1, i2 )];
                }
            }
        }
    } else if ( ndim() == 4 ) {
        ArraySize N2( N[3], N[2], N[1], N[0] );
        y.allocate( N2 );
        for ( size_t i0 = 0; i0 < d_size[0]; i0++ ) {
            for ( size_t i1 = 0; i1 < d_size[1]; i1++ ) {
                for ( size_t i2 = 0; i2 < d_size[2]; i2++ ) {
                    for ( size_t i3 = 0; i3 < d_size[3]; i3++ ) {
                        y( i3, i2, i1, i0 ) = d_data[d_size.index( i0, i1, i2, i3 )];
                    }
                }
            }
        }
    } else if ( ndim() == 5 ) {
        ArraySize N2( N[4], N[3], N[2], N[1], N[0] );
        y.allocate( N2 );
        for ( size_t i0 = 0; i0 < d_size[0]; i0++ ) {
            for ( size_t i1 = 0; i1 < d_size[1]; i1++ ) {
                for ( size_t i2 = 0; i2 < d_size[2]; i2++ ) {
                    for ( size_t i3 = 0; i3 < d_size[3]; i3++ ) {
                        for ( size_t i4 = 0; i4 < d_size[4]; i4++ ) {
                            y( i4, i3, i2, i1, i0 ) = d_data[d_size.index( i0, i1, i2, i3, i4 )];
                        }
                    }
                }
            }
        }
    }
    return y;
}


/********************************************************
 *  Coarsen the array                                    *
 ********************************************************/
template<class TYPE, class FUN, class Allocator>
Array<TYPE, FUN, Allocator>
Array<TYPE, FUN, Allocator>::coarsen( const Array<TYPE, FUN, Allocator> &filter ) const
{
    if constexpr ( std::is_arithmetic_v<TYPE> && !std::is_same_v<TYPE, bool> ) {
        auto S2 = size();
        for ( size_t i = 0; i < S2.size(); i++ ) {
            size_t s = S2[i] / filter.size( i );
            S2.resize( i, s );
            if ( S2[i] * filter.size( i ) != size( i ) )
                throw std::invalid_argument( "Array must be multiple of filter size" );
        }
        Array<TYPE, FUN, Allocator> y( S2 );
        if ( d_size.ndim() > 3 )
            throw std::logic_error( "Function not programmed for more than 3 dimensions" );
        const auto &Nh = filter.d_size;
        for ( size_t k1 = 0; k1 < y.d_size[2]; k1++ ) {
            for ( size_t j1 = 0; j1 < y.d_size[1]; j1++ ) {
                for ( size_t i1 = 0; i1 < y.d_size[0]; i1++ ) {
                    TYPE tmp = 0;
                    for ( size_t k2 = 0; k2 < Nh[2]; k2++ ) {
                        for ( size_t j2 = 0; j2 < Nh[1]; j2++ ) {
                            for ( size_t i2 = 0; i2 < Nh[0]; i2++ ) {
                                tmp += filter( i2, j2, k2 ) * operator()( i1 *Nh[0] + i2,
                                                                          j1 * Nh[1] + j2,
                                                                          k1 * Nh[2] + k2 );
                            }
                        }
                    }
                    y( i1, j1, k1 ) = tmp;
                }
            }
        }
        return y;
    } else {
        AMP_ERROR( "coarsen not supported for non-arithmetic types" );
    }
}
template<class TYPE, class FUN, class Allocator>
Array<TYPE, FUN, Allocator> Array<TYPE, FUN, Allocator>::coarsen(
    const ArraySize &ratio,
    std::function<TYPE( const Array<TYPE, FUN, Allocator> & )> filter ) const
{
    if ( ratio.size() != d_size.ndim() )
        throw std::logic_error( "ratio size does not match ndim" );
    auto S2 = size();
    for ( size_t i = 0; i < S2.size(); i++ ) {
        S2.resize( i, S2[i] / ratio[i] );
        if ( S2[i] * ratio[i] != size( i ) )
            throw std::invalid_argument( "Array must be multiple of filter size" );
    }
    Array<TYPE, FUN, Allocator> tmp( ratio );
    Array<TYPE, FUN, Allocator> y( S2 );
    if ( d_size.ndim() > 3 )
        throw std::logic_error( "Function not programmed for more than 3 dimensions" );
    for ( size_t k1 = 0; k1 < y.d_size[2]; k1++ ) {
        for ( size_t j1 = 0; j1 < y.d_size[1]; j1++ ) {
            for ( size_t i1 = 0; i1 < y.d_size[0]; i1++ ) {
                for ( size_t k2 = 0; k2 < ratio[2]; k2++ ) {
                    for ( size_t j2 = 0; j2 < ratio[1]; j2++ ) {
                        for ( size_t i2 = 0; i2 < ratio[0]; i2++ ) {
                            tmp( i2, j2, k2 ) = operator()(
                                i1 *ratio[0] + i2, j1 * ratio[1] + j2, k1 * ratio[2] + k2 );
                        }
                    }
                }
                y( i1, j1, k1 ) = filter( tmp );
            }
        }
    }
    return y;
}


/********************************************************
 *  Concatenates the arrays                              *
 ********************************************************/
template<class TYPE, class FUN, class Allocator>
void Array<TYPE, FUN, Allocator>::cat( const Array<TYPE, FUN, Allocator> &x, int dim )
{
    std::vector<Array<TYPE, FUN, Allocator>> tmp( 2 );
    tmp[0].view2( *this );
    tmp[1].view2( const_cast<Array<TYPE, FUN, Allocator> &>( x ) );
    *this = cat( tmp, dim );
}
template<class TYPE, class FUN, class Allocator>
Array<TYPE, FUN, Allocator> Array<TYPE, FUN, Allocator>::cat( const std::initializer_list<Array> &x,
                                                              int dim )
{
    return cat( x.size(), x.begin(), dim );
}
template<class TYPE, class FUN, class Allocator>
Array<TYPE, FUN, Allocator> Array<TYPE, FUN, Allocator>::cat( const std::vector<Array> &x, int dim )
{
    return cat( x.size(), x.data(), dim );
}
template<class TYPE, class FUN, class Allocator>
Array<TYPE, FUN, Allocator>
Array<TYPE, FUN, Allocator>::cat( size_t N_array, const Array *x, int dim )
{
    if ( N_array == 0 )
        return Array<TYPE, FUN, Allocator>();
    // Check that the dimensions match
    bool check = true;
    for ( size_t i = 1; i < N_array; i++ ) {
        check = check && x[i].ndim() == x[0].ndim();
        for ( int d = 0; d < x[0].ndim(); d++ )
            if ( d != dim )
                check = check && x[i].size( d ) == x[0].size( d );
    }
    if ( !check )
        throw std::logic_error( "Array dimensions do not match for concatenation" );
    // Create the output array
    auto size = x[0].d_size;
    for ( size_t i = 1; i < N_array; i++ )
        size.resize( dim, size[dim] + x[i].size( dim ) );
    Array<TYPE, FUN, Allocator> out( size );
    size_t N1 = 1;
    size_t N2 = size[dim];
    size_t N3 = 1;
    for ( int d = 0; d < dim; d++ )
        N1 *= size[d];
    for ( size_t d = dim + 1; d < size.ndim(); d++ )
        N3 *= size[d];
    TYPE *data = out.data();
    for ( size_t i = 0, i0 = 0; i < N_array; i++ ) {
        const TYPE *src = x[i].data();
        size_t N22      = x[i].size( dim );
        for ( size_t j2 = 0; j2 < N3; j2++ ) {
            for ( size_t i1 = 0; i1 < N22; i1++ ) {
                for ( size_t j1 = 0; j1 < N1; j1++ ) {
                    data[j1 + ( i1 + i0 ) * N1 + j2 * N1 * N2] = src[j1 + i1 * N1 + j2 * N1 * N22];
                }
            }
        }
        i0 += N22;
    }
    return out;
}


/********************************************************
 *  Interpolate                                          *
 ********************************************************/
template<class T>
inline constexpr bool is_compatible_double = std::is_floating_point_v<T> || std::is_integral_v<T>;
template<class TYPE>
inline TYPE Array_interp_1D( double x, int N, const TYPE *data )
{
    if constexpr ( is_compatible_double<TYPE> ) {
        int i = floor( x );
        i     = std::max( i, 0 );
        i     = std::min( i, N - 2 );
        return ( i + 1 - x ) * data[i] + ( x - i ) * data[i + 1];
    } else {
        throw std::logic_error( "Invalid conversion" );
    }
}
template<class TYPE>
inline TYPE Array_interp_2D( double x, double y, int Nx, int Ny, const TYPE *data )
{
    if constexpr ( is_compatible_double<TYPE> ) {
        int i             = floor( x );
        i                 = std::max( i, 0 );
        i                 = std::min( i, Nx - 2 );
        double dx         = x - i;
        double dx2        = 1.0 - dx;
        int j             = floor( y );
        j                 = std::max( j, 0 );
        j                 = std::min( j, Ny - 2 );
        double dy         = y - j;
        double dy2        = 1.0 - dy;
        const double f[4] = { (double) data[i + j * Nx],
                              (double) data[i + 1 + j * Nx],
                              (double) data[i + ( j + 1 ) * Nx],
                              (double) data[i + 1 + ( j + 1 ) * Nx] };
        return ( dx * f[1] + dx2 * f[0] ) * dy2 + ( dx * f[3] + dx2 * f[2] ) * dy;
    } else {
        throw std::logic_error( "Invalid conversion" );
    }
}
template<class TYPE>
inline TYPE
Array_interp_3D( double x, double y, double z, int Nx, int Ny, int Nz, const TYPE *data )
{
    if constexpr ( is_compatible_double<TYPE> ) {
        int i             = floor( x );
        i                 = std::max( i, 0 );
        i                 = std::min( i, Nx - 2 );
        double dx         = x - i;
        double dx2        = 1.0 - dx;
        int j             = floor( y );
        j                 = std::max( j, 0 );
        j                 = std::min( j, Ny - 2 );
        double dy         = y - j;
        double dy2        = 1.0 - dy;
        int k             = floor( z );
        k                 = std::max( k, 0 );
        k                 = std::min( k, Nz - 2 );
        double dz         = z - k;
        double dz2        = 1.0 - dz;
        const double f[8] = { (double) data[i + j * Nx + k * Nx * Ny],
                              (double) data[i + 1 + j * Nx + k * Nx * Ny],
                              (double) data[i + ( j + 1 ) * Nx + k * Nx * Ny],
                              (double) data[i + 1 + ( j + 1 ) * Nx + k * Nx * Ny],
                              (double) data[i + j * Nx + ( k + 1 ) * Nx * Ny],
                              (double) data[i + 1 + j * Nx + ( k + 1 ) * Nx * Ny],
                              (double) data[i + ( j + 1 ) * Nx + ( k + 1 ) * Nx * Ny],
                              (double) data[i + 1 + ( j + 1 ) * Nx + ( k + 1 ) * Nx * Ny] };
        double h0         = ( dx * f[1] + dx2 * f[0] ) * dy2 + ( dx * f[3] + dx2 * f[2] ) * dy;
        double h1         = ( dx * f[5] + dx2 * f[4] ) * dy2 + ( dx * f[7] + dx2 * f[6] ) * dy;
        return h0 * dz2 + h1 * dz;
    } else {
        throw std::logic_error( "Invalid conversion" );
    }
}
template<class TYPE, class FUN, class Allocator>
TYPE Array<TYPE, FUN, Allocator>::interp( const double *x ) const
{
    int ndim = 0, dim[5];
    double x2[5];
    for ( int d = 0; d < d_size.ndim(); d++ ) {
        if ( d_size[d] > 1 ) {
            x2[ndim]  = x[d];
            dim[ndim] = d_size[d];
            ndim++;
        }
    }
    TYPE f = 0;
    if ( ndim == 0 ) {
        // No data, do nothing
    } else if ( ndim == 1 ) {
        f = Array_interp_1D( x2[0], dim[0], d_data );
    } else if ( ndim == 2 ) {
        f = Array_interp_2D( x2[0], x2[1], dim[0], dim[1], d_data );
    } else if ( ndim == 3 ) {
        f = Array_interp_3D( x2[0], x2[1], x2[2], dim[0], dim[1], dim[2], d_data );
    } else {
        throw std::logic_error( "Not finished" );
    }
    return f;
}


/********************************************************
 *  Math operations (should call the Math class)         *
 ********************************************************/
template<class TYPE, class FUN, class Allocator>
void Array<TYPE, FUN, Allocator>::rand()
{
    FUN::rand( d_size.length(), d_data );
}
template<class TYPE, class FUN, class Allocator>
void Array<TYPE, FUN, Allocator>::scale( const TYPE &x )
{
    FUN::scale( d_size.length(), x, d_data );
}
template<class TYPE, class FUN, class Allocator>
Array<TYPE, FUN, Allocator> &
Array<TYPE, FUN, Allocator>::operator+=( const Array<TYPE, FUN, Allocator> &rhs )
{
    AMP_ASSERT( d_size == rhs.d_size );
    FUN::px( d_size.length(), rhs.d_data, d_data );
    return *this;
}
template<class TYPE, class FUN, class Allocator>
Array<TYPE, FUN, Allocator> &
Array<TYPE, FUN, Allocator>::operator-=( const Array<TYPE, FUN, Allocator> &rhs )
{
    AMP_ASSERT( d_size == rhs.d_size );
    FUN::mx( d_size.length(), rhs.d_data, d_data );
    return *this;
}
template<class TYPE, class FUN, class Allocator>
Array<TYPE, FUN, Allocator> &Array<TYPE, FUN, Allocator>::operator+=( const TYPE &rhs )
{
    FUN::px( d_size.length(), rhs, d_data );
    return *this;
}
template<class TYPE, class FUN, class Allocator>
Array<TYPE, FUN, Allocator> &Array<TYPE, FUN, Allocator>::operator-=( const TYPE &rhs )
{
    FUN::mx( d_size.length(), rhs, d_data );
    return *this;
}
template<class TYPE, class FUN, class Allocator>
TYPE Array<TYPE, FUN, Allocator>::min() const
{
    return FUN::min( d_size.length(), d_data );
}
template<class TYPE, class FUN, class Allocator>
TYPE Array<TYPE, FUN, Allocator>::max() const
{
    return FUN::max( d_size.length(), d_data );
}
template<class TYPE, class FUN, class Allocator>
TYPE Array<TYPE, FUN, Allocator>::sum() const
{
    return FUN::sum( d_size.length(), d_data );
}
template<class TYPE, class FUN, class Allocator>
void Array<TYPE, FUN, Allocator>::axpby( const TYPE &alpha,
                                         const Array<TYPE, FUN, Allocator> &x,
                                         const TYPE &beta )
{
    AMP_ASSERT( x.d_size == d_size );
    FUN::axpby( alpha, d_size.length(), x.d_data, beta, d_data );
}
template<class TYPE, class FUN, class Allocator>
Array<TYPE, FUN, Allocator>
Array<TYPE, FUN, Allocator>::transform( std::function<TYPE( const TYPE & )> fun,
                                        const Array<TYPE, FUN, Allocator> &x )
{
    Array<TYPE, FUN, Allocator> y( x.size() );
    FUN::transform( fun, x.length(), x.data(), y.data() );
    return y;
}
template<class TYPE, class FUN, class Allocator>
Array<TYPE, FUN, Allocator>
Array<TYPE, FUN, Allocator>::transform( std::function<TYPE( const TYPE &, const TYPE & )> fun,
                                        const Array<TYPE, FUN, Allocator> &x,
                                        const Array<TYPE, FUN, Allocator> &y )
{
    Array<TYPE, FUN, Allocator> z( x.size() );
    FUN::transform( fun, x.length(), x.data(), y.data(), z.data() );
    return z;
}
template<class TYPE, class FUN, class Allocator>
bool Array<TYPE, FUN, Allocator>::equals( const Array &rhs, const TYPE &tol ) const
{
    return FUN::equals( d_size.length(), d_data, rhs.d_data, tol );
}


} // namespace AMP


/********************************************************
 *  Pack/Unpack                                          *
 ********************************************************/
template<class TYPE, class FUN, class Allocator>
size_t AMP::Array<TYPE, FUN, Allocator>::packSize() const
{
    size_t N = 0;
    N += AMP::packSize( d_isCopyable );
    N += AMP::packSize( d_isFixedSize );
    N += AMP::packSize( d_size );
    if constexpr ( std::is_trivially_copyable_v<TYPE> ) {
        N += length() * sizeof( TYPE );
    } else {
        for ( size_t i = 0; i < length(); i++ )
            N += AMP::packSize( d_data[i] );
    }
    return N;
}
template<class TYPE, class FUN, class Allocator>
size_t AMP::Array<TYPE, FUN, Allocator>::pack( std::byte *buf ) const
{
    size_t N = 0;
    N += AMP::pack( d_isCopyable, &buf[N] );
    N += AMP::pack( d_isFixedSize, &buf[N] );
    N += AMP::pack( d_size, &buf[N] );
    if constexpr ( std::is_trivially_copyable_v<TYPE> ) {
        memcpy( &buf[N], d_data, length() * sizeof( TYPE ) );
        N += length() * sizeof( TYPE );
    } else {
        for ( size_t i = 0; i < length(); i++ )
            N += AMP::pack( d_data[i], &buf[N] );
    }
    return N;
}
template<class TYPE, class FUN, class Allocator>
size_t AMP::Array<TYPE, FUN, Allocator>::unpack( const std::byte *buf )
{
    size_t N = 0;
    bool copy, fixed;
    ArraySize size;
    N += AMP::unpack( copy, &buf[N] );
    N += AMP::unpack( fixed, &buf[N] );
    N += AMP::unpack( size, &buf[N] );
    resize( size );
    d_isCopyable  = copy;
    d_isFixedSize = fixed;
    if constexpr ( std::is_trivially_copyable_v<TYPE> ) {
        // clang-format off
        DISABLE_WARNINGS
        memcpy( d_data, &buf[N], length() * sizeof( TYPE ) );
        N += length() * sizeof( TYPE );
        ENABLE_WARNINGS
        // clang-format on
    } else {
        for ( size_t i = 0; i < length(); i++ )
            N += AMP::unpack( d_data[i], &buf[N] );
    }
    return N;
}


#endif<|MERGE_RESOLUTION|>--- conflicted
+++ resolved
@@ -22,86 +22,6 @@
  *  Macros to help instantiate functions                 *
  ********************************************************/
 // clang-format off
-<<<<<<< HEAD
-#if defined(__INTEL_COMPILER) && !defined(INTEL_LLVM_COMPILER)
-
-#define instantiateArrayConstructors( TYPE )                                       \
-    template AMP::Array<TYPE>::Array();                                            \
-    template AMP::Array<TYPE>::~Array();                                           \
-    template AMP::Array<TYPE>::Array( const AMP::ArraySize&, TYPE const* );        \
-    template AMP::Array<TYPE>::Array( size_t );                                    \
-    template AMP::Array<TYPE>::Array( size_t, size_t );                            \
-    template AMP::Array<TYPE>::Array( size_t, size_t, size_t );                    \
-    template AMP::Array<TYPE>::Array( size_t, size_t, size_t, size_t );            \
-    template AMP::Array<TYPE>::Array( size_t, size_t, size_t, size_t, size_t );    \
-    template AMP::Array<TYPE>::Array( std::initializer_list<TYPE> );               \
-    template AMP::Array<TYPE>::Array( std::initializer_list<std::initializer_list<TYPE>> ); \
-    template AMP::Array<TYPE>::Array( const AMP::Array<TYPE>& );                   \
-    template AMP::Array<TYPE>::Array( AMP::Array<TYPE>&& );                        \
-    template void AMP::Array<TYPE>::allocate( const AMP::ArraySize& );             \
-    template void AMP::Array<TYPE>::reshape( const AMP::ArraySize& );              \
-    template std::unique_ptr<const AMP::Array<TYPE>>                               \
-        AMP::Array<TYPE>::constView( const AMP::ArraySize&, const std::shared_ptr<TYPE const>& ); \
-    template void AMP::Array<TYPE>::viewRaw( const AMP::ArraySize&, TYPE*, bool, bool ); \
-    template void AMP::Array<TYPE>::view2( const AMP::ArraySize&, std::shared_ptr<TYPE> ); \
-    template AMP::Array<TYPE>& AMP::Array<TYPE>::operator=( const AMP::Array<TYPE>& ); \
-    template AMP::Array<TYPE>& AMP::Array<TYPE>::operator=( AMP::Array<TYPE>&& );  \
-    template TYPE* AMP::Array<TYPE>::data();                                       \
-    template TYPE const* AMP::Array<TYPE>::data() const;                           \
-    template void AMP::Array<TYPE>::resize( size_t );                              \
-    template void AMP::Array<TYPE>::resize( size_t, size_t );                      \
-    template void AMP::Array<TYPE>::resize( size_t, size_t, size_t );              \
-    template void AMP::Array<TYPE>::resize( AMP::ArraySize const& );               \
-    template void AMP::Array<TYPE>::clear();                                       \
-    template int AMP::Array<TYPE>::ndim() const;                                   \
-    template const AMP::ArraySize& AMP::Array<TYPE>::size() const;                 \
-    template size_t AMP::Array<TYPE>::size( int ) const;                           \
-    template size_t AMP::Array<TYPE>::length() const;                              \
-    template bool AMP::Array<TYPE>::empty() const;                                 \
-    template AMP::Array<TYPE>& AMP::Array<TYPE>::operator=( const std::vector<TYPE>& ); \
-    template bool AMP::Array<TYPE>::operator==( const AMP::Array<TYPE>& ) const
-
-#else
-
-#define instantiateArrayConstructors( TYPE )                                       \
-    template AMP::Array<TYPE>::Array();                                            \
-    template AMP::Array<TYPE>::~Array<TYPE>();                                     \
-    template AMP::Array<TYPE>::Array( const AMP::ArraySize&, TYPE const* );        \
-    template AMP::Array<TYPE>::Array( size_t );                                    \
-    template AMP::Array<TYPE>::Array( size_t, size_t );                            \
-    template AMP::Array<TYPE>::Array( size_t, size_t, size_t );                    \
-    template AMP::Array<TYPE>::Array( size_t, size_t, size_t, size_t );            \
-    template AMP::Array<TYPE>::Array( size_t, size_t, size_t, size_t, size_t );    \
-    template AMP::Array<TYPE>::Array( std::initializer_list<TYPE> );               \
-    template AMP::Array<TYPE>::Array( std::initializer_list<std::initializer_list<TYPE>> ); \
-    template AMP::Array<TYPE>::Array( const AMP::Array<TYPE>& );                   \
-    template AMP::Array<TYPE>::Array( AMP::Array<TYPE>&& );                        \
-    template void AMP::Array<TYPE>::allocate( const AMP::ArraySize& );             \
-    template void AMP::Array<TYPE>::reshape( const AMP::ArraySize& );              \
-    template std::unique_ptr<const AMP::Array<TYPE>>                               \
-        AMP::Array<TYPE>::constView( const AMP::ArraySize&, const std::shared_ptr<TYPE const>& ); \
-    template void AMP::Array<TYPE>::viewRaw( const AMP::ArraySize&, TYPE*, bool, bool ); \
-    template void AMP::Array<TYPE>::view2( const AMP::ArraySize&, std::shared_ptr<TYPE> ); \
-    template AMP::Array<TYPE>& AMP::Array<TYPE>::operator=( const AMP::Array<TYPE>& ); \
-    template AMP::Array<TYPE>& AMP::Array<TYPE>::operator=( AMP::Array<TYPE>&& );  \
-    template TYPE* AMP::Array<TYPE>::data();                                       \
-    template TYPE const* AMP::Array<TYPE>::data() const;                           \
-    template void AMP::Array<TYPE>::resize( size_t );                              \
-    template void AMP::Array<TYPE>::resize( size_t, size_t );                      \
-    template void AMP::Array<TYPE>::resize( size_t, size_t, size_t );              \
-    template void AMP::Array<TYPE>::resize( AMP::ArraySize const& );               \
-    template void AMP::Array<TYPE>::clear();                                       \
-    template int AMP::Array<TYPE>::ndim() const;                                   \
-    template const AMP::ArraySize& AMP::Array<TYPE>::size() const;                 \
-    template size_t AMP::Array<TYPE>::size( int ) const;                           \
-    template size_t AMP::Array<TYPE>::length() const;                              \
-    template bool AMP::Array<TYPE>::empty() const;                                 \
-    template AMP::Array<TYPE>& AMP::Array<TYPE>::operator=( const std::vector<TYPE>& ); \
-    template bool AMP::Array<TYPE>::operator==( const AMP::Array<TYPE>& ) const
-
-#endif
-  
-=======
 #ifndef AMP_CXX_STANDARD
     #define AMP_CXX_STANDARD 17
 #endif
@@ -151,7 +71,6 @@
     template bool AMP::Array<TYPE,FUN,A>::operator!=( const AMP::Array<TYPE,FUN,A>& ) const
 #define instantiateArrayConstructors( TYPE )                              \
     instantiateArrayConstructors2( TYPE, AMP::FunctionTable<TYPE>, std::allocator<void> )
->>>>>>> b8dec738
 #define PACK_UNPACK_ARRAY( TYPE )                                         \
     template size_t AMP::packSize( const AMP::Array<TYPE> & );            \
     template size_t AMP::pack( const AMP::Array<TYPE> &, std::byte * );   \
