--- conflicted
+++ resolved
@@ -272,11 +272,7 @@
     if ( count == 0 ) {
         // We are holding that last reference to the MPI_Comm object, we need to free it
         if ( d_manage ) {
-<<<<<<< HEAD
-#if defined( AMP_USE_MPI ) || defined( USE_PETSC )
-=======
 #if defined( AMP_USE_MPI ) || defined( AMP_USE_PETSC )
->>>>>>> b8dec738
             MPI_Comm_set_errhandler( d_comm, MPI_ERRORS_ARE_FATAL );
             int err = MPI_Comm_free( (MPI_Comm *) &d_comm );
             if ( err != MPI_SUCCESS )
@@ -499,8 +495,6 @@
         d_size       = 0;
         d_currentTag = nullptr;
     } else {
-<<<<<<< HEAD
-=======
         // Default
         auto rankSize              = getRankAndSize( comm );
         d_comm                     = comm;
@@ -508,7 +502,6 @@
         d_rank                     = rankSize.first;
         d_size                     = rankSize.second;
         std::tie( d_rank, d_size ) = getRankAndSize( d_comm );
->>>>>>> b8dec738
 #ifdef AMP_USE_MPI
         // Attach the error handler
         StackTrace::setMPIErrorHandler( d_comm );
@@ -733,11 +726,7 @@
         return dup();
     }
     PROFILE( "split", profile_level );
-<<<<<<< HEAD
-    MPI_CLASS::Comm new_MPI_comm = commNull;
-=======
     AMP_MPI::Comm new_MPI_comm = commNull;
->>>>>>> b8dec738
 #ifdef AMP_USE_MPI
     // USE MPI to split the communicator
     int error = 0;
@@ -779,13 +768,8 @@
     if ( d_isNull )
         return AMP_MPI( commNull );
     PROFILE( "dup", profile_level );
-<<<<<<< HEAD
-    MPI_CLASS::Comm new_MPI_comm = d_comm;
-#if defined( AMP_USE_MPI ) || defined( USE_PETSC )
-=======
     AMP_MPI::Comm new_MPI_comm = d_comm;
 #if defined( AMP_USE_MPI ) || defined( AMP_USE_PETSC )
->>>>>>> b8dec738
     // USE MPI to duplicate the communicator
     MPI_Comm tmp;
     MPI_Comm_dup( d_comm, &tmp );
@@ -1068,14 +1052,6 @@
 int AMP_MPI::newTag() const
 {
 #ifdef AMP_USE_MPI
-<<<<<<< HEAD
-    // Syncronize the processes to ensure all ranks enter this call
-    // Needed so the count will match
-    barrier();
-    // Return and increment the tag
-=======
-
->>>>>>> b8dec738
     int tag = ( *d_currentTag )++;
     AMP_INSIST( tag <= d_maxTag, "Maximum number of tags exceeded\n" );
     AMP_DEBUG_ASSERT( tag == bcast( tag, 0 ) );
@@ -1265,11 +1241,7 @@
  *  We need a concrete instantiation of send for use without MPI         *
  ************************************************************************/
 #ifdef AMP_USE_MPI
-<<<<<<< HEAD
-void MPI_CLASS::sendBytes( const void *buf, int bytes, int recv_proc, int tag ) const
-=======
 void AMP_MPI::sendBytes( const void *buf, int bytes, int recv_proc, int tag ) const
->>>>>>> b8dec738
 {
     send<char>( (const char *) buf, bytes, recv_proc, tag );
 }
@@ -1403,11 +1375,7 @@
  *  Wait functions                                                       *
  ************************************************************************/
 #ifdef AMP_USE_MPI
-<<<<<<< HEAD
-void MPI_CLASS::wait( Request2 request )
-=======
 void AMP_MPI::wait( Request2 request )
->>>>>>> b8dec738
 {
     PROFILE( "wait", profile_level );
     int flag = 0;
@@ -1570,11 +1538,7 @@
  *  Probe functions                                                      *
  ************************************************************************/
 #ifdef AMP_USE_MPI
-<<<<<<< HEAD
-int MPI_CLASS::Iprobe( int source, int tag ) const
-=======
 std::tuple<int, int, int> AMP_MPI::Iprobe( int source, int tag ) const
->>>>>>> b8dec738
 {
     AMP_INSIST( tag <= d_maxTag, "Maximum tag value exceeded" );
     // set tag and source to wildcards if appropriate
@@ -1627,13 +1591,8 @@
  *  Timer functions                                                      *
  ************************************************************************/
 #ifdef AMP_USE_MPI
-<<<<<<< HEAD
-double MPI_CLASS::time() { return MPI_Wtime(); }
-double MPI_CLASS::tick() { return MPI_Wtick(); }
-=======
 double AMP_MPI::time() { return MPI_Wtime(); }
 double AMP_MPI::tick() { return MPI_Wtick(); }
->>>>>>> b8dec738
 #else
 double AMP_MPI::time()
 {
@@ -1655,10 +1614,7 @@
 void AMP_MPI::serializeStart() const
 {
 #ifdef AMP_USE_MPI
-<<<<<<< HEAD
-=======
     PROFILE( "serializeStart", profile_level );
->>>>>>> b8dec738
     // Wait for a message from the previous rank
     if ( d_rank > 0 ) {
         MPI_Request request;
@@ -1674,10 +1630,7 @@
 void AMP_MPI::serializeStop() const
 {
 #ifdef AMP_USE_MPI
-<<<<<<< HEAD
-=======
     PROFILE( "serializeStop", profile_level );
->>>>>>> b8dec738
     // Send flag to next rank
     if ( d_rank < d_size - 1 )
         MPI_Send( &d_rank, 1, MPI_INT, d_rank + 1, 5627, d_comm );
@@ -1699,10 +1652,7 @@
 {
     changeProfileLevel( profile_level );
 #ifdef AMP_USE_MPI
-<<<<<<< HEAD
-=======
     // Initialize MPI if needed
->>>>>>> b8dec738
     if ( MPI_Active() ) {
         called_MPI_Init = false;
     } else {
