--- conflicted
+++ resolved
@@ -77,9 +77,9 @@
     //! Return the current position (from the beginning) in the iterator
     virtual size_t position() const;
 
-<<<<<<< HEAD
+    //! Return the Unique (per class) ID for identifing the underlying iterator
     unsigned int type_id() const {return typeID;}
-=======
+
     //! Arithmetic operator+
     virtual MeshIterator operator+(int) const;
 
@@ -118,7 +118,6 @@
 
     //! Dereference iterator with offset
     virtual MeshElement& operator[](int);
->>>>>>> 8f457427
 
 protected:
     // A pointer to the derived class
