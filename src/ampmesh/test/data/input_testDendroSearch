
<<<<<<< HEAD
TotalNumberOfPoints = 1000
=======
TotalNumberOfPoints = 1000000
>>>>>>> 3622a70f

Mesh{
  MeshName = "MainMesh"
    MeshType = "Multimesh"
    MeshDatabasePrefix = "Mesh_"
    MeshArrayDatabasePrefix = "MeshArray_"

    Mesh_1{
      MeshName = "PelletMeshes"
        MeshType = "Multimesh"
        MeshDatabasePrefix = "Mesh_"
        MeshArrayDatabasePrefix = "MeshArray_"

        MeshArray_1 {
          N = 4
            iterator = "%i"
            indicies = 1, 2, 3, 4
            MeshName = "pellet_%i"
            MeshType = "libMesh"
            FileName = "pellet_1x.e"
            dim = 3
            x_offset = 0.0
            y_offset = 0.0
            z_offset = 0.0, 0.0105, 0.021, 0.0315
            NumberOfElements = 1300
        }
    }
}




<|MERGE_RESOLUTION|>--- conflicted
+++ resolved
@@ -1,9 +1,5 @@
 
-<<<<<<< HEAD
-TotalNumberOfPoints = 1000
-=======
 TotalNumberOfPoints = 1000000
->>>>>>> 3622a70f
 
 Mesh{
   MeshName = "MainMesh"
@@ -35,4 +31,3 @@
 
 
 
-
