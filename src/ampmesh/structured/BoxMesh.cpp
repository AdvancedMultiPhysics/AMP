--- conflicted
+++ resolved
@@ -52,12 +52,8 @@
         N *= s;
     return N;
 }
-<<<<<<< HEAD
-std::vector<size_t>
-BoxMesh::estimateLogicalMeshSize( std::shared_ptr<const MeshParameters> params )
-=======
+
 std::vector<size_t> BoxMesh::estimateLogicalMeshSize( std::shared_ptr<const MeshParameters> params )
->>>>>>> e98d8c36
 {
     auto db    = params->getDatabase();
     auto geom  = AMP::Geometry::Geometry::buildGeometry( db );
