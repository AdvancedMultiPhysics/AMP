#include "AMP/ampmesh/structured/BoxMesh.h"
#include "AMP/ampmesh/MultiIterator.h"
#include "AMP/ampmesh/structured/MovableBoxMesh.h"
#include "AMP/ampmesh/structured/StructuredGeometryMesh.h"
#include "AMP/ampmesh/structured/structuredMeshElement.h"
#include "AMP/ampmesh/structured/structuredMeshIterator.h"
#include "AMP/utils/Utilities.h"

#ifdef USE_AMP_VECTORS
#include "AMP/vectors/Variable.h"
#include "AMP/vectors/Vector.h"
#include "AMP/vectors/VectorBuilder.h"
#endif

#include "ProfilerApp.h"

#include <algorithm>
#include <cstring>
#include <iostream>


namespace AMP {
namespace Mesh {


/****************************************************************
 * Generator                                                     *
 ****************************************************************/
std::shared_ptr<BoxMesh> BoxMesh::generate( MeshParameters::shared_ptr params )
{
    auto db          = params->getDatabase();
    bool static_mesh = db->getWithDefault( "static", false );
    std::shared_ptr<BoxMesh> mesh( new StructuredGeometryMesh( params ) );
    if ( !static_mesh )
        mesh.reset( new MovableBoxMesh( *mesh ) );
    return mesh;
}


/****************************************************************
 * Estimate the mesh size                                        *
 ****************************************************************/
size_t BoxMesh::estimateMeshSize( const MeshParameters::shared_ptr &params )
{
    auto size = estimateLogicalMeshSize( params );
    size_t N  = 1;
    for ( auto s : size )
        N *= s;
    return N;
}
std::vector<size_t> BoxMesh::estimateLogicalMeshSize( const MeshParameters::shared_ptr &params )
{
    auto db    = params->getDatabase();
    auto geom  = AMP::Geometry::Geometry::buildGeometry( db );
    auto geom2 = std::dynamic_pointer_cast<AMP::Geometry::LogicalGeometry>( geom );
    auto size  = geom2->getLogicalGridSize( db->getVector<int>( "Size" ) );
    std::vector<size_t> N( size.size() );
    for ( size_t i = 0; i < N.size(); i++ )
        N[i] = size[i];
    return N;
}


/****************************************************************
 * Constructor                                                   *
 ****************************************************************/
BoxMesh::BoxMesh( MeshParameters::shared_ptr params_in ) : Mesh( params_in )
{
    // Check for valid inputs
    AMP_INSIST( d_params != nullptr, "Params must not be null" );
    AMP_INSIST( !d_comm.isNull(), "Communicator must be set" );
    AMP_INSIST( d_db.get(), "Database must exist" );
    d_isPeriodic.fill( false );
    d_globalSize.fill( 1 );
    d_blockSize.fill( 1 );
    d_numBlocks.fill( 1 );
    d_surfaceId.fill( -1 );
}
BoxMesh::BoxMesh( const BoxMesh &mesh ) : Mesh( mesh )
{
    PhysicalDim  = mesh.PhysicalDim;
    GeomDim      = mesh.GeomDim;
    d_max_gcw    = mesh.d_max_gcw;
    d_comm       = mesh.d_comm;
    d_name       = mesh.d_name;
    d_box        = mesh.d_box;
    d_box_local  = mesh.d_box_local;
    d_isPeriodic = mesh.d_isPeriodic;
    d_globalSize = mesh.d_globalSize;
    d_blockSize  = mesh.d_blockSize;
    d_numBlocks  = mesh.d_numBlocks;
    d_surfaceId  = mesh.d_surfaceId;
    for ( int d = 0; d < 4; d++ ) {
        for ( int i = 0; i < 6; i++ )
            d_globalSurfaceList[i][d] = mesh.d_globalSurfaceList[i][d];
    }
}


/****************************************************************
 * Initialize the mesh                                           *
 ****************************************************************/
void BoxMesh::initialize()
{
    PROFILE_START( "initialize" );
    // Check some assumptions/variables
    AMP_INSIST( static_cast<int>( GeomDim ) <= 3, "Geometric dimension must be <= 3" );
    for ( int i = 2 * static_cast<int>( GeomDim ); i < 6; i++ )
        d_surfaceId[i] = -1;
    for ( int i = 0; i < 6; i++ ) {
        if ( d_isPeriodic[i / 2] )
            AMP_ASSERT( d_surfaceId[i] == -1 );
    }
    for ( int d = 0; d < static_cast<int>( GeomDim ); d++ )
        AMP_ASSERT( d_globalSize[d] > 0 );
    // Get the minimum mesh size
    std::vector<int> minSize( static_cast<int>( GeomDim ), 1 );
    if ( d_db->keyExists( "LoadBalanceMinSize" ) ) {
        minSize = d_db->getVector<int>( "LoadBalanceMinSize" );
        AMP_ASSERT( (int) minSize.size() == (int) GeomDim );
        for ( int d = 0; d < static_cast<int>( GeomDim ); d++ ) {
            if ( minSize[d] == -1 )
                minSize[d] = d_globalSize[d];
            if ( minSize[d] == 0 )
                minSize[d] = 1;
        }
    }
    // Create the load balance
    if ( d_comm.getSize() == 1 ) {
        // We are dealing with a serial mesh (do nothing to change the local box sizes)
        for ( int d = 0; d < static_cast<int>( GeomDim ); d++ )
            d_numBlocks[d] = 1;
    } else {
        // We are dealing with a parallel mesh
        // First, get the prime factors for number of processors and divide the dimensions
        auto factors = AMP::Utilities::factor( d_comm.getSize() );
        for ( int d = 0; d < 3; d++ )
            d_numBlocks[d] = 1;
        while ( !factors.empty() ) {
            int d    = -1;
            double v = -1;
            for ( int i = 0; i < static_cast<int>( GeomDim ); i++ ) {
                double tmp = (double) d_globalSize[i] / (double) d_numBlocks[i];
                if ( tmp > v && tmp > minSize[i] && minSize[i] >= 0 ) {
                    d = i;
                    v = tmp;
                }
            }
            if ( d == -1 )
                break;
            d_numBlocks[d] *= factors.back();
            factors.pop_back();
        }
    }
    d_blockSize = { ( d_globalSize[0] + d_numBlocks[0] - 1 ) / d_numBlocks[0],
                    ( d_globalSize[1] + d_numBlocks[1] - 1 ) / d_numBlocks[1],
                    ( d_globalSize[2] + d_numBlocks[2] - 1 ) / d_numBlocks[2] };
    // Create the list of elements on each surface
    const std::array<int, 6> globalRange = { 0, std::max( d_globalSize[0] - 1, 0 ),
                                             0, std::max( d_globalSize[1] - 1, 0 ),
                                             0, std::max( d_globalSize[2] - 1, 0 ) };
    for ( int d = 0; d < static_cast<int>( GeomDim ); d++ ) {
        // Loop through the different geometry types;
        for ( int t = 0; t <= static_cast<int>( GeomDim ); t++ ) {
            auto type         = static_cast<GeomType>( t );
            auto range1       = globalRange;
            auto range2       = globalRange;
            range1[2 * d + 0] = 0;
            range1[2 * d + 1] = 0;
            range2[2 * d + 0] = d_globalSize[d] - 1;
            range2[2 * d + 1] = d_globalSize[d] - 1;
            auto set1         = getIteratorRange( range1, type, 0 );
            auto set2         = getIteratorRange( range2, type, 0 );
            // Create the surface list
            if ( type == GeomDim ) {
                AMP_ASSERT( set1.size() == 1u && set2.size() == 1u );
                d_globalSurfaceList[2 * d + 0][t].push_back( set1[0] );
                d_globalSurfaceList[2 * d + 1][t].push_back( set2[0] );
            } else if ( type == GeomType::Vertex ) {
                AMP_ASSERT( set1.size() == 1u && set2.size() == 1u );
                set1[0].first.index( d )  = 0;
                set1[0].second.index( d ) = 0;
                set2[0].first.index( d )  = d_globalSize[d];
                set2[0].second.index( d ) = d_globalSize[d];
                d_globalSurfaceList[2 * d + 0][t].push_back( set1[0] );
                d_globalSurfaceList[2 * d + 1][t].push_back( set2[0] );
            } else if ( type == GeomType::Edge && GeomDim == GeomType::Face ) {
                AMP_ASSERT( set1.size() == 2u && set2.size() == 2u );
                for ( size_t i = 0; i < set1.size(); i++ ) {
                    if ( set1[i].first.side() == d ) {
                        set1[i].first.index( d )  = 0;
                        set1[i].second.index( d ) = 0;
                        set2[i].first.index( d )  = d_globalSize[d];
                        set2[i].second.index( d ) = d_globalSize[d];
                        d_globalSurfaceList[2 * d + 0][t].push_back( set1[i] );
                        d_globalSurfaceList[2 * d + 1][t].push_back( set2[i] );
                    }
                }
            } else if ( type == GeomType::Edge && GeomDim == GeomType::Volume ) {
                AMP_ASSERT( set1.size() == 3u && set2.size() == 3u );
                for ( size_t i = 0; i < set1.size(); i++ ) {
                    if ( set1[i].first.side() == d ) {
                        set1[i].first.index( d )  = 0;
                        set1[i].second.index( d ) = 0;
                        set2[i].first.index( d )  = d_globalSize[d];
                        set2[i].second.index( d ) = d_globalSize[d];
                        d_globalSurfaceList[2 * d + 0][t].push_back( set1[i] );
                        d_globalSurfaceList[2 * d + 1][t].push_back( set2[i] );
                    }
                }
            } else if ( type == GeomType::Face && GeomDim == GeomType::Volume ) {
                AMP_ASSERT( set1.size() == 3u && set2.size() == 3u );
                for ( size_t i = 0; i < set1.size(); i++ ) {
                    if ( set1[i].first.side() == d ) {
                        set1[i].first.index( d )  = 0;
                        set1[i].second.index( d ) = 0;
                        set2[i].first.index( d )  = d_globalSize[d];
                        set2[i].second.index( d ) = d_globalSize[d];
                        d_globalSurfaceList[2 * d + 0][t].push_back( set1[i] );
                        d_globalSurfaceList[2 * d + 1][t].push_back( set2[i] );
                    }
                }
            } else {
                AMP_ERROR( "Unknown type" );
            }
        }
    }
    for ( int i = 0; i < 6; i++ ) {
        if ( d_surfaceId[i] == -1 ) {
            for ( int j = 0; j < static_cast<int>( GeomDim ); j++ )
                d_globalSurfaceList[i][j].clear();
        }
    }
    // Create the initial boundary info
    PROFILE_STOP( "initialize" );
}
void BoxMesh::finalize()
{
    PROFILE_START( "finalize" );
    // Fill in the final info for the mesh
    AMP_INSIST( d_db->keyExists( "MeshName" ), "MeshName must exist in input database" );
    d_name      = d_db->getString( "MeshName" );
    d_box_local = std::vector<double>( 2 * PhysicalDim );
    for ( int d = 0; d < PhysicalDim; d++ ) {
        d_box_local[2 * d + 0] = 1e100;
        d_box_local[2 * d + 1] = -1e100;
    }
    double x[3] = { 0, 0, 0 };
    for ( auto &node : getIterator( GeomType::Vertex, 0 ) ) {
        auto element = dynamic_cast<structuredMeshElement *>( node.getRawElement() );
        AMP_ASSERT( element != nullptr );
        coord( element->getIndex(), x );
        for ( int d = 0; d < PhysicalDim; d++ ) {
            if ( x[d] != x[d] )
                AMP_ERROR( "NaNs detected" );
            d_box_local[2 * d + 0] = std::min( d_box_local[2 * d + 0], x[d] );
            d_box_local[2 * d + 1] = std::max( d_box_local[2 * d + 1], x[d] );
        }
    }
    d_box = std::vector<double>( PhysicalDim * 2 );
    for ( int i = 0; i < PhysicalDim; i++ ) {
        d_box[2 * i + 0] = d_comm.minReduce( d_box_local[2 * i + 0] );
        d_box[2 * i + 1] = d_comm.maxReduce( d_box_local[2 * i + 1] );
    }
    // Displace the mesh
    std::vector<double> displacement( PhysicalDim, 0.0 );
    if ( d_db->keyExists( "x_offset" ) && PhysicalDim >= 1 )
        displacement[0] = d_db->getScalar<double>( "x_offset" );
    if ( d_db->keyExists( "y_offset" ) && PhysicalDim >= 2 )
        displacement[1] = d_db->getScalar<double>( "y_offset" );
    if ( d_db->keyExists( "z_offset" ) && PhysicalDim >= 3 )
        displacement[2] = d_db->getScalar<double>( "z_offset" );
    bool test = false;
    for ( auto &elem : displacement ) {
        if ( elem != 0.0 )
            test = true;
    }
    if ( test )
        displaceMesh( displacement );
    // Get the global ranks for the comm to make sure it is set
    auto globalRanks = getComm().globalRanks();
    AMP_ASSERT( !globalRanks.empty() );
    PROFILE_STOP( "finalize" );
}


/****************************************************************
 * De-constructor                                                *
 ****************************************************************/
BoxMesh::~BoxMesh() = default;


/****************************************************************
 * Estimate the maximum number of processors                     *
 ****************************************************************/
size_t BoxMesh::maxProcs( const MeshParameters::shared_ptr &params )
{
    // Check for valid inputs
    AMP_INSIST( params.get(), "Params must not be null" );
    std::shared_ptr<AMP::Database> db = params->getDatabase();
    AMP_INSIST( db.get(), "Database must exist" );
    size_t maxProcs = 1;
    if ( db->keyExists( "LoadBalanceMinSize" ) ) {
        auto minSize  = db->getVector<int>( "LoadBalanceMinSize" );
        auto meshSize = estimateLogicalMeshSize( params );
        for ( size_t i = 0; i < meshSize.size(); i++ ) {
            if ( minSize[i] == 0 )
                minSize[i] = 1;
            if ( minSize[i] != -1 )
                maxProcs *= ( meshSize[i] / minSize[i] );
        }
    } else {
        maxProcs = estimateMeshSize( params );
    }
    return maxProcs;
}


/****************************************************************
 * Function to return the element given an ID                    *
 ****************************************************************/
MeshElement BoxMesh::getElement( const MeshElementID &id ) const
{
    // Get the index of the element
    MeshElementIndex index = convert( id );
    // Create the element
    structuredMeshElement elem( index, this );
    AMP_ASSERT( elem.globalID() == id );
<<<<<<< HEAD
    return std::move( elem );
=======
    return std::move(elem);
>>>>>>> 32d6428e
}
MeshElement BoxMesh::getElement( const MeshElementIndex &index ) const
{
    return structuredMeshElement( index, this );
}


/****************************************************************
 * Find the mesh element index from a point                      *
 ****************************************************************/
static inline int to_nearest( double x ) { return static_cast<int>( floor( x + 0.5 ) ); }
BoxMesh::MeshElementIndex BoxMesh::getElementFromLogical( const AMP::Geometry::Point &x0,
                                                          GeomType type ) const
{
    // Correct x for periodic boundaries
    double x[3] = { x0.x(), x0.y(), x0.z() };
    for ( int d = 0; d < static_cast<int>( GeomDim ); d++ ) {
        if ( d_isPeriodic[d] ) {
            while ( x[d] < 0 )
                x[d] += 1.0;
            while ( x[d] >= 1.0 )
                x[d] -= 1.0;
        }
    }
    // Convert x to [0,size]
    x[0] = x[0] * d_globalSize[0];
    x[1] = x[1] * d_globalSize[1];
    x[2] = x[2] * d_globalSize[2];
    // Check if element is outside domain
    for ( int d = 0; d < static_cast<int>( GeomDim ); d++ ) {
        if ( fabs( x[d] ) < 1e-6 )
            x[d] = 0;
        if ( fabs( x[d] - d_globalSize[d] ) < 1e-6 )
            x[d] = d_globalSize[d];
        if ( x[d] < 0 || x[d] > d_globalSize[d] )
            return MeshElementIndex();
    }
    // Compute the index
    MeshElementIndex index;
    if ( type == GeomDim ) {
        index = MeshElementIndex( GeomDim, 0, x[0], x[1], x[2] );
    } else if ( type == GeomType::Vertex ) {
        int i     = to_nearest( x[0] );
        int j     = to_nearest( x[1] );
        int k     = to_nearest( x[2] );
        bool keep = fabs( x[0] - i ) < 1e-6 && fabs( x[1] - j ) < 1e-6 && fabs( x[2] - k ) < 1e-6;
        keep      = keep && i >= 0 && j >= 0 && k >= 0;
        keep      = keep && i <= d_globalSize[0] && j <= d_globalSize[1] && k <= d_globalSize[2];
        if ( keep )
            index = MeshElementIndex( GeomType::Vertex, 0, i, j, k );
    } else if ( type == GeomType::Edge ) {
        AMP_ERROR( "Not finished" );
    } else if ( type == GeomType::Face ) {
        int i      = to_nearest( x[0] );
        int j      = to_nearest( x[1] );
        int k      = to_nearest( x[2] );
        int ijk    = 0;
        double min = fabs( x[0] - i );
        if ( fabs( x[1] - j ) < min && static_cast<int>( GeomDim ) >= 2 ) {
            min = fabs( x[1] - j );
            ijk = 1;
        }
        if ( fabs( x[2] - k ) < min && static_cast<int>( GeomDim ) >= 3 ) {
            min = fabs( x[2] - k );
            ijk = 2;
        }
        if ( min > 1e-6 ) {
            // Point is not on any face
        } else if ( ijk == 0 ) {
            index = MeshElementIndex( GeomType::Face, 0, i, x[1], x[2] );
        } else if ( ijk == 1 ) {
            index = MeshElementIndex( GeomType::Face, 1, x[0], j, x[2] );
        } else if ( ijk == 2 ) {
            index = MeshElementIndex( GeomType::Face, 2, x[0], x[1], k );
        }
    } else if ( type == GeomType::Volume ) {
        AMP_ERROR( "Not finished" );
    } else {
        AMP_ERROR( "Unknown mesh element type" );
    }
    return index;
}
BoxMesh::MeshElementIndex BoxMesh::getElementFromPhysical( const AMP::Geometry::Point &x,
                                                           GeomType type ) const
{
    auto logical = physicalToLogical( x );
    auto index   = getElementFromLogical( logical, type );
    return index;
}


/********************************************************
 * Function to return parents of an element              *
 ********************************************************/
std::vector<MeshElement> BoxMesh::getElementParents( const MeshElement &meshelem,
                                                     const GeomType type ) const
{
    AMP_INSIST( meshelem.globalID().meshID() == d_meshID,
                "MeshElement is not from the given mesh" );
    AMP_INSIST( type >= meshelem.globalID().type() && type <= GeomDim,
                "Cannot get the parents of the given type for the current element" );
    if ( type == meshelem.globalID().type() )
        return std::vector<MeshElement>( 1, meshelem );
    // Get the element of interest
    const auto *elem = dynamic_cast<const structuredMeshElement *>( meshelem.getRawElement() );
    AMP_ASSERT( elem != nullptr );
    return elem->getParents( type );
}


/****************************************************************
 * Functions to return the number of elements                    *
 ****************************************************************/
size_t BoxMesh::numLocalElements( const GeomType type ) const
{
    if ( type > GeomDim )
        return 0;
    auto box   = getLocalBlock( d_comm.getRank() );
    auto range = getIteratorRange( box, type, 0 );
    size_t N   = 0;
    for ( const auto &tmp : range )
        N += BoxMesh::MeshElementIndex::numElements( tmp.first, tmp.second );
    return N;
}
size_t BoxMesh::numGlobalElements( const GeomType type ) const
{
    if ( type > GeomDim )
        return 0;
    std::array<int, 6> box = {
        { 0, d_globalSize[0] - 1, 0, d_globalSize[1] - 1, 0, d_globalSize[2] - 1 }
    };
    auto range = getIteratorRange( box, type, 0 );
    size_t N   = 0;
    for ( auto tmp : range )
        N += MeshElementIndex::numElements( tmp.first, tmp.second );
    return N;
}
size_t BoxMesh::numGhostElements( const GeomType type, int gcw ) const
{
    if ( type > GeomDim )
        return 0;
    auto box    = getLocalBlock( d_comm.getRank() );
    auto range1 = getIteratorRange( box, type, 0 );
    auto range2 = getIteratorRange( box, type, gcw );
    size_t N    = 0;
    for ( size_t i = 0; i < range1.size(); i++ ) {
        size_t N1 = BoxMesh::MeshElementIndex::numElements( range1[i].first, range1[i].second );
        size_t N2 = BoxMesh::MeshElementIndex::numElements( range2[i].first, range2[i].second );
        N += N2 - N1;
    }
    return N;
}


/****************************************************************
 * Function to get an iterator                                   *
 ****************************************************************/
BoxMesh::ElementBlocks
BoxMesh::getIteratorRange( std::array<int, 6> range, const GeomType type, const int gcw ) const
{
    AMP_ASSERT( type <= GeomDim );
    // Get the range of cells we care about
    for ( int d = 0; d < static_cast<int>( GeomDim ); d++ ) {
        range[2 * d + 0] -= gcw;
        range[2 * d + 1] += gcw;
        if ( !d_isPeriodic[d] ) {
            range[2 * d + 0] = std::max( range[2 * d + 0], 0 );
            range[2 * d + 1] = std::min( range[2 * d + 1], d_globalSize[d] - 1 );
        }
    }
    // Get the element blocks we want to process
    ElementBlocks blocks;
    blocks.reserve( 3 );
    if ( type == GeomDim ) {
        blocks.emplace_back( MeshElementIndex( type, 0, range[0], range[2], range[4] ),
                             MeshElementIndex( type, 0, range[1], range[3], range[5] ) );
    } else if ( type == GeomType::Vertex ) {
        for ( int d = 0; d < static_cast<int>( GeomDim ); d++ ) {
            if ( gcw != 0 )
                range[2 * d + 1]++;
            else if ( !d_isPeriodic[d] && range[2 * d + 1] == d_globalSize[d] - 1 )
                range[2 * d + 1]++;
        }
        blocks.emplace_back( MeshElementIndex( type, 0, range[0], range[2], range[4] ),
                             MeshElementIndex( type, 0, range[1], range[3], range[5] ) );
    } else if ( type == GeomType::Edge && GeomDim == GeomType::Face ) {
        auto range1 = range;
        auto range2 = range;
        if ( gcw != 0 || ( gcw == 0 && !d_isPeriodic[0] && range[1] == d_globalSize[0] - 1 ) )
            range2[1]++;
        if ( gcw != 0 || ( gcw == 0 && !d_isPeriodic[1] && range[3] == d_globalSize[1] - 1 ) )
            range1[3]++;
        blocks.emplace_back( MeshElementIndex( type, 0, range1[0], range1[2], range1[4] ),
                             MeshElementIndex( type, 0, range1[1], range1[3], range1[5] ) );
        blocks.emplace_back( MeshElementIndex( type, 1, range2[0], range2[2], range2[4] ),
                             MeshElementIndex( type, 1, range2[1], range2[3], range2[5] ) );
    } else if ( type == GeomType::Edge && GeomDim == GeomType::Volume ) {
        auto range1 = range;
        auto range2 = range;
        auto range3 = range;
        if ( gcw != 0 || ( gcw == 0 && !d_isPeriodic[0] && range[1] == d_globalSize[0] - 1 ) ) {
            range2[1]++;
            range3[1]++;
        }
        if ( gcw != 0 || ( gcw == 0 && !d_isPeriodic[1] && range[3] == d_globalSize[1] - 1 ) ) {
            range1[3]++;
            range3[3]++;
        }
        if ( gcw != 0 || ( gcw == 0 && !d_isPeriodic[2] && range[5] == d_globalSize[2] - 1 ) ) {
            range1[5]++;
            range2[5]++;
        }
        blocks.emplace_back( MeshElementIndex( type, 0, range1[0], range1[2], range1[4] ),
                             MeshElementIndex( type, 0, range1[1], range1[3], range1[5] ) );
        blocks.emplace_back( MeshElementIndex( type, 1, range2[0], range2[2], range2[4] ),
                             MeshElementIndex( type, 1, range2[1], range2[3], range2[5] ) );
        blocks.emplace_back( MeshElementIndex( type, 2, range3[0], range3[2], range3[4] ),
                             MeshElementIndex( type, 2, range3[1], range3[3], range3[5] ) );
    } else if ( type == GeomType::Face && GeomDim == GeomType::Volume ) {
        auto range1 = range;
        auto range2 = range;
        auto range3 = range;
        if ( gcw != 0 || ( gcw == 0 && !d_isPeriodic[0] && range[1] == d_globalSize[0] - 1 ) )
            range1[1]++;
        if ( gcw != 0 || ( gcw == 0 && !d_isPeriodic[1] && range[3] == d_globalSize[1] - 1 ) )
            range2[3]++;
        if ( gcw != 0 || ( gcw == 0 && !d_isPeriodic[2] && range[5] == d_globalSize[2] - 1 ) )
            range3[5]++;
        blocks.emplace_back( MeshElementIndex( type, 0, range1[0], range1[2], range1[4] ),
                             MeshElementIndex( type, 0, range1[1], range1[3], range1[5] ) );
        blocks.emplace_back( MeshElementIndex( type, 1, range2[0], range2[2], range2[4] ),
                             MeshElementIndex( type, 1, range2[1], range2[3], range2[5] ) );
        blocks.emplace_back( MeshElementIndex( type, 2, range3[0], range3[2], range3[4] ),
                             MeshElementIndex( type, 2, range3[1], range3[3], range3[5] ) );
    } else {
        AMP_ERROR( "Unknown case" );
    }
    // Check that each block does not have duplicate elements
    for ( auto &block : blocks ) {
        for ( int d = 0; d < static_cast<int>( GeomDim ); d++ ) {
            if ( d_isPeriodic[d] ) {
                auto &first = block.first;
                auto &last  = block.second;
                if ( first.index( d ) + d_globalSize[d] <= last.index( d ) ) {
                    first.index( d ) = 0;
                    last.index( d )  = d_globalSize[d] - 1;
                }
            }
        }
    }
    return blocks;
}
BoxMesh::ElementBlocks BoxMesh::intersect( const ElementBlocks &set1, const ElementBlocks &set2 )
{
    ElementBlocks set;
    set.reserve( set1.size() * set2.size() );
    for ( const auto &v1 : set1 ) {
        for ( const auto &v2 : set2 ) {
            if ( v1.first.type() != v2.first.type() || v1.first.side() != v2.first.side() )
                continue;
            auto v              = v1;
            v.first.index( 0 )  = std::max( v1.first.index( 0 ), v2.first.index( 0 ) );
            v.first.index( 1 )  = std::max( v1.first.index( 1 ), v2.first.index( 1 ) );
            v.first.index( 2 )  = std::max( v1.first.index( 2 ), v2.first.index( 2 ) );
            v.second.index( 0 ) = std::min( v1.second.index( 0 ), v2.second.index( 0 ) );
            v.second.index( 1 ) = std::min( v1.second.index( 1 ), v2.second.index( 1 ) );
            v.second.index( 2 ) = std::min( v1.second.index( 2 ), v2.second.index( 2 ) );
            if ( MeshElementIndex::numElements( v.first, v.second ) > 0 )
                set.push_back( v );
        }
    }
    return set;
}
inline MeshIterator BoxMesh::createIterator( const ElementBlocks &list ) const
{
    if ( list.empty() ) {
        return MeshIterator();
    } else if ( list.size() == 1 ) {
        return structuredMeshIterator( list[0].first, list[0].second, this, 0 );
    } else {
        std::vector<MeshIterator> iterator_list;
        iterator_list.reserve( list.size() );
        for ( const auto &item : list ) {
            if ( MeshElementIndex::numElements( item.first, item.second ) ) {
                structuredMeshIterator it( item.first, item.second, this, 0 );
                iterator_list.push_back( it );
            }
        }
        return MultiIterator( iterator_list, 0 );
    }
    return MeshIterator();
}
MeshIterator BoxMesh::getIterator( const GeomType type, const int gcw ) const
{
    if ( type > GeomDim )
        return MeshIterator();
    auto box   = getLocalBlock( d_comm.getRank() );
    auto range = getIteratorRange( box, type, gcw );
    return createIterator( range );
}


/****************************************************************
 * Function to get an iterator over the surface                  *
 ****************************************************************/
MeshIterator BoxMesh::getSurfaceIterator( const GeomType type, const int gcw ) const
{
    if ( type > GeomDim )
        return MeshIterator();
    // Include each surface as needed
    ElementBlocks sufaceSet;
    for ( int i = 0; i < 2 * static_cast<int>( GeomDim ); i++ ) {
        if ( d_surfaceId[i] != -1 ) {
            for ( const auto &item : d_globalSurfaceList[i][static_cast<int>( type )] )
                sufaceSet.emplace_back( item );
        }
    }
    // Intersect with the local ghost box
    auto box          = getLocalBlock( d_comm.getRank() );
    auto range        = getIteratorRange( box, type, gcw );
    auto intersection = intersect( sufaceSet, range );
    // Create a list if elements removing any duplicate elements
    std::set<MeshElementIndex> set;
    for ( auto block : intersection ) {
        auto itype = block.first.type();
        auto side  = block.first.side();
        for ( int k = block.second.index( 2 ); k >= block.first.index( 2 ); k-- ) {
            for ( int j = block.second.index( 1 ); j >= block.first.index( 1 ); j-- ) {
                for ( int i = block.second.index( 0 ); i >= block.first.index( 0 ); i-- ) {
                    set.emplace( MeshElementIndex( itype, side, i, j, k ) );
                }
            }
        }
    }
    // Create the iterator
    std::shared_ptr<std::vector<MeshElementIndex>> elements(
        new std::vector<MeshElementIndex>( set.begin(), set.end() ) );
    return structuredMeshIterator( elements, this, 0 );
}


/****************************************************************
 * Functions to get the boundaries                               *
 ****************************************************************/
std::vector<int> BoxMesh::getBoundaryIDs() const
{
    std::set<int> ids;
    for ( int i = 0; i < 2 * static_cast<int>( GeomDim ); i++ ) {
        if ( !d_isPeriodic[i / 2] && d_surfaceId[i] != -1 )
            ids.insert( d_surfaceId[i] );
    }
    return std::vector<int>( ids.begin(), ids.end() );
}
MeshIterator
BoxMesh::getBoundaryIDIterator( const GeomType type, const int id, const int gcw ) const
{
    if ( type > GeomDim )
        return MeshIterator();
    // Include each surface as needed
    ElementBlocks sufaceSet;
    for ( int i = 0; i < 2 * static_cast<int>( GeomDim ); i++ ) {
        if ( d_surfaceId[i] == id ) {
            for ( auto item : d_globalSurfaceList[i][static_cast<int>( type )] )
                sufaceSet.emplace_back( item );
        }
    }
    // Intersect with the local ghost box
    auto box          = getLocalBlock( d_comm.getRank() );
    auto range        = getIteratorRange( box, type, gcw );
    auto intersection = intersect( sufaceSet, range );
    // Create a list if elements removing any duplicate elements
    std::set<MeshElementIndex> set;
    for ( auto block : intersection ) {
        auto itype = block.first.type();
        auto side  = block.first.side();
        for ( int k = block.second.index( 2 ); k >= block.first.index( 2 ); k-- ) {
            for ( int j = block.second.index( 1 ); j >= block.first.index( 1 ); j-- ) {
                for ( int i = block.second.index( 0 ); i >= block.first.index( 0 ); i-- ) {
                    set.emplace( MeshElementIndex( itype, side, i, j, k ) );
                }
            }
        }
    }
    // Create the iterator
    std::shared_ptr<std::vector<MeshElementIndex>> elements(
        new std::vector<MeshElementIndex>( set.begin(), set.end() ) );
    return structuredMeshIterator( elements, this, 0 );
}
std::vector<int> BoxMesh::getBlockIDs() const { return std::vector<int>( 1, 0 ); }
MeshIterator BoxMesh::getBlockIDIterator( const GeomType type, const int id, const int gcw ) const
{
    if ( id == 0 )
        return getIterator( type, gcw );
    return MeshIterator();
}
bool BoxMesh::isOnBoundary( const MeshElementIndex &index, int id ) const
{
    bool test = false;
    for ( int i = 0; i < 6; i++ ) {
        if ( d_surfaceId[i] == id ) {
            int d = i / 2;
            int s = i % 2;
            if ( index.type() == GeomDim ) {
                test |= ( s == 0 && index.index( d ) == 0 );
                test |= ( s == 1 && index.index( d ) == d_globalSize[d] - 1 );
            } else if ( index.type() == GeomType::Vertex ) {
                test |= ( s == 0 && index.index( d ) == 0 );
                test |= ( s == 1 && index.index( d ) == d_globalSize[d] );
            } else if ( index.type() == GeomType::Edge ) {
                test |= ( s == 0 && index.side() == d && index.index( d ) == 0 );
                test |= ( s == 1 && index.side() == d && index.index( d ) == d_globalSize[d] );
            } else if ( index.type() == GeomType::Face ) {
                test |= ( s == 0 && index.side() == d && index.index( d ) == 0 );
                test |= ( s == 1 && index.side() == d && index.index( d ) == d_globalSize[d] );
            } else {
                AMP_ERROR( "Unknown type" );
            }
        }
    }
    return test;
}


} // namespace Mesh
} // namespace AMP<|MERGE_RESOLUTION|>--- conflicted
+++ resolved
@@ -326,11 +326,7 @@
     // Create the element
     structuredMeshElement elem( index, this );
     AMP_ASSERT( elem.globalID() == id );
-<<<<<<< HEAD
     return std::move( elem );
-=======
-    return std::move(elem);
->>>>>>> 32d6428e
 }
 MeshElement BoxMesh::getElement( const MeshElementIndex &index ) const
 {
