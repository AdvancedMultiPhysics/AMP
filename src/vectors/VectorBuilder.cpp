#include "AMP/vectors/VectorBuilder.h"
#include "AMP/discretization/MultiDOF_Manager.h"
#include "AMP/utils/memory.h"
#include "AMP/vectors/MultiVariable.h"
#include "AMP/vectors/MultiVector.h"
#include "AMP/vectors/VectorBuilder.hpp"

namespace AMP::LinearAlgebra {


/********************************************************
 *  Explicit instantiations                              *
 ********************************************************/
INSTANTIATE_ARRAY_VECTOR( float );
INSTANTIATE_ARRAY_VECTOR( double );
INSTANTIATE_SIMPLE_VECTOR( float, VectorOperationsDefault<float>, VectorDataDefault<double> );
INSTANTIATE_SIMPLE_VECTOR( double, VectorOperationsDefault<double>, VectorDataDefault<double> );

#ifdef USE_DEVICE
<<<<<<< HEAD
INSTANTIATE_SIMPLE_VECTOR( float,
                           VectorOperationsDevice<float>,
                           VectorDataDefault<float, AMP::ManagedAllocator<void>> );
INSTANTIATE_SIMPLE_VECTOR( double,
                           VectorOperationsDevice<double>,
                           VectorDataDefault<double, AMP::ManagedAllocator<void>> );
=======
using float_op  = VectorOperationsDevice<float>;
using double_op = VectorOperationsDevice<double>;
using float_data  = VectorDataDefault<float, AMP::ManagedAllocator<void>>;
using double_data = VectorDataDefault<double, AMP::ManagedAllocator<void>>;
INSTANTIATE_SIMPLE_VECTOR( float, float_op, float_data );
INSTANTIATE_SIMPLE_VECTOR( double, double_op, double_data );
>>>>>>> 7dd8b506
#endif

} // namespace AMP::LinearAlgebra<|MERGE_RESOLUTION|>--- conflicted
+++ resolved
@@ -17,21 +17,12 @@
 INSTANTIATE_SIMPLE_VECTOR( double, VectorOperationsDefault<double>, VectorDataDefault<double> );
 
 #ifdef USE_DEVICE
-<<<<<<< HEAD
-INSTANTIATE_SIMPLE_VECTOR( float,
-                           VectorOperationsDevice<float>,
-                           VectorDataDefault<float, AMP::ManagedAllocator<void>> );
-INSTANTIATE_SIMPLE_VECTOR( double,
-                           VectorOperationsDevice<double>,
-                           VectorDataDefault<double, AMP::ManagedAllocator<void>> );
-=======
 using float_op  = VectorOperationsDevice<float>;
 using double_op = VectorOperationsDevice<double>;
 using float_data  = VectorDataDefault<float, AMP::ManagedAllocator<void>>;
 using double_data = VectorDataDefault<double, AMP::ManagedAllocator<void>>;
 INSTANTIATE_SIMPLE_VECTOR( float, float_op, float_data );
 INSTANTIATE_SIMPLE_VECTOR( double, double_op, double_data );
->>>>>>> 7dd8b506
 #endif
 
 } // namespace AMP::LinearAlgebra