#ifndef included_AMP_VectorOperationsDefault_hpp
#define included_AMP_VectorOperationsDefault_hpp

#include "AMP/utils/Algorithms.h"
#include "AMP/utils/Backend.h"
#include "AMP/utils/Memory.h"
#include "AMP/vectors/Vector.h"
#include "AMP/vectors/data/VectorData.h"
#include "AMP/vectors/operations/default/VectorOperationsDefault.h"

#include <random>
#include <string_view>

namespace AMP::LinearAlgebra {


extern template class VectorOperationsDefault<double>; // Suppresses implicit instantiation below --
extern template class VectorOperationsDefault<float>;  // Suppresses implicit instantiation below --

static bool allDefaultDataType( const VectorData &x )
{
    constexpr std::string_view type1( "VectorDataDefault", 17 );
    constexpr std::string_view type2( "ArrayVector", 11 );
    const auto xtype               = x.VectorDataName();
    const std::string_view xtype_s = xtype;
    return ( xtype_s.compare( 0, 17, type1 ) == 0 ) || ( xtype_s.compare( 0, 11, type2 ) == 0 );
}
static bool allDefaultDataType( const VectorData &x, const VectorData &y )
{
    constexpr std::string_view type1( "VectorDataDefault", 17 );
    constexpr std::string_view type2( "ArrayVector", 11 );
    const auto xtype               = x.VectorDataName();
    const auto ytype               = y.VectorDataName();
    const std::string_view xtype_s = xtype;
    const std::string_view ytype_s = ytype;
<<<<<<< HEAD
    return ( xtype_s.compare( ytype_s ) == 0 && (( xtype_s.compare( 0, 17, type1 ) == 0 )|| ( xtype_s.compare( 0, 11, type2 ) == 0 ));
=======
    return xtype_s.compare( ytype_s ) == 0 &&
           ( ( xtype_s.compare( 0, 17, type1 ) == 0 ) || ( xtype_s.compare( 0, 11, type2 ) == 0 ) );
>>>>>>> 9ccafab1
}
static bool allDefaultDataType( const VectorData &x, const VectorData &y, VectorData &z )
{
    constexpr std::string_view type1( "VectorDataDefault", 17 );
    constexpr std::string_view type2( "ArrayVector", 11 );
    const auto xtype               = x.VectorDataName();
    const auto ytype               = y.VectorDataName();
    const auto ztype               = z.VectorDataName();
    const std::string_view xtype_s = xtype;
    const std::string_view ytype_s = ytype;
    const std::string_view ztype_s = ztype;

<<<<<<< HEAD
    return ( xtype_s.compare( ytype_s ) == 0 && ytype_s.compare( ztype_s ) == 0 &&
                 ( xtype_s.compare( 0, 17, type ) == 0 ) ||
             ( xtype_s.compare( 0, 11, type2 ) == 0 ) );
=======
    return ( xtype_s.compare( ytype_s ) == 0 ) && ( ytype_s.compare( ztype_s ) == 0 ) &&
           ( ( xtype_s.compare( 0, 17, type1 ) == 0 ) || ( xtype_s.compare( 0, 11, type2 ) == 0 ) );
>>>>>>> 9ccafab1
}

/****************************************************************
 * Constructors                                                  *
 ****************************************************************/
template<typename TYPE>
std::shared_ptr<VectorOperations> VectorOperationsDefault<TYPE>::cloneOperations() const
{
    auto ptr = std::make_shared<VectorOperationsDefault<TYPE>>();
    return ptr;
}


/****************************************************************
 * Get the class type                                            *
 ****************************************************************/
template<typename TYPE>
std::string VectorOperationsDefault<TYPE>::VectorOpName() const
{
    constexpr typeID id = getTypeID<TYPE>();
    return "VectorOperationsDefault<" + std::string( id.name ) + ">";
}


//**********************************************************************
// Static functions that operate on VectorData objects

template<typename TYPE>
void VectorOperationsDefault<TYPE>::zero( VectorData &x )
{
    AMP_DEBUG_ASSERT( x.isType<TYPE>() );
    static_assert( std::is_trivially_copyable_v<TYPE> );
    size_t N_blocks = x.numberOfDataBlocks();
    for ( size_t i = 0; i < N_blocks; i++ ) {
        auto data = x.getRawDataBlock<TYPE>( i );
        auto N    = x.sizeOfDataBlock( i );
        AMP::Utilities::zero( data, N * sizeof( TYPE ) );
    }
    x.fillGhosts( 0 );
    // Override the status state since we set the ghost values
    x.setUpdateStatus( UpdateState::UNCHANGED );
}

template<typename TYPE>
void VectorOperationsDefault<TYPE>::setToScalar( const Scalar &alpha_in, VectorData &x )
{
    auto const alpha = alpha_in.get<TYPE>();

    if ( allDefaultDataType( x ) ) {
        auto xdata   = x.getRawDataBlock<TYPE>();
        const auto N = x.sizeOfDataBlock( 0 );
        for ( size_t i = 0; i < N; ++i ) {
            xdata[i] = alpha;
        }
    } else {
        auto curMe = x.begin<TYPE>();
        auto last  = x.end<TYPE>();
        while ( curMe != last ) {
            *curMe = alpha;
            ++curMe;
        }
    }
    x.fillGhosts( alpha_in );
    // Override the status state since we set the ghost values
    x.setUpdateStatus( UpdateState::UNCHANGED );
}

template<typename TYPE>
void VectorOperationsDefault<TYPE>::setRandomValues( VectorData &x )
{
    std::random_device rd;
    std::mt19937 gen( rd() );
    if constexpr ( std::is_floating_point_v<TYPE> ) {
        std::uniform_real_distribution<TYPE> dis( 0, 1 );
        auto y    = x.begin<TYPE>();
        auto last = x.end<TYPE>();
        while ( y != last ) {
            *y = dis( gen );
            ++y;
        }
    } else if constexpr ( std::is_integral_v<TYPE> ) {
        std::uniform_int_distribution<TYPE> dis;
        auto y    = x.begin<TYPE>();
        auto last = x.end<TYPE>();
        while ( y != last ) {
            *y = dis( gen );
            ++y;
        }
    } else {
        AMP_ERROR( "Not finished" );
    }
    // Call makeConsistent to leave the vector in a consistent state
    x.makeConsistent( ScatterType::CONSISTENT_SET );
}


template<typename TYPE>
void VectorOperationsDefault<TYPE>::copy( const VectorData &x, VectorData &y )
{
    AMP_DEBUG_ASSERT( y.getLocalSize() == x.getLocalSize() );
    AMP_DEBUG_ASSERT( y.isType<TYPE>() );
    size_t N_blocks   = y.numberOfDataBlocks();
    size_t N_blocks_x = x.numberOfDataBlocks();
    if ( N_blocks_x == N_blocks && x.isType<TYPE>() ) {
        static_assert( std::is_trivially_copyable_v<TYPE> );
        for ( size_t i = 0; i < N_blocks; i++ ) {
            size_t N   = y.sizeOfDataBlock( i );
            auto xdata = x.getRawDataBlock<TYPE>( i );
            auto ydata = y.getRawDataBlock<TYPE>( i );
            AMP_ASSERT( xdata && ydata && N == x.sizeOfDataBlock( i ) );
            AMP::Utilities::memcpy( ydata, xdata, N * sizeof( TYPE ) );
        }
        y.copyGhostValues( x );
    } else if ( N_blocks_x == N_blocks && !x.isType<TYPE>() ) {
        for ( size_t i = 0; i < N_blocks; i++ ) {
            size_t N   = y.sizeOfDataBlock( i );
            auto ydata = y.getRawDataBlock<TYPE>( i );
            auto type  = x.getType( i );
            AMP_ASSERT( N == x.sizeOfDataBlock( i ) );
            if ( type == getTypeID<float>() ) {
                auto xdata = x.getRawDataBlock<float>( i );
                AMP::Utilities::copy( N, xdata, ydata );
            } else if ( type == getTypeID<double>() ) {
                auto xdata = x.getRawDataBlock<double>( i );
                AMP::Utilities::copy( N, xdata, ydata );
            } else {
                AMP_ERROR( "copy only implemented for float or doubles" );
            }
        }
        y.makeConsistent( ScatterType::CONSISTENT_SET );
    } else {
        std::copy( x.begin<TYPE>(), x.end<TYPE>(), y.begin<TYPE>() );
        y.copyGhostValues( x );
    }
}
template<typename TYPE>
void VectorOperationsDefault<TYPE>::copyCast( const VectorData &x, VectorData &y )
{
    VectorOperationsDefault<TYPE>::copy( x, y );
}

template<typename TYPE>
void VectorOperationsDefault<TYPE>::scale( const Scalar &alpha_in, VectorData &x )
{
    auto const alpha = alpha_in.get<TYPE>();

    if ( allDefaultDataType( x ) ) {
        auto xdata   = x.getRawDataBlock<TYPE>();
        const auto N = x.sizeOfDataBlock( 0 );
        for ( size_t i = 0; i < N; ++i ) {
            xdata[i] *= alpha;
        }
        x.setUpdateStatus( UpdateState::LOCAL_CHANGED );
    } else {
        auto curMe = x.begin<TYPE>();
        auto last  = x.end<TYPE>();
        while ( curMe != last ) {
            *curMe *= alpha;
            ++curMe;
        }
    }
}

template<typename TYPE>
void VectorOperationsDefault<TYPE>::scale( const Scalar &alpha_in,
                                           const VectorData &x,
                                           VectorData &y )
{
    AMP_ASSERT( y.getLocalSize() == x.getLocalSize() );
    auto const alpha = alpha_in.get<TYPE>();

    if ( allDefaultDataType( x, y ) ) {
        auto const xdata = x.getRawDataBlock<TYPE>();
        auto ydata       = y.getRawDataBlock<TYPE>();
        const auto N     = y.sizeOfDataBlock( 0 );
        for ( size_t i = 0; i < N; ++i ) {
            ydata[i] = alpha * xdata[i];
        }
    } else {
        auto curMe  = y.begin<TYPE>();
        auto last   = y.end<TYPE>();
        auto curRhs = x.begin<TYPE>();
        while ( curMe != last ) {
            *curMe = alpha * *curRhs;
            ++curRhs;
            ++curMe;
        }
    }
    y.setUpdateStatus( UpdateState::LOCAL_CHANGED );
}

template<typename TYPE>
void VectorOperationsDefault<TYPE>::add( const VectorData &x, const VectorData &y, VectorData &z )
{
    AMP_ASSERT( z.getLocalSize() == x.getLocalSize() );
    AMP_ASSERT( z.getLocalSize() == y.getLocalSize() );
    if ( allDefaultDataType( x, y, z ) ) {
        auto const xdata = x.getRawDataBlock<TYPE>();
        auto const ydata = y.getRawDataBlock<TYPE>();
        auto zdata       = z.getRawDataBlock<TYPE>();
        const auto N     = z.sizeOfDataBlock( 0 );
        for ( size_t i = 0; i < N; ++i ) {
            zdata[i] = xdata[i] + ydata[i];
        }
        z.setUpdateStatus( UpdateState::LOCAL_CHANGED );
    } else {
        auto curMe   = z.begin<TYPE>();
        auto last    = z.end<TYPE>();
        auto curXRhs = x.begin<TYPE>();
        auto curYRhs = y.begin<TYPE>();
        while ( curMe != last ) {
            *curMe = *curXRhs + *curYRhs;
            ++curXRhs;
            ++curYRhs;
            ++curMe;
        }
    }
}

template<typename TYPE>
void VectorOperationsDefault<TYPE>::subtract( const VectorData &x,
                                              const VectorData &y,
                                              VectorData &z )
{
    AMP_ASSERT( z.getLocalSize() == x.getLocalSize() );
    AMP_ASSERT( z.getLocalSize() == y.getLocalSize() );

    if ( allDefaultDataType( x, y, z ) ) {
        auto const xdata = x.getRawDataBlock<TYPE>();
        auto const ydata = y.getRawDataBlock<TYPE>();
        auto zdata       = z.getRawDataBlock<TYPE>();
        const auto N     = z.sizeOfDataBlock( 0 );
        for ( size_t i = 0; i < N; ++i ) {
            zdata[i] = xdata[i] - ydata[i];
        }
        z.setUpdateStatus( UpdateState::LOCAL_CHANGED );
    } else {
        auto curMe   = z.begin<TYPE>();
        auto last    = z.end<TYPE>();
        auto curXRhs = x.begin<TYPE>();
        auto curYRhs = y.begin<TYPE>();
        while ( curMe != last ) {
            *curMe = *curXRhs - *curYRhs;
            ++curXRhs;
            ++curYRhs;
            ++curMe;
        }
    }
}

template<typename TYPE>
void VectorOperationsDefault<TYPE>::multiply( const VectorData &x,
                                              const VectorData &y,
                                              VectorData &z )
{
    AMP_ASSERT( z.getLocalSize() == x.getLocalSize() );
    AMP_ASSERT( z.getLocalSize() == y.getLocalSize() );

    if ( allDefaultDataType( x, y, z ) ) {
        auto const xdata = x.getRawDataBlock<TYPE>();
        auto const ydata = y.getRawDataBlock<TYPE>();
        auto zdata       = z.getRawDataBlock<TYPE>();
        const auto N     = z.sizeOfDataBlock( 0 );
        for ( size_t i = 0; i < N; ++i ) {
            zdata[i] = xdata[i] * ydata[i];
        }
        z.setUpdateStatus( UpdateState::LOCAL_CHANGED );
    } else {
        auto curMe   = z.begin<TYPE>();
        auto last    = z.end<TYPE>();
        auto curXRhs = x.begin<TYPE>();
        auto curYRhs = y.begin<TYPE>();
        while ( curMe != last ) {
            *curMe = *curXRhs * *curYRhs;
            ++curXRhs;
            ++curYRhs;
            ++curMe;
        }
    }
}

template<typename TYPE>
void VectorOperationsDefault<TYPE>::divide( const VectorData &x,
                                            const VectorData &y,
                                            VectorData &z )
{
    AMP_ASSERT( z.getLocalSize() == x.getLocalSize() );
    AMP_ASSERT( z.getLocalSize() == y.getLocalSize() );

    if ( allDefaultDataType( x, y, z ) ) {
        auto const xdata = x.getRawDataBlock<TYPE>();
        auto const ydata = y.getRawDataBlock<TYPE>();
        auto zdata       = z.getRawDataBlock<TYPE>();
        const auto N     = z.sizeOfDataBlock( 0 );
        for ( size_t i = 0; i < N; ++i ) {
            zdata[i] = xdata[i] / ydata[i];
        }
        z.setUpdateStatus( UpdateState::LOCAL_CHANGED );
    } else {
        auto curMe   = z.begin<TYPE>();
        auto last    = z.end<TYPE>();
        auto curXRhs = x.begin<TYPE>();
        auto curYRhs = y.begin<TYPE>();
        while ( curMe != last ) {
            *curMe = *curXRhs / *curYRhs;
            ++curXRhs;
            ++curYRhs;
            ++curMe;
        }
    }
}


template<typename TYPE>
void VectorOperationsDefault<TYPE>::reciprocal( const VectorData &x, VectorData &y )
{
    AMP_ASSERT( y.getLocalSize() == x.getLocalSize() );

    if ( allDefaultDataType( x, y ) ) {
        auto const xdata   = x.getRawDataBlock<TYPE>();
        auto ydata         = y.getRawDataBlock<TYPE>();
        const auto N       = y.sizeOfDataBlock( 0 );
        constexpr auto one = static_cast<TYPE>( 1.0 );
        for ( size_t i = 0; i < N; ++i ) {
            ydata[i] = one / xdata[i];
        }
        y.setUpdateStatus( UpdateState::LOCAL_CHANGED );
    } else {
        auto curMe  = y.begin<TYPE>();
        auto last   = y.end<TYPE>();
        auto curRhs = x.begin<TYPE>();
        while ( curMe != last ) {
            *curMe = static_cast<TYPE>( 1.0 ) / *curRhs;
            ++curRhs;
            ++curMe;
        }
    }
}


template<typename TYPE>
void VectorOperationsDefault<TYPE>::linearSum( const Scalar &alpha_in,
                                               const VectorData &x,
                                               const Scalar &beta_in,
                                               const VectorData &y,
                                               VectorData &z )
{
    const auto alpha = alpha_in.get<TYPE>();
    const auto beta  = beta_in.get<TYPE>();
    AMP_ASSERT( z.getLocalSize() == x.getLocalSize() );
    AMP_ASSERT( z.getLocalSize() == y.getLocalSize() );

    if ( allDefaultDataType( x, y, z ) ) {
        auto const xdata = x.getRawDataBlock<TYPE>();
        auto const ydata = y.getRawDataBlock<TYPE>();
        auto zdata       = z.getRawDataBlock<TYPE>();
        const auto N     = z.sizeOfDataBlock( 0 );
        for ( size_t i = 0; i < N; ++i ) {
            zdata[i] = alpha * xdata[i] + beta * ydata[i];
        }
        z.setUpdateStatus( UpdateState::LOCAL_CHANGED );
    } else {
        auto curMe   = z.begin<TYPE>();
        auto last    = z.end<TYPE>();
        auto curXRhs = x.begin<TYPE>();
        auto curYRhs = y.begin<TYPE>();
        while ( curMe != last ) {
            *curMe = alpha * *curXRhs + beta * *curYRhs;
            ++curXRhs;
            ++curYRhs;
            ++curMe;
        }
    }
}

template<typename TYPE>
void VectorOperationsDefault<TYPE>::axpy( const Scalar &alpha_in,
                                          const VectorData &x,
                                          const VectorData &y,
                                          VectorData &z )
{
    const auto alpha = alpha_in.get<TYPE>();
    AMP_ASSERT( z.getLocalSize() == x.getLocalSize() );
    AMP_ASSERT( z.getLocalSize() == y.getLocalSize() );

    if ( allDefaultDataType( x, y, z ) ) {
        auto const xdata = x.getRawDataBlock<TYPE>();
        auto const ydata = y.getRawDataBlock<TYPE>();
        auto zdata       = z.getRawDataBlock<TYPE>();
        const auto N     = z.sizeOfDataBlock( 0 );
        for ( size_t i = 0; i < N; ++i ) {
            zdata[i] = alpha * xdata[i] + ydata[i];
        }
        z.setUpdateStatus( UpdateState::LOCAL_CHANGED );
    } else {
        auto curMe   = z.begin<TYPE>();
        auto last    = z.end<TYPE>();
        auto curXRhs = x.begin<TYPE>();
        auto curYRhs = y.begin<TYPE>();
        while ( curMe != last ) {
            *curMe = alpha * *curXRhs + *curYRhs;
            ++curXRhs;
            ++curYRhs;
            ++curMe;
        }
    }
}

template<typename TYPE>
void VectorOperationsDefault<TYPE>::axpby( const Scalar &alpha_in,
                                           const Scalar &beta_in,
                                           const VectorData &x,
                                           VectorData &y )
{
    const auto alpha = alpha_in.get<TYPE>();
    const auto beta  = beta_in.get<TYPE>();
    AMP_ASSERT( y.getLocalSize() == x.getLocalSize() );

    if ( allDefaultDataType( x, y ) ) {
        auto const xdata = x.getRawDataBlock<TYPE>();
        auto ydata       = y.getRawDataBlock<TYPE>();
        const auto N     = y.sizeOfDataBlock( 0 );
        for ( size_t i = 0; i < N; ++i ) {
            ydata[i] = alpha * xdata[i] + beta * ydata[i];
        }
        y.setUpdateStatus( UpdateState::LOCAL_CHANGED );
    } else {
        auto curMe   = y.begin<TYPE>();
        auto last    = y.end<TYPE>();
        auto curXRhs = x.begin<TYPE>();
        while ( curMe != last ) {
            *curMe = alpha * *curXRhs + beta * *curMe;
            ++curXRhs;
            ++curMe;
        }
    }
}

template<typename TYPE>
void VectorOperationsDefault<TYPE>::abs( const VectorData &x, VectorData &y )
{
    AMP_ASSERT( y.getLocalSize() == x.getLocalSize() );

    if ( allDefaultDataType( x, y ) ) {
        auto const xdata = x.getRawDataBlock<TYPE>();
        auto ydata       = y.getRawDataBlock<TYPE>();
        const auto N     = y.sizeOfDataBlock( 0 );
        for ( size_t i = 0; i < N; ++i ) {
            ydata[i] = std::abs( xdata[i] );
        }
        y.setUpdateStatus( UpdateState::LOCAL_CHANGED );
    } else {
        auto curMe  = y.begin<TYPE>();
        auto last   = y.end<TYPE>();
        auto curRhs = x.begin<TYPE>();
        while ( curMe != last ) {
            *curMe = fabs( *curRhs );
            ++curRhs;
            ++curMe;
        }
    }
}

template<typename TYPE>
void VectorOperationsDefault<TYPE>::addScalar( const VectorData &x,
                                               const Scalar &alpha_in,
                                               VectorData &y )
{
    const auto alpha = alpha_in.get<TYPE>();
    AMP_ASSERT( y.getLocalSize() == x.getLocalSize() );

    if ( allDefaultDataType( x, y ) ) {
        auto const xdata = x.getRawDataBlock<TYPE>();
        auto ydata       = y.getRawDataBlock<TYPE>();
        const auto N     = y.sizeOfDataBlock( 0 );
        for ( size_t i = 0; i < N; ++i ) {
            ydata[i] = alpha + xdata[i];
        }
        y.setUpdateStatus( UpdateState::LOCAL_CHANGED );
    } else {
        auto curMe   = y.begin<TYPE>();
        auto last    = y.end<TYPE>();
        auto curXRhs = x.begin<TYPE>();
        while ( curMe != last ) {
            *curMe = *curXRhs + alpha;
            ++curXRhs;
            ++curMe;
        }
    }
}

template<typename TYPE>
void VectorOperationsDefault<TYPE>::setMax( const Scalar &val, VectorData &x )
{
    auto alpha = val.get<TYPE>();
    auto curMe = x.begin<TYPE>();
    auto last  = x.end<TYPE>();
    while ( curMe != last ) {
        *curMe = std::min( alpha, *curMe );
        ++curMe;
    }
}

template<typename TYPE>
void VectorOperationsDefault<TYPE>::setMin( const Scalar &val, VectorData &x )
{
    auto alpha = val.get<TYPE>();
    auto curMe = x.begin<TYPE>();
    auto last  = x.end<TYPE>();
    while ( curMe != last ) {
        *curMe = std::max( alpha, *curMe );
        ++curMe;
    }
}

template<typename TYPE>
Scalar VectorOperationsDefault<TYPE>::localMin( const VectorData &x ) const
{
    const size_t N_blocks = x.numberOfDataBlocks();
    TYPE ans              = std::numeric_limits<TYPE>::max();
    for ( size_t i = 0; i < N_blocks; i++ ) {
        const size_t size = x.sizeOfDataBlock( i );
        const TYPE *data  = x.getRawDataBlock<TYPE>( i );
        for ( size_t j = 0; j < size; j++ )
            ans = std::min( data[j], ans );
    }
    return ans;
}

template<typename TYPE>
Scalar VectorOperationsDefault<TYPE>::localMax( const VectorData &x ) const
{
    const size_t N_blocks = x.numberOfDataBlocks();
    TYPE ans              = std::numeric_limits<TYPE>::lowest();
    for ( size_t i = 0; i < N_blocks; i++ ) {
        const size_t size = x.sizeOfDataBlock( i );
        const TYPE *data  = x.getRawDataBlock<TYPE>( i );
        for ( size_t j = 0; j < size; j++ )
            ans = std::max( data[j], ans );
    }
    return ans;
}

template<typename TYPE>
Scalar VectorOperationsDefault<TYPE>::localSum( const VectorData &x ) const
{
    const size_t N_blocks = x.numberOfDataBlocks();
    TYPE ans              = 0;
    for ( size_t i = 0; i < N_blocks; i++ ) {
        const size_t size = x.sizeOfDataBlock( i );
        const TYPE *data  = x.getRawDataBlock<TYPE>( i );
        for ( size_t j = 0; j < size; j++ )
            ans += data[j];
    }
    return ans;
}

template<typename TYPE>
Scalar VectorOperationsDefault<TYPE>::localL1Norm( const VectorData &x ) const
{
    size_t N_blocks = x.numberOfDataBlocks();
    TYPE ans        = 0;
    for ( size_t i = 0; i < N_blocks; i++ ) {
        size_t size      = x.sizeOfDataBlock( i );
        const TYPE *data = x.getRawDataBlock<TYPE>( i );
        for ( size_t j = 0; j < size; j++ )
            ans += std::abs( data[j] );
    }
    return ans;
}

template<typename TYPE>
Scalar VectorOperationsDefault<TYPE>::localL2Norm( const VectorData &x ) const
{
    const size_t N_blocks = x.numberOfDataBlocks();
    TYPE ans              = 0;
    for ( size_t i = 0; i < N_blocks; i++ ) {
        const size_t size = x.sizeOfDataBlock( i );
        const TYPE *data  = x.getRawDataBlock<TYPE>( i );
        for ( size_t j = 0; j < size; j++ )
            ans += data[j] * data[j];
    }
    return std::sqrt( ans );
}

template<typename TYPE>
Scalar VectorOperationsDefault<TYPE>::localMaxNorm( const VectorData &x ) const
{
    const size_t N_blocks = x.numberOfDataBlocks();
    TYPE ans              = 0;
    for ( size_t i = 0; i < N_blocks; i++ ) {
        const size_t size = x.sizeOfDataBlock( i );
        const TYPE *data  = x.getRawDataBlock<TYPE>( i );
        for ( size_t j = 0; j < size; j++ )
            ans = std::max( std::abs( data[j] ), ans );
    }
    return ans;
}

template<typename TYPE>
Scalar VectorOperationsDefault<TYPE>::localDot( const VectorData &x, const VectorData &y ) const
{
    AMP_ASSERT( y.getLocalSize() == x.getLocalSize() );

    TYPE ans = 0;

    if ( allDefaultDataType( x, y ) ) {
        auto const xdata = x.getRawDataBlock<TYPE>();
        auto const ydata = y.getRawDataBlock<TYPE>();
        const auto N     = x.sizeOfDataBlock( 0 );
        for ( size_t i = 0; i < N; ++i ) {
            ans += xdata[i] * ydata[i];
        }
    } else {
        auto curMe   = y.constBegin<TYPE>();
        auto last    = y.constEnd<TYPE>();
        auto curXRhs = x.constBegin<TYPE>();
        while ( curMe != last ) {
            TYPE v1 = *curMe;
            TYPE v2 = *curXRhs;
            ans += v1 * v2;
            ++curXRhs;
            ++curMe;
        }
    }
    return ans;
}

template<typename TYPE>
Scalar VectorOperationsDefault<TYPE>::localMinQuotient( const VectorData &x,
                                                        const VectorData &y ) const
{
    auto curx = x.constBegin<TYPE>();
    auto endx = x.constEnd<TYPE>();
    auto cury = y.constBegin<TYPE>();
    TYPE ans  = std::numeric_limits<TYPE>::max();
    while ( curx != endx ) {
        if ( *cury != 0 ) {
            TYPE v1 = *curx;
            TYPE v2 = *cury;
            ans     = std::min( ans, v1 / v2 );
        }
        ++curx;
        ++cury;
    }
    return ans;
}

template<typename TYPE>
Scalar VectorOperationsDefault<TYPE>::localWrmsNorm( const VectorData &x,
                                                     const VectorData &y ) const
{
    auto curx = x.constBegin<TYPE>();
    auto endx = x.constEnd<TYPE>();
    auto cury = y.constBegin<TYPE>();
    TYPE ans  = 0;
    size_t N  = 0;
    while ( curx != endx ) {
        TYPE v1 = *curx;
        TYPE v2 = *cury;
        ans += v1 * v1 * v2 * v2;
        ++curx;
        ++cury;
        ++N;
    }
    return std::sqrt( ans / N );
}

template<typename TYPE>
Scalar VectorOperationsDefault<TYPE>::localWrmsNormMask( const VectorData &x,
                                                         const VectorData &mask,
                                                         const VectorData &y ) const
{
    auto curx = x.constBegin<TYPE>();
    auto endx = x.constEnd<TYPE>();
    auto cury = y.constBegin<TYPE>();
    auto curm = mask.constBegin<TYPE>();
    TYPE ans  = 0;
    size_t N  = 0;
    while ( curx != endx ) {
        if ( *curm > 0 ) {
            TYPE v1 = *curx;
            TYPE v2 = *cury;
            ans += v1 * v1 * v2 * v2;
        }
        ++curx;
        ++cury;
        ++curm;
        ++N;
    }
    return std::sqrt( ans / N );
}

template<typename TYPE>
bool VectorOperationsDefault<TYPE>::localEquals( const VectorData &x,
                                                 const VectorData &y,
                                                 const Scalar &tol_in ) const
{
    if ( ( x.getGlobalSize() != y.getGlobalSize() ) || ( x.getLocalSize() != y.getLocalSize() ) )
        return false;
    bool equal = true;
    auto cur1  = x.constBegin<TYPE>();
    auto cur2  = y.constBegin<TYPE>();
    auto last  = x.constEnd<TYPE>();
    auto tol   = tol_in.get<double>();
    while ( cur1 != last ) {
        if ( std::abs( *cur1 - *cur2 ) > tol ) {
            equal = false;
            break;
        }
        ++cur1;
        ++cur2;
    }
    return equal;
}


/****************************************************************
 * Write/Read restart data                                       *
 ****************************************************************/
template<typename TYPE>
void VectorOperationsDefault<TYPE>::registerChildObjects( AMP::IO::RestartManager * ) const
{
}
template<typename TYPE>
void VectorOperationsDefault<TYPE>::writeRestart( int64_t ) const
{
}
template<typename TYPE>
VectorOperationsDefault<TYPE>::VectorOperationsDefault( int64_t, AMP::IO::RestartManager * )
{
}


} // namespace AMP::LinearAlgebra

#endif<|MERGE_RESOLUTION|>--- conflicted
+++ resolved
@@ -33,12 +33,8 @@
     const auto ytype               = y.VectorDataName();
     const std::string_view xtype_s = xtype;
     const std::string_view ytype_s = ytype;
-<<<<<<< HEAD
-    return ( xtype_s.compare( ytype_s ) == 0 && (( xtype_s.compare( 0, 17, type1 ) == 0 )|| ( xtype_s.compare( 0, 11, type2 ) == 0 ));
-=======
     return xtype_s.compare( ytype_s ) == 0 &&
            ( ( xtype_s.compare( 0, 17, type1 ) == 0 ) || ( xtype_s.compare( 0, 11, type2 ) == 0 ) );
->>>>>>> 9ccafab1
 }
 static bool allDefaultDataType( const VectorData &x, const VectorData &y, VectorData &z )
 {
@@ -51,14 +47,8 @@
     const std::string_view ytype_s = ytype;
     const std::string_view ztype_s = ztype;
 
-<<<<<<< HEAD
-    return ( xtype_s.compare( ytype_s ) == 0 && ytype_s.compare( ztype_s ) == 0 &&
-                 ( xtype_s.compare( 0, 17, type ) == 0 ) ||
-             ( xtype_s.compare( 0, 11, type2 ) == 0 ) );
-=======
     return ( xtype_s.compare( ytype_s ) == 0 ) && ( ytype_s.compare( ztype_s ) == 0 ) &&
            ( ( xtype_s.compare( 0, 17, type1 ) == 0 ) || ( xtype_s.compare( 0, 11, type2 ) == 0 ) );
->>>>>>> 9ccafab1
 }
 
 /****************************************************************
