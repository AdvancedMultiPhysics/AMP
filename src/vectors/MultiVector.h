#ifndef included_AMP_MultiVector
#define included_AMP_MultiVector

#include "Vector.h"
#include "MultiVariable.h"
#include "VectorEngine.h"
#include "DataChangePassThrough.h"

namespace AMP {
namespace LinearAlgebra {

<<<<<<< HEAD

/** \brief A collection of AMP Vectors that appear as one vector
  * \details
  *    Given a set of vectors \f$(\mathrm{v}_1 , \mathrm{v}_2 , \ldots , 
  *    \mathrm{v}_n)\f$, they can be collected into a single \f$\tilde{\mathrm{v}} = 
  *    \{\mathrm{v}_1  \mathrm{v}_2  \ldots  \mathrm{v}_n\}^T\f$.  This class
  *    accomplishes this task.
  *
  *    The new vector is numbered such that if \f$\mathrm{v}_i \in \mathbb{R}^{n_i}\f$,
  *    the first entry in \f$\mathrm{v}_i\f$ relative to the first entry of the multivector
  *    is \f[\sum_j=0^{i-1} n_i\f].
  */
class MultiVector : public Vector , public VectorEngine , public DataChangePassThrough
{
public:
    //!  Iterator typedef
    typedef std::vector<Vector::shared_ptr>::iterator  vector_iterator;

    //!  Iterator typedef
    typedef std::vector<Vector::shared_ptr>::const_iterator  vector_const_iterator;

    /** \brief Return the first vector in the MultiVector
      * \return The first vector
      */
    vector_iterator beginVector();

    /** \brief Return one past the last vector in the MultiVector
      * \return One past the last vector
      */
    vector_iterator endVector();

    /** \brief Determine if a Vector is a constituent
      * \param[in]  p  The vector to look for
      * \return True if the pointer p is in the multivector
      */
    bool  containsPointer ( const Vector::shared_ptr p ) const;

    /** \brief Create a new multivector in parallel
      * \param[in] name  Variable describing the new vector
      * \param[in] comm  Communicator to build the MultiVector on
      */
    static boost::shared_ptr<MultiVector>  create ( Variable::shared_ptr name , AMP_MPI  comm );

    /** \brief Create a new multivector in parallel
      * \param[in] name  Name of the new vector
      * \param[in] comm  Communicator to build the MultiVector on
      */
    static boost::shared_ptr<MultiVector>  create ( const std::string &name , AMP_MPI comm );

    /** \brief Create a multivector view of a vector
      * \param[in] vec  The vector to view
      * \param[in] comm  Communicator to create the MultiVector on
      * \details  If vec is a MultiVector, it is returned.  Otherwise, a MultiVector is created
      * and vec is added to it.  If vec is not a parallel vector (such as a SimpleVector), comm
      * must be specified.
      */
    static boost::shared_ptr<MultiVector>   view ( Vector::shared_ptr &vec , AMP_MPI comm = AMP_MPI(AMP_COMM_NULL) );

    /** \brief Encapsulate a vector in a MultiVector
      * \param[in] vec  The vector to view
      * \param[in] comm  Communicator to create the MultiVector on
      * \details  If vec is a MultiVector, it is returned.  Otherwise, a MultiVector is created
      * and vec is added to it.  If vec is not a parallel vector (such as a SimpleVector), comm
      * must be specified.
      */
    static boost::shared_ptr<MultiVector>   encapsulate ( Vector::shared_ptr &vec , AMP_MPI comm = AMP_MPI(AMP_COMM_NULL) );

    /** \brief  Add a vector to a MultiVector.
      *   Note: this is a collective operation, vec may be NULL on some processors
      * \param[in]  vec  The Vector to add to the MultiVector
      */
    virtual void addVector ( Vector::shared_ptr vec );

    /** \brief  Add vector(s) to a MultiVector.
      *   Note: This is a collective operation, vec may be different sizes on different processors
      * \param[in]  vec  The Vector to add to the MultiVector
      */
    virtual void addVector ( std::vector<Vector::shared_ptr> vec );

    /** \brief  Remove a vector from a MultiVector
      * \param[in]  vec  The Vector to remove from the MultiVector
      */
    virtual void eraseVector ( Vector::shared_ptr vec );

    /** \brief  Return the i-th Vector in this MultiVector
      * \param[in]  i  Which vector to return
      * \return  The i-th Vector
      */
    virtual Vector::shared_ptr  getVector ( size_t i );

    /** \brief  Obtain the number of Vector objects in this MultiVector
      * \return  The number of Vector objects in this MultiVector
      */
    size_t  getNumberOfSubvectors ();

    //!  Destructor
    virtual ~MultiVector();

    // Vector functions
    virtual void      selectInto ( const VectorSelector & , Vector::shared_ptr );

    virtual void      dumpOwnedData ( std::ostream &out , size_t GIDoffset=0 , size_t LIDoffset = 0 ) const;
    virtual void      dumpGhostedData ( std::ostream &out , size_t offset=0 ) const;
    virtual std::string type() const;

    virtual AMP_MPI  getComm () const;

    virtual size_t numberOfDataBlocks () const;

    virtual size_t sizeOfDataBlock ( size_t i ) const;

    virtual Vector::shared_ptr  subsetVectorForVariable ( const Variable::shared_ptr &name );
    virtual Vector::shared_ptr cloneVector(const Variable::shared_ptr name) const;
//    virtual void copyVector(const Vector &src_vec);
    virtual void swapVectors(Vector &other);
    virtual void aliasVector(Vector &other);
    virtual void setToScalar(double alpha);
    virtual void scale(double alpha, const VectorOperations &x);
    virtual void scale(double alpha);
    virtual void add(const VectorOperations &x, const VectorOperations &y);
    virtual void subtract(const VectorOperations &x, const VectorOperations &y);
    virtual void multiply( const VectorOperations &x, const VectorOperations &y);
    virtual void divide( const VectorOperations &x, const VectorOperations &y);
    virtual void reciprocal(const VectorOperations &x);
    virtual void linearSum(double alpha, const VectorOperations &x,
          double beta, const VectorOperations &y);
    virtual void axpy(double alpha, const VectorOperations &x, const VectorOperations &y);
    virtual void axpby(double alpha, double beta, const VectorOperations &x);
    virtual void abs(const VectorOperations &x);
    virtual double min(void) const;
    virtual double max(void) const;
    virtual void setRandomValues(void);
    virtual void setValuesByLocalID ( int num , size_t *indices , const double *vals );
    virtual void setLocalValuesByGlobalID ( int num , size_t *indices , const double *vals );
    virtual void setGhostValuesByGlobalID ( int num , size_t *indices , const double *vals );
    virtual void setValuesByGlobalID ( int num , size_t *indices , const double *vals );
    virtual void addValuesByLocalID ( int num , size_t *indices , const double *vals );
    virtual void addLocalValuesByGlobalID ( int num , size_t *indices , const double *vals );
    virtual void addValuesByGlobalID ( int num , size_t *indices , const double *vals );
    virtual void getValuesByGlobalID ( int numVals , size_t *ndx , double *vals ) const;
    virtual void getLocalValuesByGlobalID ( int numVals , size_t *ndx , double *vals ) const;
    virtual void getGhostValuesByGlobalID ( int numVals , size_t *ndx , double *vals ) const;
    virtual void getValuesByLocalID ( int numVals , size_t *ndx , double *vals ) const;
    virtual void makeConsistent ( ScatterType  t );
    virtual void assemble();
    virtual double L1Norm(void) const;
    virtual double L2Norm(void) const;
    virtual double maxNorm(void) const;
    using Vector::dot;
    virtual double dot(const VectorOperations &x) const;
    virtual size_t getLocalSize() const;
    virtual size_t getGlobalSize() const;
    virtual size_t getGhostSize() const;
    virtual void   putRawData ( double * );

    // Vector engine functions
    virtual boost::shared_ptr<std::vector<double> >  getNewBuffer();
    virtual bool               sameEngine ( VectorEngine &rhs ) const;
    virtual VectorEngine::shared_ptr cloneEngine ( boost::shared_ptr<std::vector<double> > ) const;
    virtual void               swapEngines ( VectorEngine::shared_ptr p );
    virtual const void          *getDataBlock ( size_t i ) const;
    virtual void              *getDataBlock ( size_t i );

    virtual void   copyOutRawData ( double ** out );


protected:
    //! The communicator this multivector is on
    AMP_MPI                    d_Comm;
    //! Indicates if the multivector created the communicator
    bool                     d_CommCreated;

    //! The list of AMP Vectors that comprise this Vector
    std::vector<Vector::shared_ptr>    d_vVectors;

    virtual void *getRawDataBlockAsVoid ( size_t );
    virtual const void *getRawDataBlockAsVoid ( size_t ) const;

    /** \brief A convenience method for extracting vectors from a base class
      * \param[in]  vec  The vector to extract a vector from
      * \param[in]  which  Which vector to get
      * \return     The extracted vector
      */
    const Vector::shared_ptr &getVector ( const VectorOperations &vec , size_t which ) const;

    /** \brief A convenience method for extracting vectors from a base class
      * \param[in]  vec  The vector to extract a vector from
      * \param[in]  which  Which vector to get
      * \return     The extracted vector
      */
    Vector::shared_ptr &getVector (     VectorOperations &vec , size_t which ) const;

    /** Constructor:  create a MultiVector with a particular variable
      * \param[in]  names  The vector to create the MultiVector from
      */
    MultiVector ( Variable::shared_ptr names );

    virtual void dataChanged ();

    /** A method that will translate an array of global ids relative to the multivector
      * into an array of arrays of global ids relative to the component vectors
      * \param[in] num            The number of DOFs that need to be mapped
      * \param[in] indices        The indices of the values relative to the multivector
      * \param[in] vals           Values associated somehow with the indices
      * \param[out] out_indices   An array of arrays of mapped indices relative to constituent vectors
      * \param[out] out_vals      The values partitioned according to out_indices
      * \param[out] remap         If not null, this is a list of where in the indices array an entry comes from
      */
    void  partitionValues ( const int num, 
                            const size_t *indices, 
                            const double *vals,
                            std::vector<std::vector<size_t> >  &out_indices, 
                            std::vector<std::vector<double> >  &out_vals,
                            std::vector<std::vector<int> > *remap=NULL ) const;

};

=======
  /// \brief Typedef for the parameters to create a MultiVector
  typedef VectorParameters MultiVectorParameters;

  /** \brief A collection of AMP Vectors that appear as one vector
    * \details
       Given a set of vectors, they can be collected into a single vector.  This class
       accomplishes this task.
       */
  class MultiVector : public Vector , public VectorEngine , public DataChangePassThrough
  {
    protected:
      /// \brief  The communicator this multivector is on
      AMP_MPI                            d_Comm;
      /// \brief  Indicates if the multivector created the communicator
      bool                               d_CommCreated;

      /// \brief The list of AMP Vectors that comprise this Vector
      std::vector<Vector::shared_ptr>    d_vVectors;
      /// \brief The global lengths of each vector
      std::vector<size_t>                d_vGlobalOffsets;
      /// \brief The local length of each vector
      std::vector<size_t>                d_vLocalOffsets;

      virtual void *getRawDataBlockAsVoid ( size_t );
      virtual const void *getRawDataBlockAsVoid ( size_t ) const;

      /** \brief A convenience method for extracting vectors from a base class
        * \param[in]  vec  The vector to extract a vector from
        * \param[in]  which  Which vector to get
        * \return     The extracted vector
        */
      const Vector::shared_ptr &getVector ( const VectorOperations &vec , size_t which ) const;

      /** \brief A convenience method for extracting vectors from a base class
        * \param[in]  vec  The vector to extract a vector from
        * \param[in]  which  Which vector to get
        * \return     The extracted vector
        */
            Vector::shared_ptr &getVector (       VectorOperations &vec , size_t which ) const;

      /** \brief A method that will translate an array of global ids relative to the multivector
        * into an array of arrays of global ids relative to the component vectors
        * \param[in] num            The length of the id array indices and double array vals
        * \param[in] indices        The indices of the values relative to the multivector
        * \param[in] vals           Values associated somehow with the indices
        * \param[out] out_indices   An array of arrays of mapped indices relative to constituent vectors
        * \param[out] out_vals      The values partitioned according to out_indices
        * \param[in] offset_vec     The lengths of the constituent vectors
        * \param[out] remap         If not null, this is a list of where in the indices array 
        *                           an entry comes from
        * \details  This is the method that handles all of the bookkeeping associated with
        * treating a set of vectors of arbitrary length as a single vector
        */
      void  partitionValues ( int num , 
                              int *indices , 
                              const double *vals ,
                              std::vector<std::vector<int> >  &out_indices , 
                              std::vector<std::vector<double > >  &out_vals ,
                              const std::vector<size_t>  &offset_vec , 
                              std::vector< std::vector<size_t> >  *remap = 0 ) const ;

      /** Constructor:  create a MultiVector with a particular variable
        * \param[in]  names  The vector to create the MultiVector from
        */
      MultiVector ( Variable::shared_ptr names );

      virtual void dataChanged ();

    public:
      /** Iterator typedef
        */
      typedef std::vector<Vector::shared_ptr>::iterator  vector_iterator;

      /** Iterator typedef
        */
      typedef std::vector<Vector::shared_ptr>::const_iterator  vector_const_iterator;

      /** \brief Return the first vector in the MultiVector
        * \return The first vector
        */
      vector_iterator beginVector();

      /** \brief Return one past the last vector in the MultiVector
        * \return One past the last vector
        */
      vector_iterator endVector();

      /** \brief Determine if a Vector is a constituent
        * \param[in]  p  The vector to look for
        * \return True if the pointer p is in the multivector
        */
      bool  containsPointer ( const Vector::shared_ptr p ) const;

      /** \brief Create a new multivector in parallel
        * \param[in] name  Variable describing the new vector
        * \param[in] comm  Communicator to build the MultiVector on
        */
      static Vector::shared_ptr  create ( Variable::shared_ptr name , AMP_MPI  comm );

      /** \brief Create a new multivector in parallel
        * \param[in] name  Name of the new vector
        * \param[in] comm  Communicator to build the MultiVector on
        */
      static Vector::shared_ptr  create ( const std::string &name , AMP_MPI comm );

      /** \brief Create a multivector view of a vector
        * \param[in] vec  The vector to view
        * \param[in] comm  Communicator to create the MultiVector on
        * \details  If vec is a MultiVector, it is returned.  Otherwise, a MultiVector is created
        * and vec is added to it.  If vec is not a parallel vector (such as a SimpleVector), comm
        * must be specified.
        */
      static Vector::shared_ptr  view ( Vector::shared_ptr &vec , AMP_MPI comm = AMP_MPI(AMP_COMM_NULL) );

      /** \brief Encapsulate a vector in a MultiVector
        * \param[in] vec  The vector to view
        * \param[in] comm  Communicator to create the MultiVector on
        * \details  If vec is a MultiVector, it is returned.  Otherwise, a MultiVector is created
        * and vec is added to it.  If vec is not a parallel vector (such as a SimpleVector), comm
        * must be specified.
        */
      static Vector::shared_ptr  encapsulate ( Vector::shared_ptr &vec , AMP_MPI comm = AMP_MPI(AMP_COMM_NULL) );

      virtual void addVector ( Vector::shared_ptr );

      /** \brief  Remove a vector from a MultiVector
        * \param[in]  vec  The Vector to remove from the MultiVector
        * \return  The next Vector in the MultiVector
        */
      virtual vector_iterator eraseVector ( vector_iterator vec );

      /** \brief  Return the i-th Vector in this MultiVector
        * \param[in]  i  Which vector to return
        * \return  The i-th Vector
        */
      virtual Vector::shared_ptr  getVector ( size_t i );

      /** \brief  Obtain the number of Vector objects in this MultiVector
        * \return  The number of Vector objects in this MultiVector
        */
      size_t  getNumberOfSubvectors ();

      /** \brief  Return the beginning iterator of the i-th Vector
        * \param[in] i  Which Vector to return the beginning iterator from
        * \return The iterator
        */
      virtual Vector::iterator    getIterator ( size_t i );

      /** \brief  Return the beginning iterator of the i-th Vector
        * \param[in] i  Which Vector to return the beginning iterator from
        * \return The iterator
        */
      virtual Vector::const_iterator    getIterator ( size_t i ) const;

      /** \brief  Destructor
        */
      virtual ~MultiVector();

      virtual Vector::iterator    begin();
      virtual Vector::iterator    end();
      virtual Vector::const_iterator    begin() const;
      virtual Vector::const_iterator    end() const;

      virtual void        selectInto ( const VectorSelector & , Vector::shared_ptr );

      virtual void        dumpOwnedData ( std::ostream &out , size_t GIDoffset=0 , size_t LIDoffset = 0 ) const;
      virtual void        dumpGhostedData ( std::ostream &out , size_t offset=0 ) const;
      virtual std::string type() const;

      virtual AMP_MPI  getComm () const;

      virtual size_t numberOfDataBlocks () const;

      virtual size_t sizeOfDataBlock ( size_t i ) const;

      virtual Vector::shared_ptr  subsetVectorForVariable ( const Variable::shared_ptr &name );
      virtual Vector::shared_ptr cloneVector(const Variable::shared_ptr name) const;
//      virtual void copyVector(const Vector &src_vec);
      virtual void swapVectors(Vector &other);
      virtual void aliasVector(Vector &other);
      virtual void setToScalar(double alpha);
      virtual void scale(double alpha, const VectorOperations &x);
      virtual void scale(double alpha);
      virtual void add(const VectorOperations &x, const VectorOperations &y);
      virtual void subtract(const VectorOperations &x, const VectorOperations &y);
      virtual void multiply( const VectorOperations &x, const VectorOperations &y);
      virtual void divide( const VectorOperations &x, const VectorOperations &y);
      virtual void reciprocal(const VectorOperations &x);
      virtual void linearSum(double alpha, const VectorOperations &x,
              double beta, const VectorOperations &y);
      virtual void axpy(double alpha, const VectorOperations &x, const VectorOperations &y);
      virtual void axpby(double alpha, double beta, const VectorOperations &x);
      virtual void abs(const VectorOperations &x);
      virtual double min(void) const;
      virtual double max(void) const;
      virtual void setRandomValues(void);
      virtual void setValuesByLocalID ( int num , int *indices , const double *vals );
      virtual void setLocalValuesByGlobalID ( int num , int *indices , const double *vals );
      virtual void setValuesByGlobalID ( int num , int *indices , const double *vals );
      virtual void addValuesByLocalID ( int num , int *indices , const double *vals );
      virtual void addLocalValuesByGlobalID ( int num , int *indices , const double *vals );
      virtual void addValuesByGlobalID ( int num , int *indices , const double *vals );
      virtual void getValuesByGlobalID ( int numVals , int *ndx , double *vals ) const;
      virtual void getLocalValuesByGlobalID ( int numVals , int *ndx , double *vals ) const;
      virtual void getValuesByLocalID ( int numVals , int *ndx , double *vals ) const;
      virtual void makeConsistent ( ScatterType  t );
      virtual void assemble();
      virtual double L1Norm(void) const;
      virtual double L2Norm(void) const;
      virtual double maxNorm(void) const;
      virtual double dot(const VectorOperations &x) const;
      virtual size_t getLocalSize() const;
      virtual size_t getGlobalSize() const;
      virtual size_t getGhostSize() const;
      virtual void   putRawData ( double * );


      ///Vector engine functions
      virtual VectorEngine::BufferPtr  getNewBuffer();
      virtual bool                     sameEngine ( VectorEngine &rhs ) const;
      virtual VectorEngine::shared_ptr cloneEngine ( VectorEngine::BufferPtr  ) const;
      virtual void                     swapEngines ( VectorEngine::shared_ptr p );
      virtual const void              *getDataBlock ( size_t i ) const;
      virtual void                    *getDataBlock ( size_t i );

      virtual void   copyOutRawData ( double ** out );
  };
>>>>>>> 16cda6b9

}
}

#include "MultiVector.inline.h"


#endif

<|MERGE_RESOLUTION|>--- conflicted
+++ resolved
@@ -9,18 +9,11 @@
 namespace AMP {
 namespace LinearAlgebra {
 
-<<<<<<< HEAD
 
 /** \brief A collection of AMP Vectors that appear as one vector
   * \details
-  *    Given a set of vectors \f$(\mathrm{v}_1 , \mathrm{v}_2 , \ldots , 
-  *    \mathrm{v}_n)\f$, they can be collected into a single \f$\tilde{\mathrm{v}} = 
-  *    \{\mathrm{v}_1  \mathrm{v}_2  \ldots  \mathrm{v}_n\}^T\f$.  This class
+  *    Given a set of vectors, they can be collected into a singlevector.  This class
   *    accomplishes this task.
-  *
-  *    The new vector is numbered such that if \f$\mathrm{v}_i \in \mathbb{R}^{n_i}\f$,
-  *    the first entry in \f$\mathrm{v}_i\f$ relative to the first entry of the multivector
-  *    is \f[\sum_j=0^{i-1} n_i\f].
   */
 class MultiVector : public Vector , public VectorEngine , public DataChangePassThrough
 {
@@ -227,235 +220,6 @@
 
 };
 
-=======
-  /// \brief Typedef for the parameters to create a MultiVector
-  typedef VectorParameters MultiVectorParameters;
-
-  /** \brief A collection of AMP Vectors that appear as one vector
-    * \details
-       Given a set of vectors, they can be collected into a single vector.  This class
-       accomplishes this task.
-       */
-  class MultiVector : public Vector , public VectorEngine , public DataChangePassThrough
-  {
-    protected:
-      /// \brief  The communicator this multivector is on
-      AMP_MPI                            d_Comm;
-      /// \brief  Indicates if the multivector created the communicator
-      bool                               d_CommCreated;
-
-      /// \brief The list of AMP Vectors that comprise this Vector
-      std::vector<Vector::shared_ptr>    d_vVectors;
-      /// \brief The global lengths of each vector
-      std::vector<size_t>                d_vGlobalOffsets;
-      /// \brief The local length of each vector
-      std::vector<size_t>                d_vLocalOffsets;
-
-      virtual void *getRawDataBlockAsVoid ( size_t );
-      virtual const void *getRawDataBlockAsVoid ( size_t ) const;
-
-      /** \brief A convenience method for extracting vectors from a base class
-        * \param[in]  vec  The vector to extract a vector from
-        * \param[in]  which  Which vector to get
-        * \return     The extracted vector
-        */
-      const Vector::shared_ptr &getVector ( const VectorOperations &vec , size_t which ) const;
-
-      /** \brief A convenience method for extracting vectors from a base class
-        * \param[in]  vec  The vector to extract a vector from
-        * \param[in]  which  Which vector to get
-        * \return     The extracted vector
-        */
-            Vector::shared_ptr &getVector (       VectorOperations &vec , size_t which ) const;
-
-      /** \brief A method that will translate an array of global ids relative to the multivector
-        * into an array of arrays of global ids relative to the component vectors
-        * \param[in] num            The length of the id array indices and double array vals
-        * \param[in] indices        The indices of the values relative to the multivector
-        * \param[in] vals           Values associated somehow with the indices
-        * \param[out] out_indices   An array of arrays of mapped indices relative to constituent vectors
-        * \param[out] out_vals      The values partitioned according to out_indices
-        * \param[in] offset_vec     The lengths of the constituent vectors
-        * \param[out] remap         If not null, this is a list of where in the indices array 
-        *                           an entry comes from
-        * \details  This is the method that handles all of the bookkeeping associated with
-        * treating a set of vectors of arbitrary length as a single vector
-        */
-      void  partitionValues ( int num , 
-                              int *indices , 
-                              const double *vals ,
-                              std::vector<std::vector<int> >  &out_indices , 
-                              std::vector<std::vector<double > >  &out_vals ,
-                              const std::vector<size_t>  &offset_vec , 
-                              std::vector< std::vector<size_t> >  *remap = 0 ) const ;
-
-      /** Constructor:  create a MultiVector with a particular variable
-        * \param[in]  names  The vector to create the MultiVector from
-        */
-      MultiVector ( Variable::shared_ptr names );
-
-      virtual void dataChanged ();
-
-    public:
-      /** Iterator typedef
-        */
-      typedef std::vector<Vector::shared_ptr>::iterator  vector_iterator;
-
-      /** Iterator typedef
-        */
-      typedef std::vector<Vector::shared_ptr>::const_iterator  vector_const_iterator;
-
-      /** \brief Return the first vector in the MultiVector
-        * \return The first vector
-        */
-      vector_iterator beginVector();
-
-      /** \brief Return one past the last vector in the MultiVector
-        * \return One past the last vector
-        */
-      vector_iterator endVector();
-
-      /** \brief Determine if a Vector is a constituent
-        * \param[in]  p  The vector to look for
-        * \return True if the pointer p is in the multivector
-        */
-      bool  containsPointer ( const Vector::shared_ptr p ) const;
-
-      /** \brief Create a new multivector in parallel
-        * \param[in] name  Variable describing the new vector
-        * \param[in] comm  Communicator to build the MultiVector on
-        */
-      static Vector::shared_ptr  create ( Variable::shared_ptr name , AMP_MPI  comm );
-
-      /** \brief Create a new multivector in parallel
-        * \param[in] name  Name of the new vector
-        * \param[in] comm  Communicator to build the MultiVector on
-        */
-      static Vector::shared_ptr  create ( const std::string &name , AMP_MPI comm );
-
-      /** \brief Create a multivector view of a vector
-        * \param[in] vec  The vector to view
-        * \param[in] comm  Communicator to create the MultiVector on
-        * \details  If vec is a MultiVector, it is returned.  Otherwise, a MultiVector is created
-        * and vec is added to it.  If vec is not a parallel vector (such as a SimpleVector), comm
-        * must be specified.
-        */
-      static Vector::shared_ptr  view ( Vector::shared_ptr &vec , AMP_MPI comm = AMP_MPI(AMP_COMM_NULL) );
-
-      /** \brief Encapsulate a vector in a MultiVector
-        * \param[in] vec  The vector to view
-        * \param[in] comm  Communicator to create the MultiVector on
-        * \details  If vec is a MultiVector, it is returned.  Otherwise, a MultiVector is created
-        * and vec is added to it.  If vec is not a parallel vector (such as a SimpleVector), comm
-        * must be specified.
-        */
-      static Vector::shared_ptr  encapsulate ( Vector::shared_ptr &vec , AMP_MPI comm = AMP_MPI(AMP_COMM_NULL) );
-
-      virtual void addVector ( Vector::shared_ptr );
-
-      /** \brief  Remove a vector from a MultiVector
-        * \param[in]  vec  The Vector to remove from the MultiVector
-        * \return  The next Vector in the MultiVector
-        */
-      virtual vector_iterator eraseVector ( vector_iterator vec );
-
-      /** \brief  Return the i-th Vector in this MultiVector
-        * \param[in]  i  Which vector to return
-        * \return  The i-th Vector
-        */
-      virtual Vector::shared_ptr  getVector ( size_t i );
-
-      /** \brief  Obtain the number of Vector objects in this MultiVector
-        * \return  The number of Vector objects in this MultiVector
-        */
-      size_t  getNumberOfSubvectors ();
-
-      /** \brief  Return the beginning iterator of the i-th Vector
-        * \param[in] i  Which Vector to return the beginning iterator from
-        * \return The iterator
-        */
-      virtual Vector::iterator    getIterator ( size_t i );
-
-      /** \brief  Return the beginning iterator of the i-th Vector
-        * \param[in] i  Which Vector to return the beginning iterator from
-        * \return The iterator
-        */
-      virtual Vector::const_iterator    getIterator ( size_t i ) const;
-
-      /** \brief  Destructor
-        */
-      virtual ~MultiVector();
-
-      virtual Vector::iterator    begin();
-      virtual Vector::iterator    end();
-      virtual Vector::const_iterator    begin() const;
-      virtual Vector::const_iterator    end() const;
-
-      virtual void        selectInto ( const VectorSelector & , Vector::shared_ptr );
-
-      virtual void        dumpOwnedData ( std::ostream &out , size_t GIDoffset=0 , size_t LIDoffset = 0 ) const;
-      virtual void        dumpGhostedData ( std::ostream &out , size_t offset=0 ) const;
-      virtual std::string type() const;
-
-      virtual AMP_MPI  getComm () const;
-
-      virtual size_t numberOfDataBlocks () const;
-
-      virtual size_t sizeOfDataBlock ( size_t i ) const;
-
-      virtual Vector::shared_ptr  subsetVectorForVariable ( const Variable::shared_ptr &name );
-      virtual Vector::shared_ptr cloneVector(const Variable::shared_ptr name) const;
-//      virtual void copyVector(const Vector &src_vec);
-      virtual void swapVectors(Vector &other);
-      virtual void aliasVector(Vector &other);
-      virtual void setToScalar(double alpha);
-      virtual void scale(double alpha, const VectorOperations &x);
-      virtual void scale(double alpha);
-      virtual void add(const VectorOperations &x, const VectorOperations &y);
-      virtual void subtract(const VectorOperations &x, const VectorOperations &y);
-      virtual void multiply( const VectorOperations &x, const VectorOperations &y);
-      virtual void divide( const VectorOperations &x, const VectorOperations &y);
-      virtual void reciprocal(const VectorOperations &x);
-      virtual void linearSum(double alpha, const VectorOperations &x,
-              double beta, const VectorOperations &y);
-      virtual void axpy(double alpha, const VectorOperations &x, const VectorOperations &y);
-      virtual void axpby(double alpha, double beta, const VectorOperations &x);
-      virtual void abs(const VectorOperations &x);
-      virtual double min(void) const;
-      virtual double max(void) const;
-      virtual void setRandomValues(void);
-      virtual void setValuesByLocalID ( int num , int *indices , const double *vals );
-      virtual void setLocalValuesByGlobalID ( int num , int *indices , const double *vals );
-      virtual void setValuesByGlobalID ( int num , int *indices , const double *vals );
-      virtual void addValuesByLocalID ( int num , int *indices , const double *vals );
-      virtual void addLocalValuesByGlobalID ( int num , int *indices , const double *vals );
-      virtual void addValuesByGlobalID ( int num , int *indices , const double *vals );
-      virtual void getValuesByGlobalID ( int numVals , int *ndx , double *vals ) const;
-      virtual void getLocalValuesByGlobalID ( int numVals , int *ndx , double *vals ) const;
-      virtual void getValuesByLocalID ( int numVals , int *ndx , double *vals ) const;
-      virtual void makeConsistent ( ScatterType  t );
-      virtual void assemble();
-      virtual double L1Norm(void) const;
-      virtual double L2Norm(void) const;
-      virtual double maxNorm(void) const;
-      virtual double dot(const VectorOperations &x) const;
-      virtual size_t getLocalSize() const;
-      virtual size_t getGlobalSize() const;
-      virtual size_t getGhostSize() const;
-      virtual void   putRawData ( double * );
-
-
-      ///Vector engine functions
-      virtual VectorEngine::BufferPtr  getNewBuffer();
-      virtual bool                     sameEngine ( VectorEngine &rhs ) const;
-      virtual VectorEngine::shared_ptr cloneEngine ( VectorEngine::BufferPtr  ) const;
-      virtual void                     swapEngines ( VectorEngine::shared_ptr p );
-      virtual const void              *getDataBlock ( size_t i ) const;
-      virtual void                    *getDataBlock ( size_t i );
-
-      virtual void   copyOutRawData ( double ** out );
-  };
->>>>>>> 16cda6b9
 
 }
 }
