#ifndef included_AMP_MultiVector
#define included_AMP_MultiVector


#include "AMP/vectors/Vector.h"


namespace AMP::LinearAlgebra {


/** \brief A collection of AMP Vectors that appear as one vector
 * \details
 *    Given a set of vectors, they can be collected into a singlevector.  This class
 *    accomplishes this task.
 */
class MultiVector final : public Vector
{
public: // Create and view functions
    /** \brief Create a new (empty) multivector
     * \param[in] name  Variable describing the new vector
     * \param[in] comm  Communicator to build the MultiVector on
     */
    static std::shared_ptr<MultiVector> create( std::shared_ptr<Variable> name,
                                                const AMP_MPI &comm );

    /** \brief Create a new (empty) multivector
     * \param[in] name  Name of the new vector
     * \param[in] comm  Communicator to build the MultiVector on
     */
    static std::shared_ptr<MultiVector> create( const std::string &name, const AMP_MPI &comm );

    /** \brief Create a new multivector in parallel
     * \param[in] name  Variable describing the new vector
     * \param[in] comm  Communicator to build the MultiVector on
     * \param[in] vecs  List of vectors in the MultiVector (may be empty on some ranks)
     */
    static std::shared_ptr<MultiVector> create( std::shared_ptr<Variable> name,
                                                const AMP_MPI &comm,
                                                const std::vector<Vector::shared_ptr> &vecs );

    /** \brief Create a new multivector in parallel
     * \param[in] name  Name of the new vector
     * \param[in] comm  Communicator to build the MultiVector on
     * \param[in] vecs  List of vectors in the MultiVector (may be empty on some ranks)
     */
    static std::shared_ptr<MultiVector> create( const std::string &name,
                                                const AMP_MPI &comm,
                                                const std::vector<Vector::shared_ptr> &vecs );

    /** \brief Create a new multivector in parallel
     * \param[in] name  Variable describing the new vector
     * \param[in] comm  Communicator to build the MultiVector on
     * \param[in] vecs  List of vectors in the MultiVector (may be empty on some ranks)
     */
    static std::shared_ptr<const MultiVector>
    const_create( std::shared_ptr<Variable> name,
                  const AMP_MPI &comm,
                  const std::vector<Vector::const_shared_ptr> &vecs );

    /** \brief Create a new multivector in parallel
     * \param[in] name  Name of the new vector
     * \param[in] comm  Communicator to build the MultiVector on
     * \param[in] vecs  List of vectors in the MultiVector (may be empty on some ranks)
     */
    static std::shared_ptr<const MultiVector>
    const_create( const std::string &name,
                  const AMP_MPI &comm,
                  const std::vector<Vector::const_shared_ptr> &vecs );

    /** \brief Create a multivector view of a vector
     * \param[in] vec  The vector to view
     * \param[in] comm  Communicator to create the MultiVector on
     * \details  If vec is a MultiVector, it is returned.  Otherwise, a MultiVector is created
     * and vec is added to it.  If vec is not a parallel vector(such as a SimpleVector), comm
     * must be specified.
     */
    static std::shared_ptr<MultiVector> view( Vector::shared_ptr vec,
                                              const AMP_MPI &comm = AMP_COMM_NULL );

    /** \brief Create a multivector view of a vector
     * \param[in] vec  The vector to view
     * \param[in] comm  Communicator to create the MultiVector on
     * \details  If vec is a MultiVector, it is returned.  Otherwise, a MultiVector is created
     * and vec is added to it.  If vec is not a parallel vector(such as a SimpleVector), comm
     * must be specified.
     */
    static std::shared_ptr<const MultiVector> constView( Vector::const_shared_ptr vec,
                                                         const AMP_MPI &comm = AMP_COMM_NULL );


public:
    //! Return the first vector in the MultiVector
    inline auto begin() { return d_vVectors.begin(); }

    //! Return the first vector in the MultiVector
    inline auto begin() const { return d_vVectors.begin(); }

    //! Return one past the last vector in the MultiVector
    inline auto end() { return d_vVectors.end(); }

    //! Return one past the last vector in the MultiVector
    inline auto end() const { return d_vVectors.end(); }


    /** \brief Determine if a Vector is a constituent
     * \param[in]  p  The vector to look for
     * \return True if the pointer p is in the multivector
     */
    bool containsPointer( const Vector::shared_ptr p ) const;


    /** \brief Replace a vector in a MultiVector
     * \details  This function will replace a given vector in the multivector with a different
     * vector.  The original and new vectors must share the same DOFManager.
     * This is a purly local operation and does not require communication, but should be called
     * by all processors that own the vectors.
     * \param[in] oldVec  The original vector to replace
     * \param[in] newVec  The new vector to use
     */
    virtual void replaceSubVector( Vector::shared_ptr oldVec, Vector::shared_ptr newVec );

    /** \brief  Add a vector to a MultiVector.
     *   Note: this is a collective operation, vec may be NULL on some processors
     * \param[in]  vec  The Vector to add to the MultiVector
     */
    virtual void addVector( Vector::shared_ptr vec );

    /** \brief  Add vector(s) to a MultiVector.
     *   Note: This is a collective operation, vec may be different sizes on different processors
     * \param[in]  vec  The Vector to add to the MultiVector
     */
    virtual void addVector( std::vector<Vector::shared_ptr> vec );

    /** \brief  Remove a vector from a MultiVector
     * \param[in]  vec  The Vector to remove from the MultiVector
     */
    virtual void eraseVector( Vector::shared_ptr vec );

    /** \brief  Return the i-th Vector in this MultiVector
     * \param[in]  i  Which vector to return
     * \return  The i-th Vector
     */
    virtual Vector::shared_ptr getVector( size_t i );

    /** \brief  Return the i-th Vector in this MultiVector
     * \param[in]  i  Which vector to return
     * \return  The i-th Vector
     */
    virtual Vector::const_shared_ptr getVector( size_t i ) const;

    /** \brief  Obtain the number of Vector objects in this MultiVector
     * \return  The number of Vector objects in this MultiVector
     */
    size_t getNumberOfSubvectors() const;

    std::string type() const override;

    std::unique_ptr<Vector> rawClone( const std::shared_ptr<Variable> name ) const override;

    void swapVectors( Vector &other ) override;

    void reset() override;

public: // Write/read restart data
    /**
     * \brief    Register any child objects
     * \details  This function will register child objects with the manager
     * \param manager   Restart manager
     */
    void registerChildObjects( AMP::IO::RestartManager *manager ) const override;

    /**
     * \brief    Write restart data to file
     * \details  This function will write the mesh to an HDF5 file
     * \param fid    File identifier to write
     */
    void writeRestart( int64_t fid ) const override;

    /**
     * \brief    Read restart data to file
     * \details  This function will create a variable from the restart file
     * \param fid    File identifier to write
     * \param manager   Restart manager
     */
    MultiVector( int64_t fid, AMP::IO::RestartManager *manager );


public: // public constructor/destructors
    /** Constructor:  create an empty MultiVector
     * \param[in]  name  The name of the multivector
     * \param[in]  comm  The communicator over which the vector exists
     */
    explicit MultiVector( const std::string &name, const AMP_MPI &comm );

    /** Constructor:  create a MultiVector
     * \param[in]  name  The name of the multivector
     * \param[in]  comm  The communicator over which the vector exists
     */
    explicit MultiVector( const std::string &name,
                          const AMP_MPI &comm,
                          const std::vector<Vector::shared_ptr> &vecs );


public: // private constructor/destructors
    /** Constructor:  create a multivector containing a single vector only
     * \param[in]  vec   The input vector
     */
    explicit MultiVector( std::shared_ptr<Vector> vec );


public: // default constructor/destructors
<<<<<<< HEAD
    MultiVector( MultiVector && )      = default;
    MultiVector( const MultiVector & ) = delete;
    MultiVector &operator=( MultiVector && ) = default;
=======
    MultiVector( MultiVector && )      = delete;
    MultiVector( const MultiVector & ) = delete;
    MultiVector &operator=( MultiVector && ) = delete;
>>>>>>> 7d319ad4
    MultiVector &operator=( const MultiVector & ) = delete;
    virtual ~MultiVector();


protected:
    Vector::shared_ptr selectInto( const VectorSelector & ) override;
    Vector::const_shared_ptr selectInto( const VectorSelector &criterion ) const override;

    /** \brief A convenience method for extracting vectors from a base class
     * \param[in]  vec  The vector to extract a vector from
     * \param[in]  which  Which vector to get
     * \return     The extracted vector
     */
    const Vector::shared_ptr &getVector( const Vector &vec, size_t which ) const;

    /** \brief A convenience method for extracting vectors from a base class
     * \param[in]  vec  The vector to extract a vector from
     * \param[in]  which  Which vector to get
     * \return     The extracted vector
     */
    Vector::shared_ptr &getVector( Vector &vec, size_t which ) const;


protected:
    //! The list of AMP Vectors that comprise this Vector
    std::vector<Vector::shared_ptr> d_vVectors;


private:
    // Helper function to add a vector without updating the DOF manager
    void addVectorHelper( Vector::shared_ptr vec );

    // Helper function to reset the vector data
    inline void resetVectorData();

    // Helper function to reset the vector operations
    inline void resetVectorOperations();
};


} // namespace AMP::LinearAlgebra


#endif<|MERGE_RESOLUTION|>--- conflicted
+++ resolved
@@ -209,15 +209,9 @@
 
 
 public: // default constructor/destructors
-<<<<<<< HEAD
-    MultiVector( MultiVector && )      = default;
-    MultiVector( const MultiVector & ) = delete;
-    MultiVector &operator=( MultiVector && ) = default;
-=======
     MultiVector( MultiVector && )      = delete;
     MultiVector( const MultiVector & ) = delete;
     MultiVector &operator=( MultiVector && ) = delete;
->>>>>>> 7d319ad4
     MultiVector &operator=( const MultiVector & ) = delete;
     virtual ~MultiVector();
 
