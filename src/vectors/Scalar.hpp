--- conflicted
+++ resolved
@@ -15,13 +15,7 @@
 /********************************************************************
  * Helper functions                                                  *
  ********************************************************************/
-<<<<<<< HEAD
-
 DISABLE_WARNINGS
-
-=======
-DISABLE_WARNINGS
->>>>>>> 69f3bf8e
 template<class TYPE>
 void Scalar::store( const TYPE &x )
 {
@@ -38,10 +32,6 @@
         d_type = 0;
     }
 }
-<<<<<<< HEAD
-
-=======
->>>>>>> 69f3bf8e
 ENABLE_WARNINGS
 
 
