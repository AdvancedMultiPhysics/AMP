--- conflicted
+++ resolved
@@ -20,11 +20,7 @@
  * the local values as a single block of data on the CPU.
  */
 template<typename TYPE = double, class Allocator = AMP::HostAllocator<void>>
-<<<<<<< HEAD
-class VectorDataDefault final : public GhostDataHelper<double>
-=======
 class VectorDataDefault final : public GhostDataHelper<TYPE>
->>>>>>> 95338a1e
 {
 public: // Member types
     using value_type = TYPE;
