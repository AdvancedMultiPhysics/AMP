#include "AMP/vectors/data/ArrayVectorData.h"
<<<<<<< HEAD
#ifdef USE_HIP
    #include "AMP/utils/hip/HipAllocator.h"
=======
#ifdef USE_CUDA
    #include "AMP/utils/cuda/CudaAllocator.h"
>>>>>>> 6d98c6ef
#endif

// Explicit instantiations
template class AMP::LinearAlgebra::ArrayVectorData<double>;
template class AMP::LinearAlgebra::ArrayVectorData<float>;

#ifdef USE_CUDA
template class AMP::LinearAlgebra::
    ArrayVectorData<double, AMP::FunctionTable, AMP::CudaDevAllocator<double>>;
template class AMP::LinearAlgebra::
    ArrayVectorData<float, AMP::FunctionTable, AMP::CudaDevAllocator<float>>;
template class AMP::LinearAlgebra::
    ArrayVectorData<double, AMP::FunctionTable, AMP::CudaManagedAllocator<double>>;
template class AMP::LinearAlgebra::
    ArrayVectorData<float, AMP::FunctionTable, AMP::CudaManagedAllocator<float>>;
#endif
#ifdef USE_HIP
template class AMP::LinearAlgebra::
    ArrayVectorData<double, AMP::FunctionTable, AMP::HipDevAllocator<double>>;
template class AMP::LinearAlgebra::
    ArrayVectorData<float, AMP::FunctionTable, AMP::HipDevAllocator<float>>;
template class AMP::LinearAlgebra::
    ArrayVectorData<double, AMP::FunctionTable, AMP::HipManagedAllocator<double>>;
template class AMP::LinearAlgebra::
    ArrayVectorData<float, AMP::FunctionTable, AMP::HipManagedAllocator<float>>;
#endif<|MERGE_RESOLUTION|>--- conflicted
+++ resolved
@@ -1,11 +1,9 @@
 #include "AMP/vectors/data/ArrayVectorData.h"
-<<<<<<< HEAD
 #ifdef USE_HIP
     #include "AMP/utils/hip/HipAllocator.h"
-=======
+#endif
 #ifdef USE_CUDA
     #include "AMP/utils/cuda/CudaAllocator.h"
->>>>>>> 6d98c6ef
 #endif
 
 // Explicit instantiations
