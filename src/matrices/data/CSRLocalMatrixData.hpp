--- conflicted
+++ resolved
@@ -201,11 +201,7 @@
     const auto nrows     = static_cast<lidx_t>( last_row - first_row );
     const auto first_col = block->d_first_col;
     const auto last_col  = block->d_last_col;
-<<<<<<< HEAD
     bool all_empty       = block->isEmpty();
-=======
-    std::vector<lidx_t> row_nnz( nrows, 0 );
->>>>>>> 7c8396a2
     for ( auto it : blocks ) {
         block = it.second;
         if ( block->isEmpty() ) {
@@ -231,7 +227,6 @@
     auto concat_matrix = std::make_shared<CSRLocalMatrixData<Config>>(
         params, mem_loc, first_row, last_row, first_col, last_col, false );
 
-<<<<<<< HEAD
     // count number of non-zeros in each row
     for ( auto it : blocks ) {
         block = it.second;
@@ -249,10 +244,6 @@
     lidxAllocator_t lidx_alloc;
     auto row_nnz_ctrs = sharedArrayBuilder( nrows, lidx_alloc );
     AMP::Utilities::Algorithms<lidx_t>::fill_n( row_nnz_ctrs.get(), nrows, 0 );
-=======
-    // set row_nnz back to zeros to use as counters while appending entries
-    AMP::Utilities::Algorithms<lidx_t>::fill_n( row_nnz.data(), nrows, 0 );
->>>>>>> 7c8396a2
 
     // loop back over blocks and write into new matrix
     for ( auto it : blocks ) {
@@ -260,7 +251,6 @@
         if ( block->isEmpty() ) {
             continue;
         }
-<<<<<<< HEAD
         CSRMatrixDataHelpers<Config>::ConcatHorizontalFill( block->d_row_starts.get(),
                                                             block->d_cols.get(),
                                                             block->d_coeffs.get(),
@@ -269,17 +259,6 @@
                                                             row_nnz_ctrs.get(),
                                                             concat_matrix->d_cols.get(),
                                                             concat_matrix->d_coeffs.get() );
-=======
-        for ( lidx_t row = 0; row < nrows; ++row ) {
-            const auto rs = concat_matrix->d_row_starts[row];
-            for ( auto n = block->d_row_starts[row]; n < block->d_row_starts[row + 1]; ++n ) {
-                const auto ctr                    = row_nnz[row];
-                concat_matrix->d_cols[rs + ctr]   = block->d_cols[n];
-                concat_matrix->d_coeffs[rs + ctr] = block->d_coeffs[n];
-                row_nnz[row]++;
-            }
-        }
->>>>>>> 7c8396a2
     }
 
     return concat_matrix;
