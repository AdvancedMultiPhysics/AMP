--- conflicted
+++ resolved
@@ -14,16 +14,8 @@
     #include "umpire/ResourceManager.hpp"
 #endif
 
-<<<<<<< HEAD
 #ifdef USE_DEVICE
     #include "AMP/utils/device/operationsHelpers.h"
-=======
-#if defined( USE_CUDA ) || defined( USE_HIP )
-    #include <thrust/device_vector.h>
-    #include <thrust/execution_policy.h>
-    #include <thrust/for_each.h>
-    #include <thrust/inner_product.h>
->>>>>>> 83630a52
 #endif
 
 
@@ -392,7 +384,6 @@
 #warning May remove fill here when padding is removed
             std::fill( d_coeffs, d_coeffs + d_nnz, 0.0 );
         } else {
-<<<<<<< HEAD
 #ifdef USE_DEVICE
             // I hope this is temporary. Generally, I advocate for CSRMatrixData being
             // execution space agnostic. I have some ideas for that. (Brian Romero)
@@ -403,18 +394,6 @@
 	    // need to zero out coeffs so that padded region has valid data
 #warning May remove fill here when padding is removed
             AMP::LinearAlgebra::OperationsHelpers<scalar_t>::fill_n( d_coeffs, d_nnz, 0.0 );
-=======
-#if defined( USE_CUDA ) || defined( USE_HIP )
-            // I hope this is temporary. Generally, I advocate for CSRMatrixData being
-            // execution space agnostic. I have some ideas for that. (Brian Romero)
-            thrust::copy_n( thrust::device, d_nnz_per_row, d_num_rows, cloneData->d_nnz_per_row );
-            thrust::copy_n( thrust::device, d_num_rows + d_row_starts, 1, cloneData->d_row_starts );
-            thrust::copy_n( thrust::device, d_cols, d_nnz, cloneData->d_cols );
-            thrust::copy_n( thrust::device, d_cols_loc, d_nnz, cloneData->d_cols_loc );
-                // need to zero out coeffs so that padded region has valid data
-    #warning May remove fill here when padding is removed
-            thrust::fill_n( thrust::device, d_coeffs, d_nnz, 0.0 );
->>>>>>> 83630a52
 #else
             AMP_ERROR( "No device found!" );
 #endif
