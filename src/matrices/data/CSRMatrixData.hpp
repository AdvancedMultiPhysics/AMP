#ifndef included_AMP_CSRMatrixData_hpp
#define included_AMP_CSRMatrixData_hpp

#include "AMP/AMP_TPLs.h"
#include "AMP/discretization/DOF_Manager.h"
#include "AMP/matrices/CSRMatrixParameters.h"
#include "AMP/matrices/MatrixParameters.h"
#include "AMP/matrices/data/CSRMatrixData.h"
#include "AMP/utils/AMPManager.h"
#include "AMP/utils/Utilities.h"

<<<<<<< HEAD
#ifdef AMP_USE_UMPIRE
    #include "umpire/Allocator.hpp"
    #include "umpire/ResourceManager.hpp"
#endif

#ifdef USE_DEVICE
    #include "AMP/matrices/data/DeviceDataHelpers.h"
#endif

=======
>>>>>>> 6b0b7106
#include <algorithm>
#include <iterator>
#include <memory>
#include <numeric>
#include <set>
#include <type_traits>

namespace AMP::LinearAlgebra {

/********************************************************
 * Constructor/Destructor helper functions              *
 ********************************************************/
template<typename Policy>
bool isColValid( typename Policy::gidx_t col,
                 bool is_diag,
                 typename Policy::gidx_t first_col,
                 typename Policy::gidx_t last_col )
{
    bool dValid  = is_diag && ( first_col <= col && col < last_col );
    bool odValid = !is_diag && ( col < first_col || last_col <= col );
    return ( dValid || odValid );
}

template<typename size_type, class data_allocator>
std::shared_ptr<typename data_allocator::value_type[]> sharedArrayBuilder( size_type N,
                                                                           data_allocator &alloc )
{
    AMP_DEBUG_ASSERT( std::is_integral_v<size_type> );
    return std::shared_ptr<typename data_allocator::value_type[]>(
        alloc.allocate( N ), [N, &alloc]( auto p ) -> void { alloc.deallocate( p, N ); } );
}

template<typename data_type>
std::shared_ptr<data_type[]> sharedArrayWrapper( data_type *raw_array )
{
    return std::shared_ptr<data_type[]>( raw_array, []( auto p ) -> void { (void) p; } );
}

/********************************************************
 * Constructors/Destructor                              *
 ********************************************************/
template<typename Policy, class Allocator>
CSRMatrixData<Policy, Allocator>::CSRMatrixData()
{
    AMPManager::incrementResource( "CSRMatrixData" );
}

template<typename Policy, class Allocator>
CSRMatrixData<Policy, Allocator>::CSRSerialMatrixData::CSRSerialMatrixData(
    const CSRMatrixData<Policy, Allocator> &outer )
    : d_outer( outer )
{
    AMPManager::incrementResource( "CSRSerialMatrixData" );
}

template<typename Policy, class Allocator>
CSRMatrixData<Policy, Allocator>::CSRMatrixData( std::shared_ptr<MatrixParametersBase> params )
    : MatrixData( params )
{

    AMPManager::incrementResource( "CSRMatrixData" );
    auto csrParams = std::dynamic_pointer_cast<CSRMatrixParameters<Policy>>( d_pParameters );
    auto matParams = std ::dynamic_pointer_cast<MatrixParameters>( d_pParameters );

    d_memory_location = d_pParameters->d_memory_location;

    if ( csrParams ) {

        // add check for memory location etc and migrate if necessary
        d_is_square = csrParams->d_is_square;
        d_first_row = csrParams->d_first_row;
        d_last_row  = csrParams->d_last_row;
        d_first_col = csrParams->d_first_col;
        d_last_col  = csrParams->d_last_col;

        size_t N = d_last_row - d_first_row;

        if ( d_memory_location != AMP::Utilities::MemoryType::device ) {
            // Construct on/off diag blocks
            d_diag_matrix     = std::make_shared<CSRSerialMatrixData>( *this, params, true );
            d_off_diag_matrix = std::make_shared<CSRSerialMatrixData>( *this, params, false );

            // get total nnz count
            d_nnz = d_diag_matrix->d_nnz + d_off_diag_matrix->d_nnz;

            // collect off-diagonal entries and create right dof manager
            std::vector<size_t> remote_dofs;
            for ( lidx_t i = 0; i < d_off_diag_matrix->d_nnz; ++i ) {
                remote_dofs.push_back( d_off_diag_matrix->d_cols[i] );
            }
            AMP::Utilities::unique( remote_dofs );
            const auto &comm = getComm();
            d_rightDOFManager =
                std::make_shared<AMP::Discretization::DOFManager>( N, comm, remote_dofs );

            if ( d_is_square ) {
                d_leftDOFManager = d_rightDOFManager;
            } else {
                AMP_ERROR( "Non-square matrices not handled at present" );
            }
        } else {
            AMP_WARNING( "CSRMatrixData: device memory handling has not been implemented yet" );
        }
    } else if ( matParams ) {
        // for now all matrix parameter data is assumed to be on host
        d_leftDOFManager  = matParams->getLeftDOFManager();
        d_rightDOFManager = matParams->getRightDOFManager();
        AMP_ASSERT( d_leftDOFManager && d_rightDOFManager );

        d_is_square = ( d_leftDOFManager->numGlobalDOF() == d_rightDOFManager->numGlobalDOF() );
        d_first_row = d_leftDOFManager->beginDOF();
        d_last_row  = d_leftDOFManager->endDOF();
        d_first_col = d_rightDOFManager->beginDOF();
        d_last_col  = d_rightDOFManager->endDOF();

        // send params forward to the on/off diagonal blocks
        d_diag_matrix     = std::make_shared<CSRSerialMatrixData>( *this, params, true );
        d_off_diag_matrix = std::make_shared<CSRSerialMatrixData>( *this, params, false );
        d_nnz             = d_diag_matrix->d_nnz + d_off_diag_matrix->d_nnz;

    } else {
        AMP_ERROR( "Check supplied MatrixParameter object" );
    }
}

template<typename Policy, class Allocator>
CSRMatrixData<Policy, Allocator>::~CSRMatrixData()
{
    AMPManager::decrementResource( "CSRMatrixData" );
}

/********************************************************
 * Constructors/Destructor for nested class             *
 ********************************************************/
template<typename Policy, class Allocator>
CSRMatrixData<Policy, Allocator>::CSRSerialMatrixData::CSRSerialMatrixData(
    const CSRMatrixData<Policy, Allocator> &outer,
    std::shared_ptr<MatrixParametersBase> params,
    bool is_diag )
    : d_outer( outer )
{
    AMPManager::incrementResource( "CSRSerialMatrixData" );
    d_pParameters  = params;
    auto csrParams = std::dynamic_pointer_cast<CSRMatrixParameters<Policy>>( d_pParameters );
    auto matParams = std ::dynamic_pointer_cast<MatrixParameters>( d_pParameters );

    d_memory_location = d_pParameters->d_memory_location;
    d_is_diag         = is_diag;

    // Number of rows owned by this rank
    d_num_rows = outer.d_last_row - outer.d_first_row;

    if ( csrParams ) {
        // Pull out block specific parameters
        auto &blParams = d_is_diag ? csrParams->d_diag : csrParams->d_off_diag;
        d_nnz_pad      = d_is_diag ? 0 : csrParams->d_nnz_pad;

        // count nnz and decide if block is empty
        d_nnz = std::accumulate( blParams.d_nnz_per_row, blParams.d_nnz_per_row + d_num_rows, 0 );
        d_is_empty = ( d_nnz == 0 );

        // Wrap raw pointers from blParams to match internal
        // shared_ptr<T[]> type
        d_nnz_per_row = sharedArrayWrapper( blParams.d_nnz_per_row );
        d_row_starts  = sharedArrayWrapper( blParams.d_row_starts );
        d_cols        = sharedArrayWrapper( blParams.d_cols );
        d_cols_loc    = sharedArrayWrapper( blParams.d_cols_loc );
        d_coeffs      = sharedArrayWrapper( blParams.d_coeffs );
    } else if ( matParams ) {

        // for now all matrix parameter data is assumed to be on host

        auto leftDOFManager  = matParams->getLeftDOFManager();
        auto rightDOFManager = matParams->getRightDOFManager();
        AMP_ASSERT( leftDOFManager && rightDOFManager );
        AMP_ASSERT( matParams->d_CommListLeft && matParams->d_CommListRight );

        d_is_empty = false;

        const auto &getRow = matParams->getRowFunction();
        AMP_INSIST( getRow,
                    "Explicitly defined getRow function must be present in MatrixParameters"
                    " to construct CSRMatrixData and CSRSerialMatrixData" );

        // Count number of nonzeros depending on block type
        // also track un-referenced columns if off-diagonal
        std::vector<gidx_t> colPad;
        std::set<gidx_t> colSet;
        d_nnz_pad = 0;
        d_nnz     = 0;
        for ( gidx_t i = outer.d_first_row; i < outer.d_last_row; ++i ) {
            for ( auto &&col : getRow( i ) ) {
                if ( isColValid<Policy>( col, d_is_diag, outer.d_first_col, outer.d_last_col ) ) {
                    ++d_nnz;
                    if ( !d_is_diag ) {
                        colSet.insert( col );
                    }
                }
            }
        }

        // attempt to insert all remote dofs into colSet to see which are un-referenced
        if ( !d_is_diag ) {
            auto remoteDOFs = rightDOFManager->getRemoteDOFs();
            for ( auto &&rdof : remoteDOFs ) {
                auto cs = colSet.insert( rdof );
                if ( cs.second ) {
                    // insertion success means this DOF is un-referenced
                    // add it to the padding list
                    colPad.push_back( rdof );
                    ++d_nnz;
                    ++d_nnz_pad;
                }
            }
        }

        // bail out for degenerate case with no nnz
        // may happen in off-diagonal blocks
        if ( d_nnz == 0 ) {
            d_is_empty = true;
            return;
        }

        // allocate internal arrays
        d_nnz_per_row = sharedArrayBuilder( d_num_rows, lidxAllocator );
        d_row_starts  = sharedArrayBuilder( d_num_rows + 1, lidxAllocator );
        d_cols        = sharedArrayBuilder( d_nnz, gidxAllocator );
        d_cols_loc    = sharedArrayBuilder( d_nnz, lidxAllocator );
        d_coeffs      = sharedArrayBuilder( d_nnz, scalarAllocator );

        // Fill cols and nnz based on local row extents and on/off diag status
        lidx_t cli       = 0; // index into local array of columns as it is filled in
        lidx_t nnzFilled = 0;
        for ( lidx_t i = 0; i < d_num_rows; ++i ) {
            d_nnz_per_row[i] = 0;
            auto cols        = getRow( outer.d_first_row + i );
            for ( auto &&col : cols ) {
                if ( isColValid<Policy>( col, d_is_diag, outer.d_first_col, outer.d_last_col ) ) {
                    d_nnz_per_row[i]++;
                    d_cols[cli] = col;
                    if ( d_is_diag ) {
                        d_cols_loc[cli] = static_cast<lidx_t>( col - outer.d_first_col );
                    } else {
                        d_cols_loc[cli] = static_cast<lidx_t>(
                            matParams->d_CommListRight->getLocalGhostID( col ) );
                    }
                    d_coeffs[cli] = 0.0;
                    ++cli;
                    ++nnzFilled;
                }
            }
        }

        // If off-diag pad in the un-referenced ghosts to the final row
        if ( !d_is_diag ) {
            d_nnz_per_row[d_num_rows - 1] += d_nnz_pad;

            for ( auto col : colPad ) {
                d_cols[cli] = col;
                d_cols_loc[cli] =
                    static_cast<lidx_t>( matParams->d_CommListRight->getLocalGhostID( col ) );
                d_coeffs[cli] = 0.0;
                ++cli;
                ++nnzFilled;
            }
        }

        // scan nnz counts to get starting index of each row
        std::exclusive_scan(
            d_nnz_per_row.get(), d_nnz_per_row.get() + d_num_rows, d_row_starts.get(), 0 );
        d_row_starts[d_num_rows] = d_row_starts[d_num_rows - 1] + d_nnz_per_row[d_num_rows - 1];

        // Ensure that the right number of nnz were actually filled in
        AMP_DEBUG_ASSERT( nnzFilled == d_nnz );
    } else {
        AMP_ERROR( "Check supplied MatrixParameter object" );
    }
}
template<typename Policy, class Allocator>
void CSRMatrixData<Policy, Allocator>::CSRSerialMatrixData::findColumnMap()
{
    if ( d_ncols_unq > 0 ) {
        // return if it already known
        return;
    }

    // Otherwise allocate and fill the map
    // Number of unique (global) columns is largest value in local cols
    d_ncols_unq = *( std::max_element( d_cols_loc.get(), d_cols_loc.get() + d_nnz ) );
    ++d_ncols_unq; // plus one for zero-based indexing

    // Map is not allocated by default
    d_cols_unq = sharedArrayBuilder( d_ncols_unq, gidxAllocator );

    // Fill by writing in d_cols indexed by d_cols_loc
    for ( lidx_t n = 0; n < d_nnz; ++n ) {
        d_cols_unq[d_cols_loc[n]] = d_cols[n];
    }
}

template<typename Policy, class Allocator>
CSRMatrixData<Policy, Allocator>::CSRSerialMatrixData::~CSRSerialMatrixData()
{
    AMPManager::decrementResource( "CSRSerialMatrixData" );
}

template<typename Policy, class Allocator>
std::shared_ptr<MatrixData> CSRMatrixData<Policy, Allocator>::cloneMatrixData() const
{
    std::shared_ptr<CSRMatrixData> cloneData;

    cloneData = std::make_shared<CSRMatrixData<Policy, Allocator>>();

    cloneData->d_memory_location = d_memory_location;
    cloneData->d_is_square       = d_is_square;
    cloneData->d_first_row       = d_first_row;
    cloneData->d_last_row        = d_last_row;
    cloneData->d_first_col       = d_first_col;
    cloneData->d_last_col        = d_last_col;
    cloneData->d_nnz             = d_nnz;
    cloneData->d_leftDOFManager  = d_leftDOFManager;
    cloneData->d_rightDOFManager = d_rightDOFManager;
    cloneData->d_pParameters     = d_pParameters;

    cloneData->d_diag_matrix     = d_diag_matrix->cloneMatrixData( *cloneData );
    cloneData->d_off_diag_matrix = d_off_diag_matrix->cloneMatrixData( *cloneData );

    return cloneData;
}

template<typename Policy, class Allocator>
std::shared_ptr<typename CSRMatrixData<Policy, Allocator>::CSRSerialMatrixData>
CSRMatrixData<Policy, Allocator>::CSRSerialMatrixData::cloneMatrixData(
    const CSRMatrixData<Policy, Allocator> &outer )
{
    std::shared_ptr<CSRSerialMatrixData> cloneData;

    cloneData = std::make_shared<CSRSerialMatrixData>( outer );

    cloneData->d_is_diag         = d_is_diag;
    cloneData->d_is_empty        = d_is_empty;
    cloneData->d_num_rows        = d_num_rows;
    cloneData->d_nnz             = d_nnz;
    cloneData->d_memory_location = d_memory_location;
    cloneData->d_pParameters     = d_pParameters;

    if ( !d_is_empty ) {
        cloneData->d_nnz_per_row = sharedArrayBuilder( d_num_rows, lidxAllocator );
        cloneData->d_row_starts  = sharedArrayBuilder( d_num_rows + 1, lidxAllocator );
        cloneData->d_cols        = sharedArrayBuilder( d_nnz, gidxAllocator );
        cloneData->d_cols_loc    = sharedArrayBuilder( d_nnz, lidxAllocator );
        cloneData->d_coeffs      = sharedArrayBuilder( d_nnz, scalarAllocator );

        AMP_INSIST( d_memory_location < AMP::Utilities::MemoryType::device,
                    "Cloning not supported for pure device CSRMatrixData" );
        std::copy(
            d_nnz_per_row.get(), d_nnz_per_row.get() + d_num_rows, cloneData->d_nnz_per_row.get() );
        std::copy( d_row_starts.get(),
                   d_row_starts.get() + d_num_rows + 1,
                   cloneData->d_row_starts.get() );
        std::copy( d_cols.get(), d_cols.get() + d_nnz, cloneData->d_cols.get() );
        std::copy( d_cols_loc.get(), d_cols_loc.get() + d_nnz, cloneData->d_cols_loc.get() );
        // need to zero out coeffs so that padded region has valid data
#warning May remove fill here when padding is removed
<<<<<<< HEAD
            std::fill( d_coeffs, d_coeffs + d_nnz, 0.0 );
        } else {
#ifdef USE_DEVICE
            AMP::LinearAlgebra::DeviceDataHelpers<lidx_t>::copy_n(
                d_nnz_per_row, d_num_rows, cloneData->d_nnz_per_row );
            AMP::LinearAlgebra::DeviceDataHelpers<lidx_t>::copy_n(
                d_num_rows + d_row_starts, 1, cloneData->d_row_starts );
            AMP::LinearAlgebra::DeviceDataHelpers<gidx_t>::copy_n(
                d_cols, d_nnz, cloneData->d_cols );
            AMP::LinearAlgebra::DeviceDataHelpers<lidx_t>::copy_n(
                d_cols_loc, d_nnz, cloneData->d_cols_loc );
                // need to zero out coeffs so that padded region has valid data
    #warning May remove fill here when padding is removed
            AMP::LinearAlgebra::DeviceDataHelpers<scalar_t>::fill_n( d_coeffs, d_nnz, 0.0 );
#else
            AMP_ERROR( "No device found!" );
#endif
        }
=======
        std::fill( d_coeffs.get(), d_coeffs.get() + d_nnz, 0.0 );
>>>>>>> 6b0b7106
    } else {
        cloneData->d_nnz_per_row = nullptr;
        cloneData->d_row_starts  = nullptr;
        cloneData->d_cols        = nullptr;
        cloneData->d_cols_loc    = nullptr;
        cloneData->d_coeffs      = nullptr;
    }

    return cloneData;
}

template<typename Policy, class Allocator>
std::shared_ptr<MatrixData> CSRMatrixData<Policy, Allocator>::transpose() const
{
    AMP_ERROR( "Not implemented" );
}

template<typename Policy, class Allocator>
void CSRMatrixData<Policy, Allocator>::extractDiagonal( std::shared_ptr<Vector> buf ) const
{
    AMP_ASSERT( buf && buf->numberOfDataBlocks() == 1 ); // temporary constraint
    AMP_ASSERT( buf->isType<scalar_t>( 0 ) );

    auto *rawVecData = buf->getRawDataBlock<scalar_t>();
    auto memType     = AMP::Utilities::getMemoryType( rawVecData );
    if ( memType < AMP::Utilities::MemoryType::device ) {

        const size_t N = d_last_row - d_first_row;
        for ( size_t i = 0; i < N; ++i ) {
            const auto start = d_diag_matrix->d_row_starts[i];
            const auto end   = d_diag_matrix->d_row_starts[i + 1];
            // colums are unordered at present
            for ( lidx_t j = start; j < end; ++j ) {
                if ( d_diag_matrix->d_cols[j] == static_cast<gidx_t>( d_first_col + i ) ) {
                    rawVecData[i] = d_diag_matrix->d_coeffs[j];
                    break;
                }
            }
        }
    } else {
        AMP_ERROR(
            "CSRSerialMatrixData<Policy>::extractDiagonal not implemented for vec and matrix in "
            "different memory spaces" );
    }
}
template<typename Policy, class Allocator>
void CSRMatrixData<Policy, Allocator>::getRowByGlobalID( size_t row,
                                                         std::vector<size_t> &cols,
                                                         std::vector<double> &vals ) const
{
    AMP_INSIST( row >= static_cast<size_t>( d_first_row ) &&
                    row < static_cast<size_t>( d_last_row ),
                "row must be owned by rank" );

    auto local_row = row - d_first_row;

    // Get portion of row from diagonal matrix
    d_diag_matrix->getRowByGlobalID( local_row, cols, vals );

    // Get portion from off diagonal and append
    std::vector<size_t> od_cols;
    std::vector<double> od_vals;
    d_off_diag_matrix->getRowByGlobalID( local_row, od_cols, od_vals );
    cols.insert( cols.end(), od_cols.begin(), od_cols.end() );
    vals.insert( vals.end(), od_vals.begin(), od_vals.end() );
}

template<typename Policy, class Allocator>
void CSRMatrixData<Policy, Allocator>::getValuesByGlobalID( size_t num_rows,
                                                            size_t num_cols,
                                                            size_t *rows,
                                                            size_t *cols,
                                                            void *values,
                                                            const typeID &id ) const
{
    if ( getTypeID<scalar_t>() == id ) {
        if ( d_memory_location < AMP::Utilities::MemoryType::device ) {

            if ( num_rows == 1 && num_cols == 1 ) {

                const auto local_row = rows[0] - d_first_row;
                // Forward to internal matrices, nothing will happen if not found
                d_diag_matrix->getValuesByGlobalID( local_row, cols[0], values, id );
                d_off_diag_matrix->getValuesByGlobalID( local_row, cols[0], values, id );
            } else {
                AMP_ERROR(
                    "CSRSerialMatrixData::getValuesByGlobalID not implemented for num_rows>1 || "
                    "num_cols > 1" );
            }

        } else {
            AMP_ERROR(
                "CSRSerialMatrixData::getValuesByGlobalID not implemented for device memory" );
        }
    } else {
        AMP_ERROR( "Not implemented" );
    }
}

// The two getValues functions above can directly forward to the diag and off diag blocks
// The addValuesByGlobalID and setValuesByGlobalID functions can't do this since
// they need to also handle the other_data case
template<typename Policy, class Allocator>
void CSRMatrixData<Policy, Allocator>::addValuesByGlobalID(
    size_t num_rows, size_t num_cols, size_t *rows, size_t *cols, void *vals, const typeID &id )
{
    if ( getTypeID<scalar_t>() != id ) {
        AMP_ERROR( "Conversion not implemented" );
    }

    if ( d_memory_location < AMP::Utilities::MemoryType::device ) {

        auto values = reinterpret_cast<const scalar_t *>( vals );

        for ( size_t i = 0u; i != num_rows; i++ ) {
            if ( rows[i] >= static_cast<size_t>( d_first_row ) &&
                 rows[i] < static_cast<size_t>( d_last_row ) ) {

                // Forward single row to diag and off diag blocks
                // auto lcols = &cols[num_cols * i];
                const auto local_row = rows[i] - d_first_row;
                auto lvals           = &values[num_cols * i];
                d_diag_matrix->addValuesByGlobalID( num_cols, local_row, cols, lvals, id );
                d_off_diag_matrix->addValuesByGlobalID( num_cols, local_row, cols, lvals, id );
            } else {
                for ( size_t icol = 0; icol < num_cols; ++icol ) {
                    d_other_data[rows[i]][cols[icol]] += values[num_cols * i + icol];
                }
            }
        }

    } else {
        AMP_ERROR( "CSRMatrixData::addValuesByGlobalID not implemented for device memory" );
    }
}

template<typename Policy, class Allocator>
void CSRMatrixData<Policy, Allocator>::setValuesByGlobalID(
    size_t num_rows, size_t num_cols, size_t *rows, size_t *cols, void *vals, const typeID &id )
{
    if ( getTypeID<scalar_t>() != id ) {
        AMP_ERROR( "Conversion not implemented" );
    }

    if ( d_memory_location < AMP::Utilities::MemoryType::device ) {

        auto values = reinterpret_cast<const scalar_t *>( vals );

        for ( size_t i = 0u; i != num_rows; i++ ) {

            if ( rows[i] >= static_cast<size_t>( d_first_row ) &&
                 rows[i] < static_cast<size_t>( d_last_row ) ) {

                // Forward single row to diag and off diag blocks
                // auto lcols = &cols[num_cols * i];
                const auto local_row = rows[i] - d_first_row;
                auto lvals           = &values[num_cols * i];
                d_diag_matrix->setValuesByGlobalID( num_cols, local_row, cols, lvals, id );
                d_off_diag_matrix->setValuesByGlobalID( num_cols, local_row, cols, lvals, id );
            } else {
                for ( size_t icol = 0; icol < num_cols; ++icol ) {
                    d_ghost_data[rows[i]][cols[icol]] = values[num_cols * i + icol];
                }
            }
        }

    } else {
        AMP_ERROR( "CSRMatrixData::addValuesByGlobalID not implemented for device memory" );
    }
}

template<typename Policy, class Allocator>
std::vector<size_t> CSRMatrixData<Policy, Allocator>::getColumnIDs( size_t row ) const
{
    AMP_INSIST( row >= static_cast<size_t>( d_first_row ) &&
                    row < static_cast<size_t>( d_last_row ),
                "row must be owned by rank" );
    AMP_INSIST( d_diag_matrix, "diag matrix must exist" );
    auto local_row              = row - d_first_row;
    std::vector<size_t> cols    = d_diag_matrix->getColumnIDs( local_row );
    std::vector<size_t> od_cols = d_off_diag_matrix->getColumnIDs( local_row );
    cols.insert( cols.end(), od_cols.begin(), od_cols.end() );
    return cols;
}

template<typename Policy, class Allocator>
void CSRMatrixData<Policy, Allocator>::CSRSerialMatrixData::getRowByGlobalID(
    const size_t local_row, std::vector<size_t> &cols, std::vector<double> &values ) const
{
    // Don't do anything on empty matrices
    if ( d_is_empty ) {
        return;
    }

    if ( d_memory_location < AMP::Utilities::MemoryType::device ) {
        const size_t last_row = d_num_rows - 1;
        const auto row_offset = static_cast<size_t>( local_row );
        const auto offset     = d_row_starts[local_row];
        auto n                = d_nnz_per_row[row_offset];
        if ( local_row == last_row ) {
            n -= d_nnz_pad;
        }

        cols.resize( n );
        values.resize( n );

        if constexpr ( std::is_same_v<size_t, gidx_t> ) {
            std::copy( &d_cols[offset], &d_cols[offset] + n, cols.begin() );
        } else {
            std::transform( &d_cols[offset],
                            &d_cols[offset] + n,
                            cols.begin(),
                            []( size_t col ) -> gidx_t { return col; } );
        }

        if constexpr ( std::is_same_v<double, scalar_t> ) {
            std::copy( &d_coeffs[offset], &d_coeffs[offset] + n, values.begin() );
        } else {
            std::transform( &d_coeffs[offset],
                            &d_coeffs[offset] + n,
                            values.begin(),
                            []( size_t val ) -> scalar_t { return val; } );
        }
    } else {
        AMP_ERROR( "CSRSerialMatrixData::getRowByGlobalID not implemented for device memory" );
    }
}

template<typename Policy, class Allocator>
void CSRMatrixData<Policy, Allocator>::CSRSerialMatrixData::getValuesByGlobalID(
    const size_t local_row, const size_t col, void *values, const typeID &id ) const
{
    // Don't do anything on empty matrices
    if ( d_is_empty ) {
        return;
    }

    if ( getTypeID<scalar_t>() != id ) {
        AMP_ERROR( "Conversion not implemented" );
    }

    const size_t last_row = d_num_rows - 1;
    const auto start      = d_row_starts[local_row];
    auto end              = d_row_starts[local_row + 1];
    if ( local_row == last_row ) {
#warning This code is jank. Go fix the constructor that needs padding.
        end -= d_nnz_pad;
    }

    for ( lidx_t i = start; i < end; ++i ) {
        if ( d_cols[i] == static_cast<gidx_t>( col ) ) {
            *( reinterpret_cast<scalar_t *>( values ) ) = d_coeffs[i];
        }
    }
}

template<typename Policy, class Allocator>
void CSRMatrixData<Policy, Allocator>::CSRSerialMatrixData::addValuesByGlobalID(
    const size_t num_cols,
    const size_t local_row,
    const size_t *cols,
    const scalar_t *vals,
    const typeID &id )
{
    if ( d_is_empty ) {
        return;
    }

    if ( getTypeID<scalar_t>() != id ) {
        AMP_ERROR( "Conversion not implemented" );
    }

    const size_t last_row = d_num_rows - 1;
    const auto start      = d_row_starts[local_row];
    auto end              = d_row_starts[local_row + 1];
    if ( local_row == last_row ) {
#warning This code is jank. Go fix the constructor that needs padding.
        end -= d_nnz_pad;
    }

    // Inefficient because we don't assume order
    // not sure it's worth optimizing for our use cases
    for ( size_t icol = 0; icol < num_cols; ++icol ) {
        for ( lidx_t j = start; j < end; ++j ) {
            if ( d_cols[j] == static_cast<gidx_t>( cols[icol] ) ) {
                d_coeffs[j] += vals[icol];
            }
        }
    }
}

template<typename Policy, class Allocator>
void CSRMatrixData<Policy, Allocator>::CSRSerialMatrixData::setValuesByGlobalID(
    const size_t num_cols,
    const size_t local_row,
    const size_t *cols,
    const scalar_t *vals,
    const typeID &id )
{
    if ( d_is_empty ) {
        return;
    }

    if ( getTypeID<scalar_t>() != id ) {
        AMP_ERROR( "Conversion not implemented" );
    }

    const size_t last_row = d_num_rows - 1;
    const auto start      = d_row_starts[local_row];
    auto end              = d_row_starts[local_row + 1];
    if ( local_row == last_row ) {
#warning This code is jank. Go fix the constructor that needs padding.
        end -= d_nnz_pad;
    }

    // Inefficient because we don't assume order
    // not sure it's worth optimizing for our use cases
    for ( size_t icol = 0; icol < num_cols; ++icol ) {
        for ( lidx_t j = start; j < end; ++j ) {
            if ( d_cols[j] == static_cast<gidx_t>( cols[icol] ) ) {
                d_coeffs[j] = vals[icol];
                if ( j > ( d_nnz - d_nnz_pad ) ) {
                    AMP_INSIST( d_coeffs[j] == 0.0, " Assigning non-zero to padded location" );
                }
            }
        }
    }
}

template<typename Policy, class Allocator>
std::vector<size_t>
CSRMatrixData<Policy, Allocator>::CSRSerialMatrixData::getColumnIDs( const size_t local_row ) const
{
    // Don't do anything on empty matrices
    if ( d_is_empty ) {
        return std::vector<size_t>();
    }

    AMP_INSIST( d_cols && d_nnz_per_row, "Must be initialized" );

    if ( d_memory_location < AMP::Utilities::MemoryType::device ) {

        std::vector<size_t> cols;
        const size_t last_row = d_num_rows - 1;
        const auto row_offset = static_cast<size_t>( local_row );
        const auto offset     = d_row_starts[local_row];
        auto n                = d_nnz_per_row[row_offset];

        if ( local_row == last_row ) {
#warning This code is jank. Go fix the constructor that needs padding.
            n -= d_nnz_pad;
        }

        if constexpr ( std::is_same_v<size_t, gidx_t> ) {
            std::copy( &d_cols[offset], &d_cols[offset] + n, std::back_inserter( cols ) );
        } else {
            std::transform( &d_cols[offset],
                            &d_cols[offset] + n,
                            std::back_inserter( cols ),
                            []( size_t col ) -> gidx_t { return col; } );
        }
        return cols;
    } else {
        AMP_ERROR( "CSRSerialMatrixData:getColumnIDs not implemented for device memory" );
    }
}

template<typename Policy, class Allocator>
void CSRMatrixData<Policy, Allocator>::setOtherData(
    std::map<gidx_t, std::map<gidx_t, scalar_t>> &other_data, AMP::LinearAlgebra::ScatterType t )
{
    AMP_MPI comm   = getComm();
    auto ndxLen    = other_data.size();
    auto totNdxLen = comm.sumReduce( ndxLen );
    if ( totNdxLen == 0 ) {
        return;
    }
    auto dataLen = 0;
    auto cur_row = other_data.begin();
    while ( cur_row != other_data.end() ) {
        dataLen += cur_row->second.size();
        ++cur_row;
    }
    std::vector<gidx_t> rows( dataLen + 1 );   // Add one to have the new work
    std::vector<gidx_t> cols( dataLen + 1 );   // Add one to have the new work
    std::vector<scalar_t> data( dataLen + 1 ); // Add one to have the new work
    size_t cur_ptr = 0;
    cur_row        = other_data.begin();
    while ( cur_row != other_data.end() ) {
        auto cur_elem = cur_row->second.begin();
        while ( cur_elem != cur_row->second.end() ) {
            rows[cur_ptr] = cur_row->first;
            cols[cur_ptr] = cur_elem->first;
            data[cur_ptr] = cur_elem->second;
            ++cur_ptr;
            ++cur_elem;
        }
        ++cur_row;
    }

    auto totDataLen = comm.sumReduce( dataLen );

    std::vector<gidx_t> aggregateRows( totDataLen );
    std::vector<gidx_t> aggregateCols( totDataLen );
    std::vector<scalar_t> aggregateData( totDataLen );

    comm.allGather( rows.data(), dataLen, aggregateRows.data() );
    comm.allGather( cols.data(), dataLen, aggregateCols.data() );
    comm.allGather( data.data(), dataLen, aggregateData.data() );

    if ( t == AMP::LinearAlgebra::ScatterType::CONSISTENT_ADD ) {
        for ( int i = 0; i != totDataLen; i++ ) {
            if ( ( aggregateRows[i] >= d_first_row ) && ( aggregateRows[i] < d_last_row ) ) {
                addValuesByGlobalID( 1u,
                                     1u,
                                     (size_t *) &aggregateRows[i],
                                     (size_t *) &aggregateCols[i],
                                     &aggregateData[i],
                                     getTypeID<scalar_t>() );
            }
        }
    } else {

        if ( t == AMP::LinearAlgebra::ScatterType::CONSISTENT_SET ) {
            for ( int i = 0; i != totDataLen; i++ ) {
                if ( ( aggregateRows[i] >= d_first_row ) && ( aggregateRows[i] < d_last_row ) ) {
                    setValuesByGlobalID( 1u,
                                         1u,
                                         (size_t *) &aggregateRows[i],
                                         (size_t *) &aggregateCols[i],
                                         &aggregateData[i],
                                         getTypeID<scalar_t>() );
                }
            }
        }
    }

    other_data.clear();
}

template<typename Policy, class Allocator>
void CSRMatrixData<Policy, Allocator>::makeConsistent( AMP::LinearAlgebra::ScatterType t )
{
    if ( t == AMP::LinearAlgebra::ScatterType::CONSISTENT_ADD )
        setOtherData( d_other_data, AMP::LinearAlgebra::ScatterType::CONSISTENT_ADD );
    else
        setOtherData( d_ghost_data, AMP::LinearAlgebra::ScatterType::CONSISTENT_SET );
}

template<typename Policy, class Allocator>
std::shared_ptr<Discretization::DOFManager>
CSRMatrixData<Policy, Allocator>::getRightDOFManager() const
{
    return d_rightDOFManager;
}

template<typename Policy, class Allocator>
std::shared_ptr<Discretization::DOFManager>
CSRMatrixData<Policy, Allocator>::getLeftDOFManager() const
{
    return d_leftDOFManager;
}

/********************************************************
 * Get the number of rows/columns in the matrix          *
 ********************************************************/
template<typename Policy, class Allocator>
size_t CSRMatrixData<Policy, Allocator>::numLocalRows() const
{
    return static_cast<size_t>( d_last_row - d_first_row );
}

template<typename Policy, class Allocator>
size_t CSRMatrixData<Policy, Allocator>::numGlobalRows() const
{
    AMP_ASSERT( d_leftDOFManager );
    return d_leftDOFManager->numGlobalDOF();
}

template<typename Policy, class Allocator>
size_t CSRMatrixData<Policy, Allocator>::numLocalColumns() const
{
    return static_cast<size_t>( d_last_col - d_first_col );
}

template<typename Policy, class Allocator>
size_t CSRMatrixData<Policy, Allocator>::numGlobalColumns() const
{
    AMP_ASSERT( d_rightDOFManager );
    return d_rightDOFManager->numGlobalDOF();
}

/********************************************************
 * Get iterators                                         *
 ********************************************************/
template<typename Policy, class Allocator>
size_t CSRMatrixData<Policy, Allocator>::beginRow() const
{
    return static_cast<size_t>( d_first_row );
}

template<typename Policy, class Allocator>
size_t CSRMatrixData<Policy, Allocator>::endRow() const
{
    return static_cast<size_t>( d_last_row );
}

} // namespace AMP::LinearAlgebra

#endif<|MERGE_RESOLUTION|>--- conflicted
+++ resolved
@@ -9,7 +9,6 @@
 #include "AMP/utils/AMPManager.h"
 #include "AMP/utils/Utilities.h"
 
-<<<<<<< HEAD
 #ifdef AMP_USE_UMPIRE
     #include "umpire/Allocator.hpp"
     #include "umpire/ResourceManager.hpp"
@@ -19,8 +18,6 @@
     #include "AMP/matrices/data/DeviceDataHelpers.h"
 #endif
 
-=======
->>>>>>> 6b0b7106
 #include <algorithm>
 #include <iterator>
 #include <memory>
@@ -385,7 +382,6 @@
         std::copy( d_cols_loc.get(), d_cols_loc.get() + d_nnz, cloneData->d_cols_loc.get() );
         // need to zero out coeffs so that padded region has valid data
 #warning May remove fill here when padding is removed
-<<<<<<< HEAD
             std::fill( d_coeffs, d_coeffs + d_nnz, 0.0 );
         } else {
 #ifdef USE_DEVICE
@@ -404,9 +400,6 @@
             AMP_ERROR( "No device found!" );
 #endif
         }
-=======
-        std::fill( d_coeffs.get(), d_coeffs.get() + d_nnz, 0.0 );
->>>>>>> 6b0b7106
     } else {
         cloneData->d_nnz_per_row = nullptr;
         cloneData->d_row_starts  = nullptr;
