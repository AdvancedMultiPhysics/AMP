--- conflicted
+++ resolved
@@ -16,11 +16,8 @@
 
 #include <memory>
 #include <numeric>
-<<<<<<< HEAD
-=======
 #include <algorithm>
 #include <iterator>
->>>>>>> 3977fc33
 #include <set>
 #include <type_traits>
 
@@ -29,109 +26,58 @@
 /********************************************************
  * Constructor/Destructor helper functions              *
  ********************************************************/
-template<typename T>
-static T *allocate( size_t N, AMP::Utilities::MemoryType mem_type )
-<<<<<<< HEAD
-{
-    if ( mem_type == AMP::Utilities::MemoryType::host ) {
-        std::allocator<T> alloc;
-        return alloc.allocate( N );
-    } else if ( mem_type == AMP::Utilities::MemoryType::managed ||
-                mem_type == AMP::Utilities::MemoryType::device ) {
-#ifdef AMP_USE_UMPIRE
-        auto &resourceManager = umpire::ResourceManager::getInstance();
-        auto alloc            = ( mem_type == AMP::Utilities::MemoryType::managed ) ?
-                                    resourceManager.getAllocator( "UM" ) :
-                                    resourceManager.getAllocator( "DEVICE" );
-        return static_cast<T *>( alloc.allocate( N * sizeof( T ) ) );
-#else
-        AMP_ERROR( "CSRMatrixData: managed and device memory handling without Umpire has not been "
-                   "implemented as yet" );
-#endif
-    } else {
-        AMP_ERROR( "Memory type undefined" );
-    }
-    return nullptr; // Unreachable
-}
-
-template<typename T>
-void deallocate( T **data, size_t N, AMP::Utilities::MemoryType mem_type )
-{
-    if ( mem_type == AMP::Utilities::MemoryType::host ) {
-        std::allocator<T> alloc;
-        if ( *data ) {
-            alloc.deallocate( *data, N );
-            *data = nullptr;
-        }
-    } else if ( mem_type == AMP::Utilities::MemoryType::managed ||
-                mem_type == AMP::Utilities::MemoryType::device ) {
-#ifdef AMP_USE_UMPIRE
-        auto &resourceManager = umpire::ResourceManager::getInstance();
-        auto alloc            = ( mem_type == AMP::Utilities::MemoryType::managed ) ?
-                                    resourceManager.getAllocator( "UM" ) :
-                                    resourceManager.getAllocator( "DEVICE" );
-        if ( *data ) {
-            alloc.deallocate( data );
-            *data = nullptr;
-        }
-#else
-        AMP_ERROR( "CSRMatrixData: managed and device memory handling without Umpire has not been "
-                   "implemented as yet" );
-#endif
-    } else {
-        AMP_ERROR( "Memory type undefined" );
-    }
-=======
-{
-    if ( mem_type == AMP::Utilities::MemoryType::host ) {
-        std::allocator<T> alloc;
-        return alloc.allocate( N );
-    } else if ( mem_type == AMP::Utilities::MemoryType::managed ||
-                mem_type == AMP::Utilities::MemoryType::device ) {
-#ifdef AMP_USE_UMPIRE
-        auto &resourceManager = umpire::ResourceManager::getInstance();
-        auto alloc            = ( mem_type == AMP::Utilities::MemoryType::managed ) ?
-                                    resourceManager.getAllocator( "UM" ) :
-                                    resourceManager.getAllocator( "DEVICE" );
-        return static_cast<T *>( alloc.allocate( N * sizeof( T ) ) );
-#else
-        AMP_ERROR( "CSRMatrixData: managed and device memory handling without Umpire has not been "
-                   "implemented as yet" );
-#endif
-    } else {
-        AMP_ERROR( "Memory type undefined" );
-    }
-    return nullptr; // Unreachable
-}
-
-template<typename T>
-void deallocate( T **data, size_t N, AMP::Utilities::MemoryType mem_type )
-{
-    if ( mem_type == AMP::Utilities::MemoryType::host ) {
-        std::allocator<T> alloc;
-        if ( *data ) {
-            alloc.deallocate( *data, N );
-            *data = nullptr;
-        }
-    } else if ( mem_type == AMP::Utilities::MemoryType::managed ||
-                mem_type == AMP::Utilities::MemoryType::device ) {
-#ifdef AMP_USE_UMPIRE
-        auto &resourceManager = umpire::ResourceManager::getInstance();
-        auto alloc            = ( mem_type == AMP::Utilities::MemoryType::managed ) ?
-                                    resourceManager.getAllocator( "UM" ) :
-                                    resourceManager.getAllocator( "DEVICE" );
-        if ( *data ) {
-            alloc.deallocate( data );
-            *data = nullptr;
-        }
-#else
-        AMP_ERROR( "CSRMatrixData: managed and device memory handling without Umpire has not been "
-                   "implemented as yet" );
-#endif
-    } else {
-        AMP_ERROR( "Memory type undefined" );
-    }
-}
+// template<typename T>
+// static T *allocate( size_t N, AMP::Utilities::MemoryType mem_type )
+// {
+//     if ( mem_type == AMP::Utilities::MemoryType::host ) {
+//         std::allocator<T> alloc;
+//         return alloc.allocate( N );
+//     } else if ( mem_type == AMP::Utilities::MemoryType::managed ||
+//                 mem_type == AMP::Utilities::MemoryType::device ) {
+// #ifdef AMP_USE_UMPIRE
+//         auto &resourceManager = umpire::ResourceManager::getInstance();
+//         auto alloc            = ( mem_type == AMP::Utilities::MemoryType::managed ) ?
+//                                     resourceManager.getAllocator( "UM" ) :
+//                                     resourceManager.getAllocator( "DEVICE" );
+//         return static_cast<T *>( alloc.allocate( N * sizeof( T ) ) );
+// #else
+//         AMP_ERROR( "CSRMatrixData: managed and device memory handling without Umpire has not been "
+//                    "implemented as yet" );
+// #endif
+//     } else {
+//         AMP_ERROR( "Memory type undefined" );
+//     }
+//     return nullptr; // Unreachable
+// }
+
+// template<typename T>
+// void deallocate( T **data, size_t N, AMP::Utilities::MemoryType mem_type )
+// {
+//     if ( mem_type == AMP::Utilities::MemoryType::host ) {
+//         std::allocator<T> alloc;
+//         if ( *data ) {
+//             alloc.deallocate( *data, N );
+//             *data = nullptr;
+//         }
+//     } else if ( mem_type == AMP::Utilities::MemoryType::managed ||
+//                 mem_type == AMP::Utilities::MemoryType::device ) {
+// #ifdef AMP_USE_UMPIRE
+//         auto &resourceManager = umpire::ResourceManager::getInstance();
+//         auto alloc            = ( mem_type == AMP::Utilities::MemoryType::managed ) ?
+//                                     resourceManager.getAllocator( "UM" ) :
+//                                     resourceManager.getAllocator( "DEVICE" );
+//         if ( *data ) {
+//             alloc.deallocate( data );
+//             *data = nullptr;
+//         }
+// #else
+//         AMP_ERROR( "CSRMatrixData: managed and device memory handling without Umpire has not been "
+//                    "implemented as yet" );
+// #endif
+//     } else {
+//         AMP_ERROR( "Memory type undefined" );
+//     }
+// }
 
 template<typename Policy>
 bool isColValid( typename Policy::gidx_t col,
@@ -142,44 +88,15 @@
     bool dValid  = is_diag && ( first_col <= col && col < last_col );
     bool odValid = !is_diag && ( col < first_col || last_col <= col );
     return ( dValid || odValid );
->>>>>>> 3977fc33
 }
 
 /********************************************************
  * Constructors/Destructor                              *
  ********************************************************/
-template<typename Policy>
-<<<<<<< HEAD
-bool isColValid( typename Policy::gidx_t col,
-                 bool is_diag,
-                 typename Policy::gidx_t first_col,
-                 typename Policy::gidx_t last_col )
-{
-    bool dValid  = is_diag && ( first_col <= col && col < last_col );
-    bool odValid = !is_diag && ( col < first_col || last_col <= col );
-    return ( dValid || odValid );
-}
-
-/********************************************************
- * Constructors/Destructor                              *
- ********************************************************/
 template<typename Policy, class Allocator>
 CSRMatrixData<Policy,Allocator>::CSRMatrixData()
 {
     AMPManager::incrementResource( "CSRMatrixData" );
-=======
-CSRMatrixData<Policy>::CSRMatrixData()
-{
-    AMPManager::incrementResource( "CSRMatrixData" );
-}
-
-template<typename Policy>
-CSRMatrixData<Policy>::CSRSerialMatrixData::CSRSerialMatrixData(
-    const CSRMatrixData<Policy> &outer )
-    : d_outer( outer )
-{
-    AMPManager::incrementResource( "CSRSerialMatrixData" );
->>>>>>> 3977fc33
 }
 
 template<typename Policy, class Allocator>
@@ -222,11 +139,7 @@
 
             // collect off-diagonal entries and create right dof manager
             std::vector<size_t> remote_dofs;
-<<<<<<< HEAD
-            for ( gidx_t i = 0; i < d_off_diag_matrix->d_nnz; ++i ) {
-=======
             for ( lidx_t i = 0; i < d_off_diag_matrix->d_nnz; ++i ) {
->>>>>>> 3977fc33
                 remote_dofs.push_back( d_off_diag_matrix->d_cols[i] );
             }
             AMP::Utilities::unique( remote_dofs );
@@ -259,7 +172,6 @@
         d_diag_matrix     = std::make_shared<CSRSerialMatrixData>( *this, params, true );
         d_off_diag_matrix = std::make_shared<CSRSerialMatrixData>( *this, params, false );
         d_nnz             = d_diag_matrix->d_nnz + d_off_diag_matrix->d_nnz;
-<<<<<<< HEAD
 
     } else {
         AMP_ERROR( "Check supplied MatrixParameter object" );
@@ -286,64 +198,13 @@
     auto matParams = std ::dynamic_pointer_cast<MatrixParameters>( d_pParameters );
 
     d_memory_location = d_pParameters->d_memory_location;
+    d_is_diag = is_diag;
 
     // Number of rows owned by this rank
     d_num_rows = outer.d_last_row - outer.d_first_row;
 
-    // row starts always internally allocated
-    d_row_starts = lidxAllocator.allocate( d_num_rows + 1 );
-
-    if ( csrParams ) {
-        d_is_diag = is_diag;
-
-        // memory not managed here regardless of block type (except row starts)
-        d_manage_nnz    = false;
-        d_manage_coeffs = false;
-        d_manage_cols   = false;
-
-        // copy in appropriate data depending on block type
-        if ( d_is_diag ) {
-            d_nnz_per_row = csrParams->d_nnz_per_row_diag;
-            d_cols        = csrParams->d_cols_diag;
-            d_cols_loc    = csrParams->d_cols_loc_diag;
-            d_coeffs      = csrParams->d_coeffs_diag;
-        } else {
-            d_nnz_per_row = csrParams->d_nnz_per_row_odiag;
-            d_cols        = csrParams->d_cols_odiag;
-            d_cols_loc    = csrParams->d_cols_loc_odiag;
-            d_coeffs      = csrParams->d_coeffs_odiag;
-        }
-=======
-
-    } else {
-        AMP_ERROR( "Check supplied MatrixParameter object" );
-    }
-}
-
-template<typename Policy>
-CSRMatrixData<Policy>::~CSRMatrixData()
-{
-    AMPManager::decrementResource( "CSRMatrixData" );
-}
-
-/********************************************************
- * Constructors/Destructor for nested class             *
- ********************************************************/
-template<typename Policy>
-CSRMatrixData<Policy>::CSRSerialMatrixData::CSRSerialMatrixData(
-    const CSRMatrixData<Policy> &outer, std::shared_ptr<MatrixParametersBase> params, bool is_diag )
-    : d_outer( outer )
-{
-    AMPManager::incrementResource( "CSRSerialMatrixData" );
-    d_pParameters  = params;
-    auto csrParams = std::dynamic_pointer_cast<CSRMatrixParameters<Policy>>( d_pParameters );
-    auto matParams = std ::dynamic_pointer_cast<MatrixParameters>( d_pParameters );
-
-    d_memory_location = d_pParameters->d_memory_location;
-    d_is_diag = is_diag;
-
-    // Number of rows owned by this rank
-    d_num_rows = outer.d_last_row - outer.d_first_row;
+    // // row starts always internally allocated
+    // d_row_starts = lidxAllocator.allocate( d_num_rows + 1 );
 
     if ( csrParams ) {
 	// Pull out block specific parameters
@@ -359,7 +220,6 @@
 	d_cols_loc    = blParams.d_cols_loc;
 	d_coeffs      = blParams.d_coeffs;
 	d_nnz_pad     = d_is_diag ? 0 : csrParams->d_nnz_pad;
->>>>>>> 3977fc33
 
         // count nnz and decide if block is empty
         d_nnz      = std::accumulate( d_nnz_per_row, d_nnz_per_row + d_num_rows, 0 );
@@ -368,76 +228,6 @@
     } else if ( matParams ) {
 
         // for now all matrix parameter data is assumed to be on host
-<<<<<<< HEAD
-
-        auto leftDOFManager  = matParams->getLeftDOFManager();
-        auto rightDOFManager = matParams->getRightDOFManager();
-        AMP_ASSERT( leftDOFManager && rightDOFManager );
-        AMP_ASSERT( matParams->d_CommListLeft && matParams->d_CommListRight );
-
-        d_is_diag  = is_diag;
-        d_is_empty = false;
-
-        auto *nnzPerRowAll = matParams->entryList();
-        auto &cols         = matParams->getColumns();
-        AMP_INSIST(
-            !cols.empty(),
-            "CSRSerialMatrixData not constructable from MatrixParameters with emtpy columns" );
-
-        // Count number of nonzeros depending on block type
-        // also track un-referenced columns if off-diagonal
-        std::vector<gidx_t> colPad;
-        std::set<gidx_t> colSet;
-        d_nnz = 0;
-        for ( size_t i = 0; i < cols.size(); ++i ) {
-            if ( isColValid<Policy>( cols[i], d_is_diag, outer.d_first_col, outer.d_last_col ) ) {
-                d_nnz++;
-                if ( !d_is_diag ) {
-                    colSet.insert( cols[i] );
-                }
-            }
-        }
-        // attempt to insert all remote dofs into colSet to see which are un-referenced
-        if ( !d_is_diag ) {
-            auto remoteDOFs = rightDOFManager->getRemoteDOFs();
-            for ( auto rdof : remoteDOFs ) {
-                auto cs = colSet.insert( rdof );
-                if ( cs.second ) {
-                    // insertion success means this DOF is un-referenced
-                    // add it to the padding list
-                    colPad.push_back( rdof );
-                }
-            }
-            // colPad now holds the un-referenced global ghost
-            // indices that get padded in below
-            d_nnz += colPad.size();
-        }
-
-        // bail out for degenerate case with no nnz
-        // may happen in off-diagonal blocks
-        if ( d_nnz == 0 ) {
-            d_is_empty      = true;
-            d_manage_nnz    = false;
-            d_manage_coeffs = false;
-            d_manage_cols   = false;
-            return;
-        }
-
-        // allocate internal arrays either directly or through Umpire
-        d_manage_nnz    = true;
-        d_manage_coeffs = true;
-        d_manage_cols   = true;
-
-        d_nnz_per_row = lidxAllocator.allocate( d_num_rows );
-        d_cols        = gidxAllocator.allocate( d_nnz );
-        d_cols_loc    = lidxAllocator.allocate( d_nnz );
-        d_coeffs      = scalarAllocator.allocate( d_nnz );
-
-        // Fill cols and nnz based on local row extents and on/off diag status
-        lidx_t cgi = 0, cli = 0; // indices into global and local arrays of columns
-        gidx_t nnzFilled = 0;
-        for ( gidx_t i = 0; i < d_num_rows; ++i ) {
-=======
 
         auto leftDOFManager  = matParams->getLeftDOFManager();
         auto rightDOFManager = matParams->getRightDOFManager();
@@ -489,19 +279,18 @@
             return;
         }
 
-        // allocate internal arrays either directly or through Umpire
+        // allocate internal arrays
         d_own_data    = true;
-        d_nnz_per_row = allocate<lidx_t>( d_num_rows, d_memory_location );
-        d_row_starts  = allocate<lidx_t>( d_num_rows + 1, d_memory_location );
-        d_cols        = allocate<gidx_t>( d_nnz, d_memory_location );
-        d_cols_loc    = allocate<lidx_t>( d_nnz, d_memory_location );
-        d_coeffs      = allocate<scalar_t>( d_nnz, d_memory_location );
+        d_nnz_per_row = lidxAllocator.allocate( d_num_rows );
+        d_row_starts  = lidxAllocator.allocate( d_num_rows + 1 );
+        d_cols        = gidxAllocator.allocate( d_nnz );
+        d_cols_loc    = lidxAllocator.allocate( d_nnz );
+        d_coeffs      = scalarAllocator.allocate( d_nnz );
 
         // Fill cols and nnz based on local row extents and on/off diag status
         lidx_t cgi = 0, cli = 0; // indices into global and local arrays of columns
         lidx_t nnzFilled = 0;
         for ( lidx_t i = 0; i < d_num_rows; ++i ) {
->>>>>>> 3977fc33
             d_nnz_per_row[i] = 0;
             for ( lidx_t j = 0; j < nnzPerRowAll[i]; ++j ) {
                 auto col = cols[cgi++];
@@ -523,21 +312,12 @@
 
         // If off-diag pad in the un-referenced ghosts to the final row
         if ( !d_is_diag ) {
-<<<<<<< HEAD
-            lidx_t nPad = colPad.size();
-            d_nnz_per_row[d_num_rows - 1] += nPad;
-            for ( auto col : colPad ) {
-                d_cols[cli] = col;
-                d_cols_loc[cli] =
-                    static_cast<lidx_t>( matParams->d_CommListRight->getLocalGhostID( col ) );
-=======
             d_nnz_per_row[d_num_rows - 1] += d_nnz_pad;
 
 	    for ( auto col : colPad ) {
                 d_cols[cli] = col;
                 d_cols_loc[cli] =
 		  static_cast<lidx_t>( matParams->d_CommListRight->getLocalGhostID( col ) );
->>>>>>> 3977fc33
                 d_coeffs[cli] = 0.0;
                 cli++;
                 nnzFilled++;
@@ -553,37 +333,9 @@
     } else {
         AMP_ERROR( "Check supplied MatrixParameter object" );
     }
-
-    // Fill in row starts
-    if ( !d_is_empty ) {
-        // scan nnz counts to get starting index of each row
-        std::exclusive_scan( d_nnz_per_row, d_nnz_per_row + d_num_rows, d_row_starts, 0 );
-        d_row_starts[d_num_rows] = d_row_starts[d_num_rows - 1] + d_nnz_per_row[d_num_rows - 1];
-    }
-}
-<<<<<<< HEAD
-
-template<typename Policy, class Allocator>
-CSRMatrixData<Policy,Allocator>::CSRSerialMatrixData::~CSRSerialMatrixData()
-{
-    AMPManager::decrementResource( "CSRSerialMatrixData" );
-    auto matParams = std ::dynamic_pointer_cast<MatrixParameters>( d_pParameters );
-
-    if ( matParams ) {
-        lidxAllocator.deallocate( &d_row_starts, d_num_rows + 1, d_memory_location );
-        if ( d_manage_cols ) {
-            gidxAllocator.deallocate( &d_cols, d_nnz, d_memory_location );
-            lidxAllocatore.deallocate( &d_cols_loc, d_nnz, d_memory_location );
-        }
-        if ( d_manage_nnz ) {
-            lidxAllocator.deallocate( &d_nnz_per_row, d_num_rows, d_memory_location );
-        }
-        if ( d_manage_coeffs ) {
-            scalarAllocator.deallocate( &d_coeffs, d_nnz, d_memory_location );
-        }
-=======
-template<typename Policy>
-void CSRMatrixData<Policy>::CSRSerialMatrixData::findColumnMap()
+}
+template<typename Policy, class Allocator>
+void CSRMatrixData<Policy,Allocator>::CSRSerialMatrixData::findColumnMap()
 {
   if ( d_ncols_unq > 0 ) {
     // return if it already known
@@ -597,7 +349,7 @@
   d_ncols_unq++; // plus one for zero-based indexing
 
   // Map is not allocated by default
-  d_cols_unq = allocate<gidx_t>( d_ncols_unq, d_memory_location );
+  d_cols_unq = gidxAllocator.allocate( d_ncols_unq );
 
   // Fill by writing in d_cols indexed by d_cols_loc
   for ( lidx_t n = 0; n < d_nnz; ++n ) {
@@ -605,23 +357,22 @@
   }
 }
 
-template<typename Policy>
-CSRMatrixData<Policy>::CSRSerialMatrixData::~CSRSerialMatrixData()
+template<typename Policy, class Allocator>
+CSRMatrixData<Policy,Allocator>::CSRSerialMatrixData::~CSRSerialMatrixData()
 {
     AMPManager::decrementResource( "CSRSerialMatrixData" );
 
     // Always attempt deletion of column map since it is created
     // lazily and not loaned to other instances
-    deallocate<gidx_t>( &d_cols_unq, d_ncols_unq, d_memory_location );
+    gidxAllocator.deallocate( d_cols_unq, d_ncols_unq );
 
     // Deallocate remaining data only if this instance owns it
     if ( d_own_data ) {
-        deallocate<lidx_t>( &d_row_starts, d_num_rows + 1, d_memory_location );
-	deallocate<gidx_t>( &d_cols, d_nnz, d_memory_location );
-	deallocate<lidx_t>( &d_cols_loc, d_nnz, d_memory_location );
-	deallocate<lidx_t>( &d_nnz_per_row, d_num_rows, d_memory_location );
-	deallocate<scalar_t>( &d_coeffs, d_nnz, d_memory_location );
->>>>>>> 3977fc33
+        lidxAllocator.deallocate( d_row_starts, d_num_rows + 1 );
+	gidxAllocator.deallocate( d_cols, d_nnz );
+	lidxAllocator.deallocate( d_cols_loc, d_nnz );
+	lidxAllocator.deallocate( d_nnz_per_row, d_num_rows );
+	scalarAllocator.deallocate( d_coeffs, d_nnz );
     }
 }
 
@@ -649,15 +400,9 @@
     return cloneData;
 }
 
-<<<<<<< HEAD
 template<typename Policy, class Allocator>
 std::shared_ptr<typename CSRMatrixData<Policy,Allocator>::CSRSerialMatrixData>
 CSRMatrixData<Policy,Allocator>::CSRSerialMatrixData::cloneMatrixData( const CSRMatrixData<Policy,Allocator> &outer )
-=======
-template<typename Policy>
-std::shared_ptr<typename CSRMatrixData<Policy>::CSRSerialMatrixData>
-CSRMatrixData<Policy>::CSRSerialMatrixData::cloneMatrixData( const CSRMatrixData<Policy> &outer )
->>>>>>> 3977fc33
 {
     std::shared_ptr<CSRSerialMatrixData> cloneData;
 
@@ -669,77 +414,27 @@
     cloneData->d_nnz             = d_nnz;
     cloneData->d_memory_location = d_memory_location;
     cloneData->d_pParameters     = d_pParameters;
-<<<<<<< HEAD
-
-    if ( !d_is_empty ) {
-        cloneData->d_manage_nnz    = true;
-        cloneData->d_manage_coeffs = true;
-        cloneData->d_manage_cols   = true;
-
-        cloneData->d_nnz_per_row = lidxAllocator.allocate( d_num_rows );
-        cloneData->d_cols        = gidxAllocator.allocate( d_nnz );
-        cloneData->d_cols_loc    = lidxAllocator.allocate( d_nnz, d_memory_location );
-        cloneData->d_coeffs      = scalarAllocator.allocate( d_nnz, d_memory_location );
-        cloneData->d_row_starts  = lidxAllocator.allocate( d_num_rows + 1, d_memory_location );
-=======
 
     if ( !d_is_empty ) {
         cloneData->d_own_data    = true;
-        cloneData->d_nnz_per_row = allocate<lidx_t>( d_num_rows, d_memory_location );
-        cloneData->d_row_starts  = allocate<lidx_t>( d_num_rows + 1, d_memory_location );
-        cloneData->d_cols        = allocate<gidx_t>( d_nnz, d_memory_location );
-        cloneData->d_cols_loc    = allocate<lidx_t>( d_nnz, d_memory_location );
-        cloneData->d_coeffs      = allocate<scalar_t>( d_nnz, d_memory_location );
->>>>>>> 3977fc33
+        cloneData->d_nnz_per_row = lidxAllocator.allocate( d_num_rows );
+        cloneData->d_row_starts  = lidxAllocator.allocate( d_num_rows + 1 );
+        cloneData->d_cols        = gidxAllocator.allocate( d_nnz );
+        cloneData->d_cols_loc    = lidxAllocator.allocate( d_nnz );
+        cloneData->d_coeffs      = scalarAllocator.allocate( d_nnz );
 
         if ( d_memory_location < AMP::Utilities::MemoryType::device ) {
             std::copy( d_nnz_per_row, d_nnz_per_row + d_num_rows, cloneData->d_nnz_per_row );
             std::copy( d_row_starts, d_row_starts + d_num_rows + 1, cloneData->d_row_starts );
             std::copy( d_cols, d_cols + d_nnz, cloneData->d_cols );
             std::copy( d_cols_loc, d_cols_loc + d_nnz, cloneData->d_cols_loc );
-<<<<<<< HEAD
-=======
 	    // need to zero out coeffs so that padded region has valid data
 #warning May remove fill here when padding is removed
             std::fill( d_coeffs, d_coeffs + d_nnz, 0.0 );
->>>>>>> 3977fc33
         } else {
             AMP_ERROR( "Device memory copies not implemented as yet" );
         }
     } else {
-<<<<<<< HEAD
-        cloneData->d_manage_nnz    = false;
-        cloneData->d_manage_coeffs = false;
-        cloneData->d_manage_cols   = false;
-
-        cloneData->d_nnz_per_row = nullptr;
-        cloneData->d_cols        = nullptr;
-        cloneData->d_cols_loc    = nullptr;
-        cloneData->d_coeffs      = nullptr;
-        cloneData->d_row_starts  = nullptr;
-    }
-
-    return cloneData;
-}
-
-// This function generates, but does not own, a column map that is usable by hypre
-// This is only useful if called on the off-diagonal block
-template<typename Policy, class Allocator>
-void CSRMatrixData<Policy,Allocator>::CSRSerialMatrixData::generateColumnMap(
-    std::vector<gidx_t> &colMap ) const
-{
-    // Don't do anything if empty
-    if ( d_is_empty ) {
-        return;
-    }
-
-    // Find number of unique columns
-    std::set<gidx_t> colSet( d_cols, d_cols + d_nnz );
-
-    // Resize and fill colMap
-    colMap.resize( colSet.size() );
-    std::copy( colSet.begin(), colSet.end(), colMap.begin() );
-=======
         cloneData->d_own_data    = false;
         cloneData->d_nnz_per_row = nullptr;
         cloneData->d_row_starts  = nullptr;
@@ -749,7 +444,6 @@
     }
 
     return cloneData;
->>>>>>> 3977fc33
 }
 
 template<typename Policy, class Allocator>
@@ -794,7 +488,6 @@
     AMP_INSIST( row >= static_cast<size_t>( d_first_row ) &&
                     row < static_cast<size_t>( d_last_row ),
                 "row must be owned by rank" );
-<<<<<<< HEAD
 
     auto local_row = row - d_first_row;
 
@@ -810,33 +503,7 @@
 }
 
 template<typename Policy, class Allocator>
-void CSRMatrixData<Policy,Allocator>::CSRSerialMatrixData::getRowByGlobalID(
-    const size_t local_row, std::vector<size_t> &cols, std::vector<double> &values ) const
-{
-    // Don't do anything on empty matrices
-    if ( d_is_empty ) {
-        return;
-    }
-    auto memType = AMP::Utilities::getMemoryType( d_cols );
-
-    if ( memType < AMP::Utilities::MemoryType::device ) {
-=======
-
-    auto local_row = row - d_first_row;
-
-    // Get portion of row from diagonal matrix
-    d_diag_matrix->getRowByGlobalID( local_row, cols, vals );
-
-    // Get portion from off diagonal and append
-    std::vector<size_t> od_cols;
-    std::vector<double> od_vals;
-    d_off_diag_matrix->getRowByGlobalID( local_row, od_cols, od_vals );
-    cols.insert( cols.end(), od_cols.begin(), od_cols.end() );
-    vals.insert( vals.end(), od_vals.begin(), od_vals.end() );
-}
-
-template<typename Policy>
-void CSRMatrixData<Policy>::getValuesByGlobalID( size_t num_rows,
+void CSRMatrixData<Policy,Allocator>::getValuesByGlobalID( size_t num_rows,
                                                  size_t num_cols,
                                                  size_t *rows,
                                                  size_t *cols,
@@ -870,8 +537,8 @@
 // The two getValues functions above can directly forward to the diag and off diag blocks
 // The addValuesByGlobalID and setValuesByGlobalID functions can't do this since
 // they need to also handle the other_data case
-template<typename Policy>
-void CSRMatrixData<Policy>::addValuesByGlobalID(
+template<typename Policy, class Allocator>
+void CSRMatrixData<Policy,Allocator>::addValuesByGlobalID(
     size_t num_rows, size_t num_cols, size_t *rows, size_t *cols, void *vals, const typeID &id )
 {
     if ( getTypeID<scalar_t>() != id ) {
@@ -904,8 +571,8 @@
     }
 }
 
-template<typename Policy>
-void CSRMatrixData<Policy>::setValuesByGlobalID(
+template<typename Policy, class Allocator>
+void CSRMatrixData<Policy,Allocator>::setValuesByGlobalID(
     size_t num_rows, size_t num_cols, size_t *rows, size_t *cols, void *vals, const typeID &id )
 {
     if ( getTypeID<scalar_t>() != id ) {
@@ -939,8 +606,8 @@
     }
 }
 
-template<typename Policy>
-std::vector<size_t> CSRMatrixData<Policy>::getColumnIDs( size_t row ) const
+template<typename Policy, class Allocator>
+std::vector<size_t> CSRMatrixData<Policy,Allocator>::getColumnIDs( size_t row ) const
 {
     AMP_INSIST( row >= static_cast<size_t>( d_first_row ) &&
                     row < static_cast<size_t>( d_last_row ),
@@ -953,8 +620,8 @@
     return cols;
 }
 
-template<typename Policy>
-void CSRMatrixData<Policy>::CSRSerialMatrixData::getRowByGlobalID(
+template<typename Policy, class Allocator>
+void CSRMatrixData<Policy,Allocator>::CSRSerialMatrixData::getRowByGlobalID(
     const size_t local_row, std::vector<size_t> &cols, std::vector<double> &values ) const
 {
     // Don't do anything on empty matrices
@@ -962,7 +629,6 @@
 
     if ( d_memory_location < AMP::Utilities::MemoryType::device ) {
         const size_t last_row = d_num_rows - 1;
->>>>>>> 3977fc33
         const auto row_offset = static_cast<size_t>( local_row );
         const auto offset     = std::accumulate( d_nnz_per_row, d_nnz_per_row + row_offset, 0 );
         auto n                = d_nnz_per_row[row_offset];
@@ -995,73 +661,11 @@
     }
 }
 
-<<<<<<< HEAD
-template<typename Policy, class Allocator>
-void CSRMatrixData<Policy,Allocator>::getValuesByGlobalID( size_t num_rows,
-                                                 size_t num_cols,
-                                                 size_t *rows,
-                                                 size_t *cols,
-                                                 void *values,
-                                                 const typeID &id ) const
-{
-    if ( getTypeID<scalar_t>() == id ) {
-        if ( d_memory_location < AMP::Utilities::MemoryType::device ) {
-
-            if ( num_rows == 1 && num_cols == 1 ) {
-
-                const auto local_row = rows[0] - d_first_row;
-                // Forward to internal matrices, nothing will happen if not found
-                d_diag_matrix->getValuesByGlobalID( local_row, cols[0], values, id );
-                d_off_diag_matrix->getValuesByGlobalID( local_row, cols[0], values, id );
-            } else {
-                AMP_ERROR(
-                    "CSRSerialMatrixData::getValuesByGlobalID not implemented for num_rows>1 || "
-                    "num_cols > 1" );
-            }
-
-        } else {
-            AMP_ERROR(
-                "CSRSerialMatrixData::getValuesByGlobalID not implemented for device memory" );
-        }
-    } else {
-        AMP_ERROR( "Not implemented" );
-    }
-}
-
 template<typename Policy, class Allocator>
 void CSRMatrixData<Policy,Allocator>::CSRSerialMatrixData::getValuesByGlobalID( const size_t local_row,
                                                                       const size_t col,
                                                                       void *values,
                                                                       const typeID &id ) const
-{
-    // Don't do anything on empty matrices
-    if ( d_is_empty ) {
-        return;
-    }
-
-    const auto start = d_row_starts[local_row];
-    const auto end   = d_row_starts[local_row + 1];
-
-    for ( lidx_t i = start; i < end; ++i ) {
-        if ( d_cols[i] == static_cast<gidx_t>( col ) ) {
-            *( reinterpret_cast<scalar_t *>( values ) ) = d_coeffs[i];
-        }
-    }
-}
-
-// The two getValues functions above can directly forward to the diag and off diag blocks
-// The addValuesByGlobalID and setValuesByGlobalID functions can't do this since
-// they need to also handle the other_data case
-template<typename Policy, class Allocator>
-void CSRMatrixData<Policy,Allocator>::addValuesByGlobalID(
-    size_t num_rows, size_t num_cols, size_t *rows, size_t *cols, void *vals, const typeID &id )
-=======
-template<typename Policy>
-void CSRMatrixData<Policy>::CSRSerialMatrixData::getValuesByGlobalID( const size_t local_row,
-                                                                      const size_t col,
-                                                                      void *values,
-                                                                      const typeID &id ) const
->>>>>>> 3977fc33
 {
     // Don't do anything on empty matrices
     if ( d_is_empty ) { return; }
@@ -1070,26 +674,6 @@
         AMP_ERROR( "Conversion not implemented" );
     }
 
-<<<<<<< HEAD
-            auto values = reinterpret_cast<const scalar_t *>( vals );
-
-            for ( size_t i = 0u; i != num_rows; i++ ) {
-                if ( rows[i] >= static_cast<size_t>( d_first_row ) &&
-                     rows[i] < static_cast<size_t>( d_last_row ) ) {
-
-                    // Forward single row to diag and off diag blocks
-                    // auto lcols = &cols[num_cols * i];
-                    const auto local_row = rows[i] - d_first_row;
-                    auto lvals           = &values[num_cols * i];
-                    d_diag_matrix->addValuesByGlobalID( num_cols, local_row, cols, lvals, id );
-                    d_off_diag_matrix->addValuesByGlobalID( num_cols, local_row, cols, lvals, id );
-                } else {
-                    for ( size_t icol = 0; icol < num_cols; ++icol ) {
-                        d_other_data[rows[i]][cols[icol]] += values[num_cols * i + icol];
-                    }
-                }
-            }
-=======
     const size_t last_row = d_num_rows - 1;
     const auto start = d_row_starts[local_row];
     auto end         = d_row_starts[local_row + 1];
@@ -1097,7 +681,6 @@
 #warning This code is jank. Go fix the constructor that needs padding.
       end -= d_nnz_pad;
     }
->>>>>>> 3977fc33
 
     for ( lidx_t i = start; i < end; ++i ) {
         if ( d_cols[i] == static_cast<gidx_t>( col ) ) {
@@ -1106,60 +689,15 @@
     }
 }
 
-<<<<<<< HEAD
 template<typename Policy, class Allocator>
 void CSRMatrixData<Policy,Allocator>::CSRSerialMatrixData::addValuesByGlobalID( const size_t num_cols,
-=======
-template<typename Policy>
-void CSRMatrixData<Policy>::CSRSerialMatrixData::addValuesByGlobalID( const size_t num_cols,
->>>>>>> 3977fc33
                                                                       const size_t local_row,
                                                                       const size_t *cols,
                                                                       const scalar_t *vals,
                                                                       const typeID &id )
-<<<<<<< HEAD
-{
-    if ( d_is_empty ) {
-        return;
-    }
-
-    const auto start = d_row_starts[local_row];
-    const auto end   = d_row_starts[local_row + 1];
-    // Inefficient because we don't assume order
-    // not sure it's worth optimizing for our use cases
-    for ( size_t icol = 0; icol < num_cols; ++icol ) {
-        for ( lidx_t j = start; j < end; ++j ) {
-            if ( d_cols[j] == static_cast<gidx_t>( cols[icol] ) ) {
-                d_coeffs[j] += vals[icol];
-            }
-        }
-    }
-}
-
-template<typename Policy, class Allocator>
-void CSRMatrixData<Policy,Allocator>::setValuesByGlobalID(
-    size_t num_rows, size_t num_cols, size_t *rows, size_t *cols, void *vals, const typeID &id )
-=======
->>>>>>> 3977fc33
 {
     if ( d_is_empty ) { return; }
 
-<<<<<<< HEAD
-                if ( rows[i] >= static_cast<size_t>( d_first_row ) &&
-                     rows[i] < static_cast<size_t>( d_last_row ) ) {
-
-                    // Forward single row to diag and off diag blocks
-                    // auto lcols = &cols[num_cols * i];
-                    const auto local_row = rows[i] - d_first_row;
-                    auto lvals           = &values[num_cols * i];
-                    d_diag_matrix->setValuesByGlobalID( num_cols, local_row, cols, lvals, id );
-                    d_off_diag_matrix->setValuesByGlobalID( num_cols, local_row, cols, lvals, id );
-                } else {
-                    for ( size_t icol = 0; icol < num_cols; ++icol ) {
-                        d_ghost_data[rows[i]][cols[icol]] = values[num_cols * i + icol];
-                    }
-                }
-=======
     if ( getTypeID<scalar_t>() != id ) {
         AMP_ERROR( "Conversion not implemented" );
     }
@@ -1183,8 +721,8 @@
     }
 }
 
-template<typename Policy>
-void CSRMatrixData<Policy>::CSRSerialMatrixData::setValuesByGlobalID( const size_t num_cols,
+template<typename Policy, class Allocator>
+void CSRMatrixData<Policy,Allocator>::CSRSerialMatrixData::setValuesByGlobalID( const size_t num_cols,
                                                                       const size_t local_row,
                                                                       const size_t *cols,
                                                                       const scalar_t *vals,
@@ -1213,38 +751,14 @@
 		if (j > (d_nnz - d_nnz_pad)) {
 		  AMP_INSIST( d_coeffs[j]==0.0, " Assigning non-zero to padded location" );
 		}
->>>>>>> 3977fc33
-            }
-        }
-    }
-}
-
-<<<<<<< HEAD
-template<typename Policy, class Allocator>
-void CSRMatrixData<Policy,Allocator>::CSRSerialMatrixData::setValuesByGlobalID( const size_t num_cols,
-                                                                      const size_t local_row,
-                                                                      const size_t *cols,
-                                                                      const scalar_t *vals,
-                                                                      const typeID &id )
-{
-    if ( d_is_empty ) {
-        return;
-    }
-
-    const auto start = d_row_starts[local_row];
-    const auto end   = d_row_starts[local_row + 1];
-    // Inefficient because we don't assume order
-    // not sure it's worth optimizing for our use cases
-    for ( size_t icol = 0; icol < num_cols; ++icol ) {
-        for ( lidx_t j = start; j < end; ++j ) {
-            if ( d_cols[j] == static_cast<gidx_t>( cols[icol] ) ) {
-                d_coeffs[j] = vals[icol];
-            }
-        }
-=======
-template<typename Policy>
+            }
+        }
+    }
+}
+
+template<typename Policy, class Allocator>
 std::vector<size_t>
-CSRMatrixData<Policy>::CSRSerialMatrixData::getColumnIDs( const size_t local_row ) const
+CSRMatrixData<Policy,Allocator>::CSRSerialMatrixData::getColumnIDs( const size_t local_row ) const
 {
     // Don't do anything on empty matrices
     if ( d_is_empty ) {
@@ -1277,7 +791,6 @@
         return cols;
     } else {
         AMP_ERROR( "CSRSerialMatrixData:getColumnIDs not implemented for device memory" );
->>>>>>> 3977fc33
     }
 }
 
@@ -1363,62 +876,8 @@
         setOtherData( d_ghost_data, AMP::LinearAlgebra::ScatterType::CONSISTENT_SET );
 }
 
-<<<<<<< HEAD
-
-template<typename Policy, class Allocator>
-std::vector<size_t> CSRMatrixData<Policy,Allocator>::getColumnIDs( size_t row ) const
-{
-    AMP_INSIST( row >= static_cast<size_t>( d_first_row ) &&
-                    row < static_cast<size_t>( d_last_row ),
-                "row must be owned by rank" );
-    AMP_INSIST( d_diag_matrix, "diag matrix must exist" );
-    auto local_row              = row - d_first_row;
-    std::vector<size_t> cols    = d_diag_matrix->getColumnIDs( local_row );
-    std::vector<size_t> od_cols = d_off_diag_matrix->getColumnIDs( local_row );
-    cols.insert( cols.end(), od_cols.begin(), od_cols.end() );
-    return cols;
-}
-
-template<typename Policy, class Allocator>
-std::vector<size_t>
-CSRMatrixData<Policy,Allocator>::CSRSerialMatrixData::getColumnIDs( const size_t local_row ) const
-{
-    // Don't do anything on empty matrices
-    if ( d_is_empty ) {
-        return std::vector<size_t>();
-    }
-
-    AMP_INSIST( d_cols && d_nnz_per_row, "Must be initialized" );
-
-    auto memType = AMP::Utilities::getMemoryType( d_cols );
-
-    if ( memType < AMP::Utilities::MemoryType::device ) {
-
-        std::vector<size_t> cols;
-        const auto row_offset = static_cast<size_t>( local_row );
-        const auto offset     = std::accumulate( d_nnz_per_row, d_nnz_per_row + row_offset, 0 );
-        const auto n          = d_nnz_per_row[row_offset];
-
-        if constexpr ( std::is_same_v<size_t, gidx_t> ) {
-            std::copy( &d_cols[offset], &d_cols[offset] + n, std::back_inserter( cols ) );
-        } else {
-            std::transform( &d_cols[offset],
-                            &d_cols[offset] + n,
-                            std::back_inserter( cols ),
-                            []( size_t col ) -> gidx_t { return col; } );
-        }
-        return cols;
-    } else {
-        AMP_ERROR( "CSRSerialMatrixData:getColumnIDs not implemented for device memory" );
-    }
-}
-
 template<typename Policy, class Allocator>
 std::shared_ptr<Discretization::DOFManager> CSRMatrixData<Policy,Allocator>::getRightDOFManager() const
-=======
-template<typename Policy>
-std::shared_ptr<Discretization::DOFManager> CSRMatrixData<Policy>::getRightDOFManager() const
->>>>>>> 3977fc33
 {
     return d_rightDOFManager;
 }
