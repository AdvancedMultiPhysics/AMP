#include "AMP/matrices/data/hypre/HypreMatrixAdaptor.h"
#include "AMP/AMP_TPLs.h"
#include "AMP/matrices/CSRConfig.h"
#include "AMP/matrices/data/CSRMatrixData.h"
#include "AMP/utils/AMP_MPI.h"
#include "AMP/utils/Algorithms.h"
#include "AMP/utils/Memory.h"
#include "AMP/utils/Utilities.h"

<<<<<<< HEAD
#ifdef USE_CUDA
    #include "AMP/utils/cuda/CudaAllocator.h"
#endif
#ifdef USE_HIP
    #include "AMP/utils/hip/HipAllocator.h"
#endif

=======
>>>>>>> b8dec738
#include <numeric>

#include "ProfilerApp.h"

#include "HYPRE_utilities.h"
#include "_hypre_IJ_mv.h"
#include "_hypre_parcsr_mv.h"

namespace AMP::LinearAlgebra {

// TODO: inst with only hypre config types
#define CSR_INST( alloc )                                                                       \
    template void HypreMatrixAdaptor::initializeHypreMatrix<CSRMatrixData<HypreConfig<alloc>>>( \
        std::shared_ptr<CSRMatrixData<HypreConfig<alloc>>>, HYPRE_MemoryLocation );
CSR_INST( alloc::host )
#ifdef AMP_USE_DEVICE
CSR_INST( alloc::managed )
CSR_INST( alloc::device )
#endif
#undef CSR_INST

HypreMatrixAdaptor::HypreMatrixAdaptor( std::shared_ptr<MatrixData> matrixData )
{
    PROFILE( "HypreMatrixAdaptor::HypreMatrixAdaptor" );

    int ierr;
    char hypre_mesg[100];

    auto firstRow = static_cast<HYPRE_BigInt>( matrixData->beginRow() );
    auto lastRow  = static_cast<HYPRE_BigInt>( matrixData->endRow() - 1 );
    auto comm     = matrixData->getComm().getCommunicator();

    HYPRE_IJMatrixCreate( comm, firstRow, lastRow, firstRow, lastRow, &d_matrix );
    HYPRE_IJMatrixSetObjectType( d_matrix, HYPRE_PARCSR );
    HYPRE_IJMatrixSetMaxOffProcElmts( d_matrix, 0 );

    // For now all configurations turn off vendor spmv, but later there
    // may some cases where turning this on is a good idea
#if defined( HYPRE_USING_GPU ) && defined( HYPRE_USING_CUSPARSE ) && CUSPARSE_VERSION >= 11000
    // CUSPARSE_SPMV_ALG_DEFAULT doesn't provide deterministic results
    // hypre comment from test/ij.c
    // Note we crash without turning this off for Cuda 12.3-12.8 && hypre 2.31-33 with managed
    // memory
    HYPRE_Int spmv_use_vendor = 0;
#else
    HYPRE_Int spmv_use_vendor = 0;
#endif

    HYPRE_SetSpMVUseVendor( spmv_use_vendor );


    // Attempt dynamic pointer casts to supported types
    // Config must match HypreConfig with one of the allocators
    // need to match supported allocators depending on device support
    auto csrDataHost =
        std::dynamic_pointer_cast<CSRMatrixData<HypreConfig<alloc::host>>>( matrixData );

#ifdef AMP_USE_DEVICE
    auto csrDataManaged =
        std::dynamic_pointer_cast<CSRMatrixData<HypreConfig<alloc::managed>>>( matrixData );
    auto csrDataDevice =
        std::dynamic_pointer_cast<CSRMatrixData<HypreConfig<alloc::device>>>( matrixData );

    // Hypre can *not* support pure device memory and managed (unified) memory
    // at the same time. If we have a matrix in the wrong space then migrate it
    #if defined( HYPRE_USING_DEVICE_MEMORY )
    if ( csrDataManaged ) {
        AMP_WARN_ONCE(
            "HypreMatrixAdaptor: Hypre not built with support for managed memory, matrix "
            "will be migrated to device." );
        d_csrdata_dev = csrDataManaged->migrate<HypreConfig<alloc::device>>(
            AMP::Utilities::Backend::Hip_Cuda );
        csrDataDevice =
            std::dynamic_pointer_cast<CSRMatrixData<HypreConfig<alloc::device>>>( d_csrdata_dev );
        csrDataManaged = nullptr;
    }
    #elif defined( HYPRE_USING_UNIFIED_MEMORY )
    if ( csrDataDevice ) {
        AMP_WARN_ONCE( "HypreMatrixAdaptor: Hypre not built with support for device memory, matrix "
                       "will be migrated to managed." );
        d_csrdata_dev = csrDataDevice->migrate<HypreConfig<alloc::managed>>(
            AMP::Utilities::Backend::Hip_Cuda );
        csrDataManaged =
            std::dynamic_pointer_cast<CSRMatrixData<HypreConfig<alloc::managed>>>( d_csrdata_dev );
        csrDataDevice = nullptr;
    }
    #endif

#else
    // Just default out these to nullptrs to make logic below simpler
    decltype( csrDataHost ) csrDataManaged = nullptr;
    decltype( csrDataHost ) csrDataDevice  = nullptr;
#endif

    if ( csrDataHost ) {
        initializeHypreMatrix( csrDataHost, HYPRE_MEMORY_HOST );
    } else if ( csrDataManaged ) {
        initializeHypreMatrix( csrDataManaged, HYPRE_MEMORY_DEVICE );
    } else if ( csrDataDevice ) {
        initializeHypreMatrix( csrDataDevice, HYPRE_MEMORY_DEVICE );
    } else {
        PROFILE( "HypreMatrixAdaptor::HypreMatrixAdaptor(deep copy)" );

        AMP_WARN_ONCE( "HypreMatrixAdaptor: Reverting to deep copy" );

        HYPRE_SetMemoryLocation( HYPRE_MEMORY_HOST );
        HYPRE_IJMatrixInitialize( d_matrix );

        // iterate over all rows
        for ( auto i = firstRow; i <= lastRow; ++i ) {

            std::vector<size_t> cols;
            std::vector<double> values;

            matrixData->getRowByGlobalID( i, cols, values );
            std::vector<HYPRE_BigInt> hypre_cols( cols.size() );
            std::copy( cols.begin(), cols.end(), hypre_cols.begin() );

            const int nrows  = 1;
            const auto irow  = i;
            const auto ncols = cols.size();

            ierr = HYPRE_IJMatrixSetValues( d_matrix,
                                            nrows,
                                            (HYPRE_Int *) &ncols,
                                            (HYPRE_BigInt *) &irow,
                                            hypre_cols.data(),
                                            (const HYPRE_Real *) values.data() );
            HYPRE_DescribeError( ierr, hypre_mesg );
        }

        HYPRE_IJMatrixAssemble( d_matrix );
    }
}

HypreMatrixAdaptor::~HypreMatrixAdaptor() { HYPRE_IJMatrixDestroy( d_matrix ); }

template<class csr_data_type>
void HypreMatrixAdaptor::initializeHypreMatrix( std::shared_ptr<csr_data_type> csrData,
                                                HYPRE_MemoryLocation memory_location )
{
    // The hypre vs amp ownership rules require elaboration.
    // We set the internal owns_data flags on the diag and offd
    // hypre blocks to false so that hypre (mostly) doesn't
    // deallocate things we own and pass in shallow-ly.
    // The row pointers (->i) and row nonzero counts (->rownnz)
    // are not guarded by that flag, so we let hypre allocate those
    // and copy into them. Luckily they are quite small relative to
    // everything else.
    // The parcsr matrix holding those blocks does *not* have
    // ownership turned off. We do want hypre to allocate the diag and
    // offd structs internally as well as all their comm info.
    // The offd column map is also owned by hypre, but since nnz is
    // zero at creation time we need to allocate it for them.

    PROFILE( "HypreMatrixAdaptor::initializeHypreMatrix" );

    HYPRE_SetMemoryLocation( memory_location );

    // extract fields from csrData
    const auto first_row    = static_cast<HYPRE_BigInt>( csrData->beginRow() );
    const auto last_row     = static_cast<HYPRE_BigInt>( csrData->endRow() - 1 );
    const auto nnz_total_d  = static_cast<HYPRE_BigInt>( csrData->numberOfNonZerosDiag() );
    const auto nnz_total_od = static_cast<HYPRE_BigInt>( csrData->numberOfNonZerosOffDiag() );
    auto [rs_d, cols_d, cols_loc_d, coeffs_d]     = csrData->getDiagMatrix()->getDataFields();
    auto [rs_od, cols_od, cols_loc_od, coeffs_od] = csrData->getOffdMatrix()->getDataFields();
    const bool haveOffd                           = csrData->hasOffDiag();

    AMP_INSIST( rs_d && cols_loc_d && coeffs_d, "diagonal block layout cannot be NULL" );

    const auto nrows = last_row - first_row + 1;

<<<<<<< HEAD
#ifdef USE_CUDA
    AMP::CudaManagedAllocator<HYPRE_BigInt> managedAllocator;
#endif

#ifdef USE_HIP
    AMP::HipManagedAllocator<HYPRE_BigInt> managedAllocator;
#endif

    HYPRE_IJMatrixSetRowSizes( d_matrix, nnz_per_row );

    // The next 2 lines affect efficiency and should be resurrected at some point
    //  set_row_location_(d_first_row, d_last_row, nrows, nnz_per_row, csr_ia, csr_ja,
    //  number_of_local_cols, number_of_remote_cols ); HYPRE_IJMatrixSetDiagOffdSizes( d_matrix,
    //  number_of_local_cols.data(), number_of_remote_cols.data() );

    HYPRE_IJMatrixInitialize( d_matrix );

    auto memType = AMP::Utilities::getMemoryType( csr_ja );

    HYPRE_BigInt *row_ids_p = nullptr;
    std::vector<HYPRE_BigInt> row_ids;
    if ( memType <= AMP::Utilities::MemoryType::host ) {
        row_ids.resize( nrows );
        row_ids_p = row_ids.data();
    } else if ( memType == AMP::Utilities::MemoryType::managed ) {

#if defined( USE_DEVICE )
        row_ids_p = managedAllocator.allocate( nrows );
#endif
=======
    // Manually create ParCSR and fill fields as needed
    // Roughly based on hypre_IJMatrixInitializeParCSR_v2 from IJMatrix_parcsr.c
    //   and the various functions that it calls
    hypre_IJMatrixCreateParCSR( d_matrix );
    hypre_ParCSRMatrix *par_matrix = static_cast<hypre_ParCSRMatrix *>( d_matrix->object );
    hypre_CSRMatrix *diag          = par_matrix->diag;
    hypre_CSRMatrix *off_diag      = par_matrix->offd;

    // Filling the contents manually should remove any need for aux matrix
    hypre_AuxParCSRMatrix *aux_mat = static_cast<hypre_AuxParCSRMatrix *>( d_matrix->translator );
    aux_mat->need_aux              = 0;

    // Verify that diag and off_diag are "empty"
    AMP_DEBUG_INSIST( diag->num_nonzeros == 0 && off_diag->num_nonzeros == 0,
                      "Hypre (off)diag matrix has nonzeros but shouldn't" );

    diag->memory_location     = memory_location;
    off_diag->memory_location = memory_location;

    // Hypre always frees the hypre_CSRMatrix->i and hypre_CSRMatrix->rownnz
    // fields regardless of ->owns_data. Calling matrix initialize will let
    // hypre do those allocations. ->big_j, ->j, and ->data should not get
    // allocated since ->num_nonzeros == 0 (see above).
    hypre_CSRMatrixInitialize( diag );
    hypre_CSRMatrixInitialize( off_diag );

    AMP_INSIST( AMP::Utilities::getMemoryType( rs_d ) == AMP::Utilities::getMemoryType( diag->i ),
                "HypreMatrixAdaptor::initializeHypreMatrix: Hypre and native representations "
                "must be in same memory space" );

    // Fill in the ->i fields of diag and off_diag
    AMP::Utilities::copy( static_cast<size_t>( nrows + 1 ), rs_d, diag->i );
    if ( haveOffd ) {
        AMP::Utilities::copy( static_cast<size_t>( nrows + 1 ), rs_od, off_diag->i );
    } else {
        AMP::Utilities::Algorithms<HYPRE_Int>::fill_n(
            off_diag->i, static_cast<size_t>( nrows + 1 ), 0 );
    }
>>>>>>> b8dec738

    // This is where we tell hypre to stop owning any data
    hypre_CSRMatrixSetDataOwner( diag, 0 );
    hypre_CSRMatrixSetDataOwner( off_diag, 0 );

    // Now set diag/off_diag members to point at our data
    diag->big_j = NULL;
    diag->data  = coeffs_d;
    diag->j     = cols_loc_d;

    off_diag->big_j = NULL;
    off_diag->data  = coeffs_od;
    off_diag->j     = cols_loc_od;

    // Update metadata fields to match what we've inserted!
    diag->num_nonzeros     = nnz_total_d;
    off_diag->num_nonzeros = nnz_total_od;

    // Set colmap inside ParCSR and flag that assembly is already done
    // See comment above regarding ownership of these fields
    if ( haveOffd ) {
        auto colMap        = csrData->getOffdMatrix()->getColumnMap();
        off_diag->num_cols = csrData->getOffdMatrix()->numUniqueColumns();

        // always allocate and set host side offd map
        par_matrix->col_map_offd =
            hypre_TAlloc( HYPRE_BigInt, off_diag->num_cols, HYPRE_MEMORY_HOST );
        AMP::Utilities::copy(
            static_cast<size_t>( off_diag->num_cols ), colMap, par_matrix->col_map_offd );

        // and do device map if needed
        if ( memory_location == HYPRE_MEMORY_DEVICE ) {
            par_matrix->device_col_map_offd =
                hypre_TAlloc( HYPRE_BigInt, off_diag->num_cols, HYPRE_MEMORY_DEVICE );
            AMP::Utilities::copy( static_cast<size_t>( off_diag->num_cols ),
                                  colMap,
                                  par_matrix->device_col_map_offd );
        }
    }

    // Update ->rownnz fields, note that we don't own these
    hypre_CSRMatrixSetRownnz( diag );
    hypre_CSRMatrixSetRownnz( off_diag );

<<<<<<< HEAD
    if ( memType == AMP::Utilities::MemoryType::managed ) {
#if defined( USE_DEVICE )
        managedAllocator.deallocate( row_ids_p, nrows );
#endif
    }
=======
    // set assemble flag to indicate that we are done
    d_matrix->assemble_flag = 1;
>>>>>>> b8dec738
}

} // namespace AMP::LinearAlgebra<|MERGE_RESOLUTION|>--- conflicted
+++ resolved
@@ -7,16 +7,6 @@
 #include "AMP/utils/Memory.h"
 #include "AMP/utils/Utilities.h"
 
-<<<<<<< HEAD
-#ifdef USE_CUDA
-    #include "AMP/utils/cuda/CudaAllocator.h"
-#endif
-#ifdef USE_HIP
-    #include "AMP/utils/hip/HipAllocator.h"
-#endif
-
-=======
->>>>>>> b8dec738
 #include <numeric>
 
 #include "ProfilerApp.h"
@@ -189,37 +179,6 @@
 
     const auto nrows = last_row - first_row + 1;
 
-<<<<<<< HEAD
-#ifdef USE_CUDA
-    AMP::CudaManagedAllocator<HYPRE_BigInt> managedAllocator;
-#endif
-
-#ifdef USE_HIP
-    AMP::HipManagedAllocator<HYPRE_BigInt> managedAllocator;
-#endif
-
-    HYPRE_IJMatrixSetRowSizes( d_matrix, nnz_per_row );
-
-    // The next 2 lines affect efficiency and should be resurrected at some point
-    //  set_row_location_(d_first_row, d_last_row, nrows, nnz_per_row, csr_ia, csr_ja,
-    //  number_of_local_cols, number_of_remote_cols ); HYPRE_IJMatrixSetDiagOffdSizes( d_matrix,
-    //  number_of_local_cols.data(), number_of_remote_cols.data() );
-
-    HYPRE_IJMatrixInitialize( d_matrix );
-
-    auto memType = AMP::Utilities::getMemoryType( csr_ja );
-
-    HYPRE_BigInt *row_ids_p = nullptr;
-    std::vector<HYPRE_BigInt> row_ids;
-    if ( memType <= AMP::Utilities::MemoryType::host ) {
-        row_ids.resize( nrows );
-        row_ids_p = row_ids.data();
-    } else if ( memType == AMP::Utilities::MemoryType::managed ) {
-
-#if defined( USE_DEVICE )
-        row_ids_p = managedAllocator.allocate( nrows );
-#endif
-=======
     // Manually create ParCSR and fill fields as needed
     // Roughly based on hypre_IJMatrixInitializeParCSR_v2 from IJMatrix_parcsr.c
     //   and the various functions that it calls
@@ -258,7 +217,6 @@
         AMP::Utilities::Algorithms<HYPRE_Int>::fill_n(
             off_diag->i, static_cast<size_t>( nrows + 1 ), 0 );
     }
->>>>>>> b8dec738
 
     // This is where we tell hypre to stop owning any data
     hypre_CSRMatrixSetDataOwner( diag, 0 );
@@ -303,16 +261,8 @@
     hypre_CSRMatrixSetRownnz( diag );
     hypre_CSRMatrixSetRownnz( off_diag );
 
-<<<<<<< HEAD
-    if ( memType == AMP::Utilities::MemoryType::managed ) {
-#if defined( USE_DEVICE )
-        managedAllocator.deallocate( row_ids_p, nrows );
-#endif
-    }
-=======
     // set assemble flag to indicate that we are done
     d_matrix->assemble_flag = 1;
->>>>>>> b8dec738
 }
 
 } // namespace AMP::LinearAlgebra