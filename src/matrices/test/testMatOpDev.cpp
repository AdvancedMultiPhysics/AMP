#include "AMP/AMP_TPLs.h"
#include "AMP/IO/PIO.h"
#include "AMP/discretization/DOF_Manager.h"
#include "AMP/discretization/simpleDOF_Manager.h"
#include "AMP/matrices/CSRMatrix.h"
#include "AMP/matrices/CSRPolicy.h"
#include "AMP/matrices/MatrixBuilder.h"
#include "AMP/matrices/MatrixParameters.h"
#include "AMP/matrices/data/CSRMatrixData.h"
#include "AMP/matrices/testHelpers/MatrixDataTransforms.h"
#include "AMP/matrices/testHelpers/MatrixTests.h"
#include "AMP/mesh/Mesh.h"
#include "AMP/mesh/MeshFactory.h"
#include "AMP/mesh/MeshParameters.h"
#include "AMP/utils/AMPManager.h"
#include "AMP/utils/Database.h"
#include "AMP/utils/UnitTest.h"
#include "AMP/utils/Utilities.h"
#include "AMP/vectors/Variable.h"
#include "AMP/vectors/Vector.h"
#include "AMP/vectors/VectorBuilder.h"

#if defined( AMP_USE_HYPRE )
    #include "AMP/matrices/data/hypre/HypreCSRPolicy.h"
#endif

#include "ProfilerApp.h"

#include <iomanip>
#include <iostream>
#include <sstream>
#include <string>

// This test is adapted from testMatVec.cpp and is set up to give some basic
// profiling information regarding matvec products with different matrix
// classes


template<typename Policy, class Allocator>
void createMatrixAndVectors(
    AMP::UnitTest *ut,
    std::string type,
    std::shared_ptr<AMP::Discretization::DOFManager> &dofManager,
    std::shared_ptr<AMP::LinearAlgebra::CSRMatrix<Policy, Allocator>> &matrix,
    std::shared_ptr<AMP::LinearAlgebra::Vector> &x,
    std::shared_ptr<AMP::LinearAlgebra::Vector> &y )
{
    auto comm = AMP::AMP_MPI( AMP_COMM_WORLD );
    // Create the vectors
    auto inVar  = std::make_shared<AMP::LinearAlgebra::Variable>( "inputVar" );
    auto outVar = std::make_shared<AMP::LinearAlgebra::Variable>( "outputVar" );
    // clang-format off
#ifdef USE_DEVICE
    // using  AMP::ManagedAllocator<void>;
    auto inVec = AMP::LinearAlgebra::createVector(
        dofManager, inVar, true, AMP::Utilities::MemoryType::managed );
    auto outVec = AMP::LinearAlgebra::createVector(
        dofManager, outVar, true, AMP::Utilities::MemoryType::managed );
#else
    // using AMP::HostAllocator<void>;
    auto inVec  = AMP::LinearAlgebra::createVector( dofManager, inVar );
    auto outVec = AMP::LinearAlgebra::createVector( dofManager, outVar );
#endif
    // clang-format on

    // Create the matrix
    // auto matrix = AMP::LinearAlgebra::createMatrix( inVec, outVec, type );

    ///// Temporary before updating create matrix
    // Get the DOFs
    auto leftDOF  = inVec->getDOFManager();
    auto rightDOF = outVec->getDOFManager();

    const auto _leftDOF  = leftDOF.get();
    const auto _rightDOF = rightDOF.get();
    std::function<std::vector<size_t>( size_t )> getRow;
    getRow = [_leftDOF, _rightDOF]( size_t row ) {
        auto id = _leftDOF->getElementID( row );
        return _rightDOF->getRowDOFs( id );
    };

    // Create the matrix parameters
    auto params = std::make_shared<AMP::LinearAlgebra::MatrixParameters>(
        leftDOF, rightDOF, comm, inVar, outVar, getRow );

    // clang-format off
#ifdef USE_DEVICE
    params->d_backend = AMP::Utilities::Backend::hip_cuda;
#else
    params->d_backend = AMP::Utilities::Backend::serial;
#endif
    // clang-format on

    // Create the matrix
    auto data = std::make_shared<AMP::LinearAlgebra::CSRMatrixData<Policy, Allocator>>( params );
    matrix    = std::make_shared<AMP::LinearAlgebra::CSRMatrix<Policy, Allocator>>( data );
    // Initialize the matrix
    matrix->zero();
    matrix->makeConsistent( AMP::LinearAlgebra::ScatterType::CONSISTENT_ADD );
    ///// END: Temporary before updating create matrix

    if ( matrix ) {
        ut->passes( type + ": Able to create a square matrix" );
    } else {
        ut->failure( type + ": Unable to create a square matrix" );
    }

    x = matrix->getRightVector();
    y = matrix->getLeftVector();
}

template<typename Policy, class Allocator>
void testGetSetValues( AMP::UnitTest *ut,
                       std::string type,
                       std::shared_ptr<AMP::Discretization::DOFManager> &dofManager )
{
    std::shared_ptr<AMP::LinearAlgebra::CSRMatrix<Policy, Allocator>> matrix = nullptr;
    std::shared_ptr<AMP::LinearAlgebra::Vector> x                            = nullptr;
    std::shared_ptr<AMP::LinearAlgebra::Vector> y                            = nullptr;
    createMatrixAndVectors<Policy, Allocator>( ut, type, dofManager, matrix, x, y );

    fillWithPseudoLaplacian( matrix, dofManager );
    matrix->makeConsistent( AMP::LinearAlgebra::ScatterType::CONSISTENT_ADD );

    for ( size_t i = dofManager->beginDOF(); i != dofManager->endDOF(); i++ ) {
        std::vector<size_t> cols;
        std::vector<double> vals;
        matrix->getRowByGlobalID( i, cols, vals );
        for ( size_t j = 0; j != cols.size(); j++ ) {
            double ans   = ( i == cols[j] ) ? cols.size() : -1.;
            double value = matrix->getValueByGlobalID( i, cols[j] );
            if ( vals[j] != ans || value != vals[j] ) {
                ut->failure( "bad value in matrix " + matrix->type() );
                return;
            }
        }
    }
    ut->passes( type + ": Able to get and set" );
}

template<typename Policy, class Allocator>
void testMatvecWithDOFs( AMP::UnitTest *ut,
                         std::string type,
                         std::shared_ptr<AMP::Discretization::DOFManager> &dofManager,
                         bool testTranspose )
{
    using scalar_t = typename Policy::scalar_t;

    std::shared_ptr<AMP::LinearAlgebra::CSRMatrix<Policy, Allocator>> matrix = nullptr;
    std::shared_ptr<AMP::LinearAlgebra::Vector> x                            = nullptr;
    std::shared_ptr<AMP::LinearAlgebra::Vector> y                            = nullptr;
    createMatrixAndVectors<Policy, Allocator>( ut, type, dofManager, matrix, x, y );

    fillWithPseudoLaplacian( matrix, dofManager );
    matrix->makeConsistent( AMP::LinearAlgebra::ScatterType::CONSISTENT_ADD );

    size_t nGlobalRows = matrix->numGlobalRows();
    size_t nLocalRows  = matrix->numLocalRows();
    AMP::pout << type << " Global rows: " << nGlobalRows << " Local rows: " << nLocalRows
              << std::endl;

    x->setToScalar( 1.0 );
    // this shouldn't be necessary, but evidently is!
    x->makeConsistent( AMP::LinearAlgebra::ScatterType::CONSISTENT_SET );
    y->zero();

    matrix->mult( x, y );

    auto yNorm = static_cast<scalar_t>( y->L1Norm() );

    if ( yNorm == static_cast<scalar_t>( matrix->numGlobalRows() ) ) {
        ut->passes( type + ": Passes 1 norm test with pseudo Laplacian" );
    } else {
        AMP::pout << "1 Norm " << yNorm << ", number of rows " << matrix->numGlobalRows()
                  << std::endl;
        ut->failure( type + ": Fails 1 norm test with pseudo Laplacian" );
    }
    if ( testTranspose ) {
        // Repeat test with transpose multiply (Laplacian is symmetric)
        y->setToScalar( 1.0 );
        y->makeConsistent();
        x->zero();
        matrix->multTranspose( y, x );

        auto xNorm = static_cast<scalar_t>( x->L1Norm() );

        if ( xNorm == static_cast<scalar_t>( matrix->numGlobalRows() ) ) {
            ut->passes( type + ": Passes 1 norm test with pseudo Laplacian transpose" );
        } else {
            AMP::pout << "Transpose 1 Norm " << xNorm << ", number of rows "
                      << matrix->numGlobalRows() << std::endl;
            ut->failure( type + ": Fails 1 norm test with pseudo Laplacian transpose" );
        }
    }
}


template<typename Policy, class Allocator>
void testAXPY( AMP::UnitTest *ut,
               std::string type,
               std::shared_ptr<AMP::Discretization::DOFManager> &dofManager )
{
    using scalar_t = typename Policy::scalar_t;

    std::shared_ptr<AMP::LinearAlgebra::CSRMatrix<Policy, Allocator>> X = nullptr;
    std::shared_ptr<AMP::LinearAlgebra::Vector> rX                      = nullptr;
    std::shared_ptr<AMP::LinearAlgebra::Vector> lX                      = nullptr;
    createMatrixAndVectors<Policy, Allocator>( ut, type, dofManager, X, rX, lX );
    std::shared_ptr<AMP::LinearAlgebra::CSRMatrix<Policy, Allocator>> Y = nullptr;
    std::shared_ptr<AMP::LinearAlgebra::Vector> rY                      = nullptr;
    std::shared_ptr<AMP::LinearAlgebra::Vector> lY                      = nullptr;
    createMatrixAndVectors<Policy, Allocator>( ut, type, dofManager, Y, rY, lY );

    fillWithPseudoLaplacian( X, dofManager );
    X->makeConsistent( AMP::LinearAlgebra::ScatterType::CONSISTENT_ADD );
    fillWithPseudoLaplacian( Y, dofManager );
    Y->makeConsistent( AMP::LinearAlgebra::ScatterType::CONSISTENT_ADD );

    // X = Y = pL
    // X = -2Y + X = -pL
    scalar_t alpha = -2.;
    X->axpy( alpha, Y );

<<<<<<< HEAD
    rX->setToScalar( 1.0 );
    rX->makeConsistent( AMP::LinearAlgebra::ScatterType::CONSISTENT_SET );
    lX->zero();
    X->mult( rX, lX );

    rY->copyVector( rX );

    lY->zero();
    Y->mult( rY, lY );

    // Check pL * one + (-pL*one) = 0
    auto z = X->getLeftVector();
    z->zero();
    z->add( *lX, *lY );
=======
    xX->setToScalar( 1.0 );
    xX->makeConsistent( AMP::LinearAlgebra::ScatterType::CONSISTENT_SET );
    yX->zero();
    xY->copyVector( xX );
    xY->makeConsistent( AMP::LinearAlgebra::ScatterType::CONSISTENT_SET );
    yY->zero();
    X->mult( xX, yX );
    Y->mult( xY, yY );
    // Check pL * one + (-pL*one) = 0
    auto z = X->getLeftVector();
    z->zero();
    z->add( *yX, *yY );
>>>>>>> a01db7a5
    auto norm = static_cast<double>( z->L1Norm() );
    if ( norm < std::numeric_limits<scalar_t>::epsilon() )
        ut->passes( type + ": AXPY succeeded" );
    else {
        AMP::pout << "L1 norm of difference is  " << norm << std::endl;
        ut->failure( type + ": AXPY failed" );
    }
}

template<typename Policy, class Allocator>
void testScale( AMP::UnitTest *ut,
                std::string type,
                std::shared_ptr<AMP::Discretization::DOFManager> &dofManager )
{
    using scalar_t = typename Policy::scalar_t;

    std::shared_ptr<AMP::LinearAlgebra::CSRMatrix<Policy, Allocator>> A = nullptr;
    std::shared_ptr<AMP::LinearAlgebra::Vector> x                       = nullptr;
    std::shared_ptr<AMP::LinearAlgebra::Vector> y                       = nullptr;
    createMatrixAndVectors<Policy, Allocator>( ut, type, dofManager, A, x, y );

    fillWithPseudoLaplacian( A, dofManager );
    A->makeConsistent( AMP::LinearAlgebra::ScatterType::CONSISTENT_ADD );

    size_t nGlobalRows = A->numGlobalRows();

    x->setToScalar( 1.0 );
    // this shouldn't be necessary, but evidently is!
    x->makeConsistent( AMP::LinearAlgebra::ScatterType::CONSISTENT_SET );
    y->zero();

    A->scale( 2.5 );
    A->mult( x, y );

    auto yNorm = static_cast<scalar_t>( y->L1Norm() );
    if ( ( yNorm - 2.5 * nGlobalRows ) < std::numeric_limits<scalar_t>::epsilon() ) {
        ut->passes( type + ": Able to scale matrix" );
    } else {
        ut->failure( type + ": Fails matrix scaling" );
    }
}


template<typename Policy, class Allocator>
void testSetScalar( AMP::UnitTest *ut,
                    std::string type,
                    std::shared_ptr<AMP::Discretization::DOFManager> &dofManager )
{
    using scalar_t = typename Policy::scalar_t;

    std::shared_ptr<AMP::LinearAlgebra::CSRMatrix<Policy, Allocator>> A = nullptr;
    std::shared_ptr<AMP::LinearAlgebra::Vector> x                       = nullptr;
    std::shared_ptr<AMP::LinearAlgebra::Vector> y                       = nullptr;
    createMatrixAndVectors<Policy, Allocator>( ut, type, dofManager, A, x, y );

    A->setScalar( 1. );

    x->setToScalar( 1.0 );
    // this shouldn't be necessary, but evidently is!
    x->makeConsistent( AMP::LinearAlgebra::ScatterType::CONSISTENT_SET );
    y->zero();

    A->mult( x, y );

    for ( size_t i = dofManager->beginDOF(); i != dofManager->endDOF(); i++ ) {
        auto cols        = A->getColumnIDs( i );
        const auto ncols = cols.size();
        if ( ncols != y->getValueByGlobalID( i ) ) {
            ut->failure( type + ": Fails to set matrix to scalar" );
            return;
        }
    }
    ut->passes( type + ": Able to set matrix to scalar" );

    A->zero();
    y->zero();
    A->mult( x, y );

    auto yNorm = static_cast<scalar_t>( y->L1Norm() );
    if ( yNorm < std::numeric_limits<scalar_t>::epsilon() ) {
        ut->passes( type + ": Able to set matrix to 0" );
    } else {
        ut->failure( type + ": Fails to set matrix to 0" );
    }
}

template<typename Policy, class Allocator>
void testGetSetDiagonal( AMP::UnitTest *ut,
                         std::string type,
                         std::shared_ptr<AMP::Discretization::DOFManager> &dofManager )
{
    using scalar_t = typename Policy::scalar_t;

    std::shared_ptr<AMP::LinearAlgebra::CSRMatrix<Policy, Allocator>> A = nullptr;
    std::shared_ptr<AMP::LinearAlgebra::Vector> x                       = nullptr;
    std::shared_ptr<AMP::LinearAlgebra::Vector> y                       = nullptr;
    createMatrixAndVectors<Policy, Allocator>( ut, type, dofManager, A, x, y );

    fillWithPseudoLaplacian( A, dofManager );
    A->makeConsistent( AMP::LinearAlgebra::ScatterType::CONSISTENT_ADD );
    x->setToScalar( 1.0 );
    A->setDiagonal( x );
    A->extractDiagonal( y );
    auto yNorm = static_cast<scalar_t>( y->L1Norm() );
    if ( yNorm == static_cast<scalar_t>( A->numGlobalRows() ) ) {
        ut->passes( type + ": Able to set/get diagonal" );
    } else {
        ut->failure( type + ": Fails to set/get diagonal" );
    }

    A->setIdentity();
    y->zero();
    A->mult( x, y );
    yNorm = static_cast<scalar_t>( y->L1Norm() );
    if ( yNorm == static_cast<scalar_t>( A->numGlobalRows() ) ) {
        ut->passes( type + ": Able to set to Identity" );
    } else {
        ut->failure( type + ": Fails to set to Identity" );
    }
}

template<typename Policy, class Allocator>
void testLinfNorm( AMP::UnitTest *ut,
                   std::string type,
                   std::shared_ptr<AMP::Discretization::DOFManager> &dofManager )
{
    using scalar_t = typename Policy::scalar_t;

    std::shared_ptr<AMP::LinearAlgebra::CSRMatrix<Policy, Allocator>> A = nullptr;
    std::shared_ptr<AMP::LinearAlgebra::Vector> x                       = nullptr;
    std::shared_ptr<AMP::LinearAlgebra::Vector> y                       = nullptr;
    createMatrixAndVectors<Policy, Allocator>( ut, type, dofManager, A, x, y );

    fillWithPseudoLaplacian( A, dofManager );
    A->makeConsistent( AMP::LinearAlgebra::ScatterType::CONSISTENT_ADD );

    size_t lmax = 0;
    for ( size_t i = dofManager->beginDOF(); i != dofManager->endDOF(); i++ ) {
        auto cols = A->getColumnIDs( i );
        lmax      = std::max( lmax, cols.size() * 2 - 1 );
    }
    auto comm  = AMP::AMP_MPI( AMP_COMM_WORLD );
    auto ANorm = static_cast<scalar_t>( A->LinfNorm() );
    auto rNorm = static_cast<scalar_t>( comm.maxReduce<scalar_t>( lmax ) );
    if ( ANorm == rNorm ) {
        ut->passes( type + ": Able to compute Linf" );
    } else {
        ut->failure( type + ": Fails to compute Linf" );
    }
}

void matDeviceOperationsTest( AMP::UnitTest *ut, std::string input_file )
{
    // clang-format off
#ifdef USE_DEVICE
    using Allocator      = AMP::ManagedAllocator<void>;
    bool testTransposeOp = false;
#else
    using Allocator      = AMP::HostAllocator<void>;
    bool testTransposeOp = true;
#endif

#if defined( AMP_USE_HYPRE )
    using Policy = AMP::LinearAlgebra::HypreCSRPolicy;
#else
    using Policy = AMP::LinearAlgebra::CSRPolicy<size_t, int, double>;
#endif
    // clang-format on

    std::string log_file = "output_testMatOpDev";
    AMP::logOnlyNodeZero( log_file );

    // Read the input file
    auto input_db = AMP::Database::parseInputFile( input_file );

    // Get the Mesh database and create the mesh parameters
    auto database = input_db->getDatabase( "Mesh" );
    auto params   = std::make_shared<AMP::Mesh::MeshParameters>( database );
    auto comm     = AMP::AMP_MPI( AMP_COMM_WORLD );
    params->setComm( comm );

    // Create the meshes from the input database
    auto mesh = AMP::Mesh::MeshFactory::create( params );

    // Create the DOF manager
    auto scalarDOFs =
        AMP::Discretization::simpleDOFManager::create( mesh, AMP::Mesh::GeomType::Vertex, 1, 1 );

    // Test on defined matrix types
    testGetSetValues<Policy, Allocator>( ut, "CSRMatrix", scalarDOFs );
    testMatvecWithDOFs<Policy, Allocator>( ut, "CSRMatrix", scalarDOFs, testTransposeOp );
    testAXPY<Policy, Allocator>( ut, "CSRMatrix", scalarDOFs );
    testScale<Policy, Allocator>( ut, "CSRMatrix", scalarDOFs );
    testSetScalar<Policy, Allocator>( ut, "CSRMatrix", scalarDOFs );
    testGetSetDiagonal<Policy, Allocator>( ut, "CSRMatrix", scalarDOFs );
    testLinfNorm<Policy, Allocator>( ut, "CSRMatrix", scalarDOFs );
}

int main( int argc, char *argv[] )
{
    AMP::AMPManager::startup( argc, argv );
    AMP::UnitTest ut;
    std::vector<std::string> files;
    PROFILE_ENABLE();

    if ( argc > 1 ) {

        files.emplace_back( argv[1] );

    } else {

        files.emplace_back( "input_testMatVecPerf-1" );
    }
    for ( auto &file : files )
        matDeviceOperationsTest( &ut, file );

    ut.report();

    // build unique profile name to avoid collisions
    std::ostringstream ss;
    ss << "testMatVecPerf_r" << std::setw( 3 ) << std::setfill( '0' )
       << AMP::AMPManager::getCommWorld().getSize() << "_n" << std::setw( 9 )
       << std::setfill( '0' );
    PROFILE_SAVE( ss.str() );

    int num_failed = ut.NumFailGlobal();

    AMP::AMPManager::shutdown();
    return num_failed;
}<|MERGE_RESOLUTION|>--- conflicted
+++ resolved
@@ -221,7 +221,6 @@
     scalar_t alpha = -2.;
     X->axpy( alpha, Y );
 
-<<<<<<< HEAD
     rX->setToScalar( 1.0 );
     rX->makeConsistent( AMP::LinearAlgebra::ScatterType::CONSISTENT_SET );
     lX->zero();
@@ -236,20 +235,7 @@
     auto z = X->getLeftVector();
     z->zero();
     z->add( *lX, *lY );
-=======
-    xX->setToScalar( 1.0 );
-    xX->makeConsistent( AMP::LinearAlgebra::ScatterType::CONSISTENT_SET );
-    yX->zero();
-    xY->copyVector( xX );
-    xY->makeConsistent( AMP::LinearAlgebra::ScatterType::CONSISTENT_SET );
-    yY->zero();
-    X->mult( xX, yX );
-    Y->mult( xY, yY );
-    // Check pL * one + (-pL*one) = 0
-    auto z = X->getLeftVector();
-    z->zero();
-    z->add( *yX, *yY );
->>>>>>> a01db7a5
+
     auto norm = static_cast<double>( z->L1Norm() );
     if ( norm < std::numeric_limits<scalar_t>::epsilon() )
         ut->passes( type + ": AXPY succeeded" );
