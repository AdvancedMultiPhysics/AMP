--- conflicted
+++ resolved
@@ -101,22 +101,10 @@
     AMP_INSIST( csrData->getMemoryLocation() != AMP::Utilities::MemoryType::device,
                 "CSRMatrixOperationsDefault is implemented only for host memory" );
 
-<<<<<<< HEAD
-    const auto nRows = static_cast<size_t>( csrData->numLocalRows() );
-    const auto beginRow = static_cast<size_t>( csrData->beginRow() );
-    auto maxColLen   = *std::max_element( nnz, nnz + nRows );
-
-    std::vector<size_t> rcols( maxColLen );
-    std::vector<scalar_t> vvals( maxColLen );
-
-    lidx_t offset = 0;
-    for ( size_t row = 0; row < nRows; ++row ) {
-=======
     auto inData                 = in->getVectorData();
     const scalar_t *inDataBlock = inData->getRawDataBlock<scalar_t>( 0 );
 
     const auto nRows = static_cast<lidx_t>( csrData->numLocalRows() );
->>>>>>> 432107bb
 
     {
         PROFILE( "CSRMatrixOperationsDefault::multTranspose (d)" );
@@ -147,9 +135,6 @@
     }
     out->makeConsistent( AMP::LinearAlgebra::ScatterType::CONSISTENT_ADD );
 
-<<<<<<< HEAD
-        const auto val = in->getValueByGlobalID( row + beginRow );
-=======
     if ( csrData->hasOffDiag() ) {
         PROFILE( "CSRMatrixOperationsDefault::multTranspose (od)" );
 	auto [nnz, cols, cols_loc, coeffs] = csrData->getCSROffDiagData();
@@ -173,7 +158,6 @@
             for ( lidx_t j = 0; j < ncols; ++j ) {
                 vvals[cloc[j]] += vloc[j] * val;
             }
->>>>>>> 432107bb
 
             offset += ncols;
         }
