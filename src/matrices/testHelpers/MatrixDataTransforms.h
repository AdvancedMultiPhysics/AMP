#ifndef included_MatrixDataTransforms_h
#define included_MatrixDataTransforms_h

#include "AMP/matrices/Matrix.h"

#include <numeric>
#include <type_traits>

namespace AMP::LinearAlgebra {

template<typename Policy>
void transformDofToCSR( std::shared_ptr<Matrix> matrix,
                        typename Policy::gidx_t &firstRow,
                        typename Policy::gidx_t &endRow,
                        std::vector<typename Policy::lidx_t> &nnz_d,
<<<<<<< HEAD
=======
                        std::vector<typename Policy::lidx_t> &rowstart_d,
>>>>>>> 3977fc33
                        std::vector<typename Policy::gidx_t> &cols_d,
                        std::vector<typename Policy::lidx_t> &cols_loc_d,
                        std::vector<typename Policy::scalar_t> &coeffs_d,
                        std::vector<typename Policy::lidx_t> &nnz_od,
<<<<<<< HEAD
                        std::vector<typename Policy::gidx_t> &cols_od,
                        std::vector<typename Policy::lidx_t> &cols_loc_od,
                        std::vector<typename Policy::scalar_t> &coeffs_od )
=======
                        std::vector<typename Policy::lidx_t> &rowstart_od,
                        std::vector<typename Policy::gidx_t> &cols_od,
                        std::vector<typename Policy::lidx_t> &cols_loc_od,
                        std::vector<typename Policy::scalar_t> &coeffs_od,
			typename Policy::lidx_t &nnz_pad)
>>>>>>> 3977fc33
{
    using gidx_t   = typename Policy::gidx_t;
    using lidx_t   = typename Policy::lidx_t;
    using scalar_t = typename Policy::scalar_t;
  
    AMP_ASSERT( matrix );

    firstRow = static_cast<gidx_t>( matrix->beginRow() );
    endRow   = static_cast<gidx_t>( matrix->endRow() );

    // make a commlist from dof manager in input matrix
    // ripped from VectorBuilder.cpp
    // there must be a better way...
    auto rightDOFs                               = matrix->getRightDOFManager();
    auto remote_DOFs                             = rightDOFs->getRemoteDOFs();
    auto comm                                    = rightDOFs->getComm();
    bool have_ghosts                             = comm.anyReduce( !remote_DOFs.empty() );
    std::shared_ptr<CommunicationList> comm_list = nullptr;
    if ( have_ghosts ) {
        // Construct the communication list
        auto params           = std::make_shared<CommunicationListParameters>();
        params->d_comm        = comm;
        params->d_localsize   = rightDOFs->numLocalDOF();
        params->d_remote_DOFs = remote_DOFs;
        comm_list             = std::make_shared<CommunicationList>( params );
    }
    comm.barrier();

    // loop over rows and examine structure
<<<<<<< HEAD
=======
    // nearly all of this comes straight from the CSRSerialMatrixData constructor...
>>>>>>> 3977fc33
    for ( auto row = firstRow; row < endRow; ++row ) {

        std::vector<size_t> rcols;
        std::vector<scalar_t> rvals;

        matrix->getRowByGlobalID( row, rcols, rvals );
<<<<<<< HEAD

        // Loop over columns and insert into on and off diagonal blocks
        typename Policy::lidx_t nnzd = 0, nnzod = 0;
        for ( size_t i = 0; i < rcols.size(); ++i ) {
            const auto col = static_cast<typename Policy::gidx_t>( rcols[i] );
            if ( firstRow <= col && col < endRow ) {
                nnzd++;
                cols_d.push_back( col );
                cols_loc_d.push_back( static_cast<typename Policy::lidx_t>( col - firstRow ) );
                coeffs_d.push_back( static_cast<typename Policy::scalar_t>( rvals[i] ) );
            } else if ( have_ghosts ) {
                nnzod++;
                cols_od.push_back( col );
                auto loc_col = comm_list->getLocalGhostID( rcols[i] );
                cols_loc_od.push_back( static_cast<typename Policy::lidx_t>( loc_col ) );
                coeffs_od.push_back( static_cast<typename Policy::scalar_t>( rvals[i] ) );
            }
        }
        nnz_d.push_back( nnzd );
        nnz_od.push_back( nnzod );
=======

        // Loop over columns and insert into on and off diagonal blocks
        lidx_t nnzd = 0, nnzod = 0;
        for ( size_t i = 0; i < rcols.size(); ++i ) {
            const auto col = static_cast<gidx_t>( rcols[i] );
            if ( firstRow <= col && col < endRow ) {
                nnzd++;
                cols_d.push_back( col );
                cols_loc_d.push_back( static_cast<lidx_t>( col - firstRow ) );
                coeffs_d.push_back( static_cast<scalar_t>( rvals[i] ) );
            } else if ( have_ghosts ) {
                nnzod++;
                cols_od.push_back( col );
                auto loc_col = comm_list->getLocalGhostID( rcols[i] );
                cols_loc_od.push_back( static_cast<lidx_t>( loc_col ) );
                coeffs_od.push_back( static_cast<scalar_t>( rvals[i] ) );
            }
        }
        nnz_d.push_back( nnzd );
        nnz_od.push_back( nnzod );
    }

    // Pad cols and cols_loc to ensure that all remote_DOFs are actually used
    nnz_pad = 0;
    if ( have_ghosts ) {
      std::set<gidx_t> colSet( cols_od.begin(),cols_od.end() );
      for ( auto rd : remote_DOFs ) {
	auto col = static_cast<gidx_t>( rd );
	auto cs = colSet.insert( col );
	if ( cs.second ) {
	  cols_od.push_back( col );
	  auto loc_col = comm_list->getLocalGhostID( rd );
	  cols_loc_od.push_back( static_cast<lidx_t>( loc_col ) );
	  coeffs_od.push_back( 0.0 );
	  nnz_pad++;
	}
      }
      nnz_od.back() += nnz_pad;
>>>>>>> 3977fc33
    }

    // Fill in row starts from nnz patterns
    const auto nRows = endRow - firstRow;
    rowstart_d.resize( nRows + 1 );
    rowstart_od.resize( nRows + 1 );
    std::exclusive_scan( nnz_d.begin(), nnz_d.end(), rowstart_d.begin(), 0 );
    std::exclusive_scan( nnz_od.begin(), nnz_od.end(), rowstart_od.begin(), 0 );
    rowstart_d[nRows] = rowstart_d[nRows - 1] + nnz_d[nRows - 1];
    rowstart_od[nRows] = rowstart_od[nRows - 1] + nnz_od[nRows - 1];
}
} // namespace AMP::LinearAlgebra

#endif<|MERGE_RESOLUTION|>--- conflicted
+++ resolved
@@ -13,25 +13,16 @@
                         typename Policy::gidx_t &firstRow,
                         typename Policy::gidx_t &endRow,
                         std::vector<typename Policy::lidx_t> &nnz_d,
-<<<<<<< HEAD
-=======
                         std::vector<typename Policy::lidx_t> &rowstart_d,
->>>>>>> 3977fc33
                         std::vector<typename Policy::gidx_t> &cols_d,
                         std::vector<typename Policy::lidx_t> &cols_loc_d,
                         std::vector<typename Policy::scalar_t> &coeffs_d,
                         std::vector<typename Policy::lidx_t> &nnz_od,
-<<<<<<< HEAD
-                        std::vector<typename Policy::gidx_t> &cols_od,
-                        std::vector<typename Policy::lidx_t> &cols_loc_od,
-                        std::vector<typename Policy::scalar_t> &coeffs_od )
-=======
                         std::vector<typename Policy::lidx_t> &rowstart_od,
                         std::vector<typename Policy::gidx_t> &cols_od,
                         std::vector<typename Policy::lidx_t> &cols_loc_od,
                         std::vector<typename Policy::scalar_t> &coeffs_od,
 			typename Policy::lidx_t &nnz_pad)
->>>>>>> 3977fc33
 {
     using gidx_t   = typename Policy::gidx_t;
     using lidx_t   = typename Policy::lidx_t;
@@ -61,38 +52,13 @@
     comm.barrier();
 
     // loop over rows and examine structure
-<<<<<<< HEAD
-=======
     // nearly all of this comes straight from the CSRSerialMatrixData constructor...
->>>>>>> 3977fc33
     for ( auto row = firstRow; row < endRow; ++row ) {
 
         std::vector<size_t> rcols;
         std::vector<scalar_t> rvals;
 
         matrix->getRowByGlobalID( row, rcols, rvals );
-<<<<<<< HEAD
-
-        // Loop over columns and insert into on and off diagonal blocks
-        typename Policy::lidx_t nnzd = 0, nnzod = 0;
-        for ( size_t i = 0; i < rcols.size(); ++i ) {
-            const auto col = static_cast<typename Policy::gidx_t>( rcols[i] );
-            if ( firstRow <= col && col < endRow ) {
-                nnzd++;
-                cols_d.push_back( col );
-                cols_loc_d.push_back( static_cast<typename Policy::lidx_t>( col - firstRow ) );
-                coeffs_d.push_back( static_cast<typename Policy::scalar_t>( rvals[i] ) );
-            } else if ( have_ghosts ) {
-                nnzod++;
-                cols_od.push_back( col );
-                auto loc_col = comm_list->getLocalGhostID( rcols[i] );
-                cols_loc_od.push_back( static_cast<typename Policy::lidx_t>( loc_col ) );
-                coeffs_od.push_back( static_cast<typename Policy::scalar_t>( rvals[i] ) );
-            }
-        }
-        nnz_d.push_back( nnzd );
-        nnz_od.push_back( nnzod );
-=======
 
         // Loop over columns and insert into on and off diagonal blocks
         lidx_t nnzd = 0, nnzod = 0;
@@ -131,7 +97,6 @@
 	}
       }
       nnz_od.back() += nnz_pad;
->>>>>>> 3977fc33
     }
 
     // Fill in row starts from nnz patterns
