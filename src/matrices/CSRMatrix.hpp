--- conflicted
+++ resolved
@@ -54,10 +54,6 @@
 
     // nothing above matched, fall back on default operations
     if ( !set_ops ) {
-<<<<<<< HEAD
-        AMP_WARN_ONCE( "setting default" );
-=======
->>>>>>> 5139d300
         d_matrixOps = std::make_shared<CSRMatrixOperationsDefault<Policy, Allocator>>();
     }
 
@@ -90,10 +86,6 @@
 
     // nothing above matched, fall back on default operations
     if ( !set_ops ) {
-<<<<<<< HEAD
-        AMP_WARN_ONCE( "setting default" );
-=======
->>>>>>> 5139d300
         d_matrixOps = std::make_shared<CSRMatrixOperationsDefault<Policy, Allocator>>();
     }
 }
