--- conflicted
+++ resolved
@@ -57,11 +57,7 @@
     }
     writeHDF5( fid, "RestartDataIDs", ids );
     writeHDF5( fid, "RestartDataNames", names );
-<<<<<<< HEAD
-    for ( const auto& [id, data] : d_data ) {
-=======
     for ( const auto &[id, data] : d_data ) {
->>>>>>> 42a0eebd
         auto name = hash2String( id );
         data->write( fid, name );
     }
