#include "AMP/solvers/hypre/BoomerAMGSolver.h"
#include "AMP/discretization/DOF_Manager.h"
#include "AMP/matrices/Matrix.h"
#include "AMP/matrices/data/hypre/HypreMatrixAdaptor.h"
#include "AMP/operators/LinearOperator.h"
#include "AMP/utils/Utilities.h"

#include "ProfilerApp.h"

#include <iomanip>
#include <numeric>

#include <fstream>

DISABLE_WARNINGS
#include "HYPRE.h"
#include "HYPRE_IJ_mv.h"
#include "HYPRE_parcsr_ls.h"
#include "HYPRE_parcsr_mv.h"
#include "_hypre_parcsr_mv.h"
ENABLE_WARNINGS


namespace AMP::Solver {


/****************************************************************
 * Constructors / Destructor                                     *
 ****************************************************************/
BoomerAMGSolver::BoomerAMGSolver() : HypreSolver() { d_bCreationPhase = true; }
BoomerAMGSolver::BoomerAMGSolver( std::shared_ptr<SolverStrategyParameters> parameters )
    : HypreSolver( parameters )
{
    HYPRE_BoomerAMGCreate( &d_solver );
    AMP_ASSERT( parameters );
    BoomerAMGSolver::initialize( parameters );
}

BoomerAMGSolver::~BoomerAMGSolver() { HYPRE_BoomerAMGDestroy( d_solver ); }

void BoomerAMGSolver::initialize( std::shared_ptr<const SolverStrategyParameters> parameters )
{
    BoomerAMGSolver::getFromInput( parameters->d_db );
}

void BoomerAMGSolver::getFromInput( std::shared_ptr<const AMP::Database> db )
{
    d_bComputeResidual = db->getWithDefault<bool>( "compute_residual", false );

    d_num_functions = db->getWithDefault<int>( "num_functions", 1 );
    HYPRE_BoomerAMGSetNumFunctions( d_solver, d_num_functions );

    d_min_iterations = db->getWithDefault<int>( "min_iterations", 0 );
    HYPRE_BoomerAMGSetMinIter( d_solver, d_min_iterations );

    d_max_coarse_size = db->getWithDefault<int>( "max_coarse_size", 32 );
    HYPRE_BoomerAMGSetMaxCoarseSize( d_solver, d_max_coarse_size );

    d_min_coarse_size = db->getWithDefault<int>( "min_coarse_size", 10 );
    HYPRE_BoomerAMGSetMinCoarseSize( d_solver, d_min_coarse_size );

    d_max_levels = db->getWithDefault<int>( "max_levels", 10 );
    HYPRE_BoomerAMGSetMaxLevels( d_solver, d_max_levels );

    if ( db->keyExists( "strong_threshold" ) ) {
        d_strong_threshold = db->getScalar<HYPRE_Real>( "strong_threshold" );
        HYPRE_BoomerAMGSetStrongThreshold( d_solver, d_strong_threshold );
    }

    if ( db->keyExists( "max_row_sum" ) ) {
        d_max_row_sum = db->getScalar<HYPRE_Real>( "max_row_sum" );
        HYPRE_BoomerAMGSetMaxRowSum( d_solver, d_max_row_sum );
    }

    if ( db->keyExists( "coarsen_type" ) ) {
        d_coarsen_type = db->getScalar<int>( "coarsen_type" );
        HYPRE_BoomerAMGSetCoarsenType( d_solver, d_coarsen_type );
    }

    if ( db->keyExists( "non_galerkin_tol" ) ) {
        d_non_galerkin_tol = db->getScalar<HYPRE_Real>( "non_galerkin_tol" );
        HYPRE_BoomerAMGSetNonGalerkinTol( d_solver, d_non_galerkin_tol );
    }

    if ( db->keyExists( "measure_type" ) ) {
        d_measure_type = db->getScalar<int>( "measure_type" );
        HYPRE_BoomerAMGSetMeasureType( d_solver, d_measure_type );
    }

    if ( db->keyExists( "agg_num_levels" ) ) {
        d_agg_num_levels = db->getScalar<int>( "agg_num_levels" );
        HYPRE_BoomerAMGSetAggNumLevels( d_solver, d_agg_num_levels );
    }

    if ( db->keyExists( "num_paths" ) ) {
        d_num_paths = db->getScalar<int>( "num_paths" );
        HYPRE_BoomerAMGSetNumPaths( d_solver, d_num_paths );
    }

    if ( db->keyExists( "cgc_iterations" ) ) {
        d_cgc_iterations = db->getScalar<int>( "cgc_iterations" );
        HYPRE_BoomerAMGSetCGCIts( d_solver, d_cgc_iterations );
    }

    if ( db->keyExists( "nodal" ) ) {
        d_nodal = db->getScalar<int>( "nodal" );
        HYPRE_BoomerAMGSetNodal( d_solver, d_nodal );
    }

    if ( db->keyExists( "nodal_diag" ) ) {
        d_nodal_diag = db->getScalar<int>( "nodal_diag" );
        HYPRE_BoomerAMGSetNodalDiag( d_solver, d_nodal_diag );
    }

    if ( db->keyExists( "interp_type" ) ) {
        d_interp_type = db->getScalar<int>( "interp_type" );
        HYPRE_BoomerAMGSetInterpType( d_solver, d_interp_type );
    }

    if ( db->keyExists( "trunc_factor" ) ) {
        d_trunc_factor = db->getScalar<HYPRE_Real>( "trunc_factor" );
        HYPRE_BoomerAMGSetTruncFactor( d_solver, d_trunc_factor );
    }

    if ( db->keyExists( "P_max_elements" ) ) {
        d_P_max_elements = db->getScalar<int>( "P_max_elements" );
        HYPRE_BoomerAMGSetPMaxElmts( d_solver, d_P_max_elements );
    }

    if ( db->keyExists( "separate_weights" ) ) {
        d_separate_weights = db->getScalar<int>( "separate_weights" );
        HYPRE_BoomerAMGSetSepWeight( d_solver, d_separate_weights );
    }

    if ( db->keyExists( "agg_interp_type" ) ) {
        d_agg_interp_type = db->getScalar<int>( "agg_interp_type" );
        HYPRE_BoomerAMGSetAggInterpType( d_solver, d_agg_interp_type );
    }

    if ( db->keyExists( "agg_trunc_factor" ) ) {
        d_agg_trunc_factor = db->getScalar<HYPRE_Real>( "agg_trunc_factor" );
        HYPRE_BoomerAMGSetAggTruncFactor( d_solver, d_agg_trunc_factor );
    }

    if ( db->keyExists( "agg_P12_trunc_factor" ) ) {
        d_agg_P12_trunc_factor = db->getScalar<HYPRE_Real>( "agg_P12_trunc_factor" );
        HYPRE_BoomerAMGSetAggP12TruncFactor( d_solver, d_agg_P12_trunc_factor );
    }

    if ( db->keyExists( "agg_P_max_elements" ) ) {
        d_agg_P_max_elements = db->getScalar<int>( "agg_P_max_elements" );
        HYPRE_BoomerAMGSetAggPMaxElmts( d_solver, d_agg_P_max_elements );
    }

    if ( db->keyExists( "agg_P12_max_elements" ) ) {
        d_agg_P12_max_elements = db->getScalar<int>( "agg_P12_max_elements" );
        HYPRE_BoomerAMGSetAggP12MaxElmts( d_solver, d_agg_P12_max_elements );
    }

    if ( db->keyExists( "number_samples" ) ) {
        d_number_samples = db->getScalar<int>( "number_samples" );
        HYPRE_BoomerAMGSetNumSamples( d_solver, d_number_samples );
    }

    if ( db->keyExists( "cycle_type" ) ) {
        d_cycle_type = db->getScalar<int>( "cycle_type" );
        HYPRE_BoomerAMGSetCycleType( d_solver, d_cycle_type );
    }

    if ( db->keyExists( "additive_level" ) ) {
        d_additive_level = db->getScalar<int>( "additive_level" );
        HYPRE_BoomerAMGSetAdditive( d_solver, d_additive_level );
    }

    if ( db->keyExists( "mult_additive_level" ) ) {
        d_mult_additive_level = db->getScalar<int>( "mult_additive_level" );
        HYPRE_BoomerAMGSetMultAdditive( d_solver, d_mult_additive_level );
    }

    if ( db->keyExists( "simple_level" ) ) {
        d_simple_level = db->getScalar<int>( "simple_level" );
        HYPRE_BoomerAMGSetSimple( d_solver, d_simple_level );
    }

    if ( db->keyExists( "additive_trunc_factor" ) ) {
        d_additive_trunc_factor = db->getScalar<HYPRE_Real>( "additive_trunc_factor" );
        HYPRE_BoomerAMGSetMultAddTruncFactor( d_solver, d_additive_trunc_factor );
    }

    if ( db->keyExists( "add_P_max_elmts" ) ) {
        d_add_P_max_elmts = db->getScalar<int>( "add_P_max_elmts" );
        HYPRE_BoomerAMGSetMultAddPMaxElmts( d_solver, d_add_P_max_elmts );
    }

    if ( db->keyExists( "number_sweeps" ) ) {
        d_number_sweeps = db->getScalar<int>( "number_sweeps" );
        HYPRE_BoomerAMGSetNumSweeps( d_solver, d_number_sweeps );
    }

    if ( db->keyExists( "relax_type" ) ) {
        d_relax_type = db->getScalar<int>( "relax_type" );
        HYPRE_BoomerAMGSetRelaxType( d_solver, d_relax_type );
    }

    // specify Gaussian elimination on the coarsest level
    HYPRE_BoomerAMGSetCycleRelaxType( d_solver, 99, 3 );

    if ( db->keyExists( "relax_order" ) ) {
        d_relax_order = db->getScalar<int>( "relax_order" );
        HYPRE_BoomerAMGSetRelaxOrder( d_solver, d_relax_order );
    }

    if ( db->keyExists( "relax_weight" ) ) {
        d_relax_weight = db->getScalar<HYPRE_Real>( "relax_weight" );
        HYPRE_BoomerAMGSetRelaxWt( d_solver, d_relax_weight );
    }

    if ( db->keyExists( "outer_weight" ) ) {
        d_outer_weight = db->getScalar<HYPRE_Real>( "outer_weight" );
        HYPRE_BoomerAMGSetOuterWt( d_solver, d_outer_weight );
    }

    if ( db->keyExists( "chebyshev_order" ) ) {
        d_chebyshev_order = db->getScalar<int>( "chebyshev_order" );
        HYPRE_BoomerAMGSetChebyOrder( d_solver, d_chebyshev_order );
    }

    if ( db->keyExists( "chebyshev_fraction" ) ) {
        d_chebyshev_fraction = db->getScalar<HYPRE_Real>( "chebyshev_fraction" );
        HYPRE_BoomerAMGSetChebyFraction( d_solver, d_chebyshev_fraction );
    }

    if ( db->keyExists( "smooth_type" ) ) {
        d_smooth_type = db->getScalar<int>( "smooth_type" );
        HYPRE_BoomerAMGSetSmoothType( d_solver, d_smooth_type );
    }

    if ( db->keyExists( "smooth_number_levels" ) ) {
        d_smooth_number_levels = db->getScalar<int>( "smooth_number_levels" );
        HYPRE_BoomerAMGSetSmoothNumLevels( d_solver, d_smooth_number_levels );
    }

    if ( db->keyExists( "smooth_number_sweeps" ) ) {
        d_smooth_number_sweeps = db->getScalar<int>( "smooth_number_sweeps" );
        HYPRE_BoomerAMGSetSmoothNumSweeps( d_solver, d_smooth_number_sweeps );
    }

    if ( db->keyExists( "schwarz_variant" ) ) {
        d_schwarz_variant = db->getScalar<int>( "schwarz_variant" );
        HYPRE_BoomerAMGSetVariant( d_solver, d_schwarz_variant );
    }

    if ( db->keyExists( "schwarz_overlap" ) ) {
        d_schwarz_overlap = db->getScalar<int>( "schwarz_overlap" );
        HYPRE_BoomerAMGSetOverlap( d_solver, d_schwarz_overlap );
    }

    if ( db->keyExists( "schwarz_domain_type" ) ) {
        d_schwarz_domain_type = db->getScalar<int>( "schwarz_domain_type" );
        HYPRE_BoomerAMGSetDomainType( d_solver, d_schwarz_domain_type );
    }

    if ( db->keyExists( "schwarz_weight" ) ) {
        d_schwarz_weight = db->getScalar<int>( "schwarz_weight" );
        HYPRE_BoomerAMGSetSchwarzRlxWeight( d_solver, d_schwarz_weight );
    }

    if ( db->keyExists( "schwarz_nonsymmetric" ) ) {
        d_schwarz_nonsymmetric = db->getScalar<int>( "schwarz_nonsymmetric" );
        HYPRE_BoomerAMGSetSchwarzUseNonSymm( d_solver, d_schwarz_nonsymmetric );
    }

    if ( db->keyExists( "logging" ) ) {
        d_logging = db->getScalar<int>( "logging" );
        HYPRE_BoomerAMGSetLogging( d_solver, d_logging );
    }

    if ( db->keyExists( "debug_flag" ) ) {
        d_debug_flag = db->getScalar<int>( "debug_flag" );
        HYPRE_BoomerAMGSetDebugFlag( d_solver, d_debug_flag );
    }

    d_rap2 = db->getWithDefault<int>( "rap2", 0 );
    HYPRE_BoomerAMGSetRAP2( d_solver, d_rap2 );

    if ( db->keyExists( "keep_transpose" ) ) {
        d_keep_transpose = db->getScalar<int>( "keep_transpose" );
        HYPRE_BoomerAMGSetKeepTranspose( d_solver, d_keep_transpose );
    }

    AMP::pout << "RelTol: " << d_dRelativeTolerance << std::endl;
    HYPRE_BoomerAMGSetTol( d_solver, static_cast<HYPRE_Real>( d_dRelativeTolerance ) );
    HYPRE_BoomerAMGSetMaxIter( d_solver, d_iMaxIterations );
    HYPRE_BoomerAMGSetPrintLevel( d_solver, d_iDebugPrintInfoLevel );
}

void BoomerAMGSolver::apply( std::shared_ptr<const AMP::LinearAlgebra::Vector> f,
                             std::shared_ptr<AMP::LinearAlgebra::Vector> u )
{
    PROFILE( "BoomerAMGSolver::apply" );
<<<<<<< HEAD
    // in this case we make the assumption we can access a EpetraMat for now
    AMP_INSIST( d_pOperator, "ERROR: BoomerAMGSolver::apply() operator cannot be NULL" );
=======

    // Always zero before checking stopping criteria for any reason
    d_iNumberIterations = 0;

    AMP_INSIST( d_pOperator, "BoomerAMGSolver::apply() operator cannot be NULL" );
>>>>>>> 28cabd33

    HYPRE_SetMemoryLocation( d_memory_location );
    HYPRE_SetExecutionPolicy( d_exec_policy );
    d_bCreationPhase = false;

    const auto f_norm = static_cast<HYPRE_Real>( f->L2Norm() );

    // Zero rhs implies zero solution, bail out early
    if ( f_norm == static_cast<HYPRE_Real>( 0.0 ) ) {
        u->zero();
        d_ConvergenceStatus = SolverStatus::ConvergedOnAbsTol;
        d_dResidualNorm     = 0.0;
        if ( d_iDebugPrintInfoLevel > 0 ) {
            AMP::pout << "BoomerAMGSolver::apply: solution is zero" << std::endl;
        }
        return;
    }

    // Compute initial residual, used mostly for reporting in this case
    // since Hypre tracks this internally
    // Can we get that value from Hypre and remove one global reduce?
    std::shared_ptr<AMP::LinearAlgebra::Vector> r;
    HYPRE_Real current_res;
    if ( d_bUseZeroInitialGuess ) {
        u->zero();
        current_res = f_norm;
    } else {
        r = f->clone();
        d_pOperator->residual( f, u, r );
        current_res = static_cast<HYPRE_Real>( r->L2Norm() );
    }
    d_dInitialResidual = current_res;

    if ( d_iDebugPrintInfoLevel > 1 ) {
        AMP::pout << "BoomerAMGSolver::apply: initial L2Norm of solution vector: " << u->L2Norm()
                  << std::endl;
        AMP::pout << "BoomerAMGSolver::apply: initial L2Norm of rhs vector: " << f_norm
                  << std::endl;
        AMP::pout << "BoomerAMGSolver::apply: initial L2Norm of residual: " << current_res
                  << std::endl;
    }

    // return if the residual is already low enough
    // checkStoppingCriteria responsible for setting flags on convergence reason
    if ( checkStoppingCriteria( current_res ) ) {
        if ( d_iDebugPrintInfoLevel > 0 ) {
            AMP::pout << "BoomerAMGSolver::apply: initial residual below tolerance" << std::endl;
        }
        return;
    }

    copyToHypre( u, d_hypre_sol );
    copyToHypre( f, d_hypre_rhs );

    HYPRE_ParCSRMatrix parcsr_A;
    HYPRE_ParVector par_b;
    HYPRE_ParVector par_x;

    HYPRE_IJMatrixGetObject( d_ijMatrix, (void **) &parcsr_A );
    hypre_ParCSRMatrixMigrate( parcsr_A, d_memory_location );
    HYPRE_IJVectorGetObject( d_hypre_rhs, (void **) &par_b );
    HYPRE_IJVectorGetObject( d_hypre_sol, (void **) &par_x );

    HYPRE_BoomerAMGSetup( d_solver, parcsr_A, par_b, par_x );
    HYPRE_BoomerAMGSolve( d_solver, parcsr_A, par_b, par_x );

    copyFromHypre( d_hypre_sol, u );

    // Check for NaNs in the solution (no communication necessary)
    // is this needed? won't hypre_norm below be nan?
    // auto localNorm = u->getVectorOperations()->localL2Norm( *u->getVectorData()
    // ).get<HYPRE_Real>(); if ( localNorm != localNorm ) {
    //     d_ConvergenceStatus = SolverStatus::DivergedOnNan;
    // 	// Is communication to figure out if any ranks have NaNs
    // 	// better than throwing an error?
    // 	AMP_ERROR("NaN solution in BoomerAMGSolver");
    // }

    // we are forced to update the state of u here
    // as Hypre is not going to change the state of a managed vector
    // an example where this will and has caused problems is when the
    // vector is a petsc managed vector being passed back to PETSc
    u->makeConsistent( AMP::LinearAlgebra::ScatterType::CONSISTENT_SET );

    // Query iteration count and store on AMP side
    HYPRE_BoomerAMGGetNumIterations( d_solver, &d_iNumberIterations );

    // Re-compute or query final residual
    if ( d_bComputeResidual ) {
        d_pOperator->residual( f, u, r );
        current_res = static_cast<HYPRE_Real>( r->L2Norm() );
    } else {
        HYPRE_BoomerAMGGetFinalRelativeResidualNorm( d_solver, &current_res );
    }

    // Store final residual norm and update convergence flags
    d_dResidualNorm = current_res;
    checkStoppingCriteria( current_res );

    if ( d_iDebugPrintInfoLevel > 0 ) {
        AMP::pout << "BoomerAMGSolver::apply: final L2Norm of solution: " << u->L2Norm()
                  << std::endl;
        AMP::pout << "BoomerAMGSolver::apply: final L2Norm of residual: " << current_res
                  << std::endl;
        AMP::pout << "BoomerAMG::apply: iterations: " << d_iNumberIterations << std::endl;
        AMP::pout << "BoomerAMG::apply: convergence reason: "
                  << SolverStrategy::statusToString( d_ConvergenceStatus ) << std::endl;
    }
}

} // namespace AMP::Solver<|MERGE_RESOLUTION|>--- conflicted
+++ resolved
@@ -298,16 +298,11 @@
                              std::shared_ptr<AMP::LinearAlgebra::Vector> u )
 {
     PROFILE( "BoomerAMGSolver::apply" );
-<<<<<<< HEAD
-    // in this case we make the assumption we can access a EpetraMat for now
-    AMP_INSIST( d_pOperator, "ERROR: BoomerAMGSolver::apply() operator cannot be NULL" );
-=======
 
     // Always zero before checking stopping criteria for any reason
     d_iNumberIterations = 0;
 
     AMP_INSIST( d_pOperator, "BoomerAMGSolver::apply() operator cannot be NULL" );
->>>>>>> 28cabd33
 
     HYPRE_SetMemoryLocation( d_memory_location );
     HYPRE_SetExecutionPolicy( d_exec_policy );
