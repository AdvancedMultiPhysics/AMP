--- conflicted
+++ resolved
@@ -55,15 +55,6 @@
 
 void HypreSolver::initialize( std::shared_ptr<const SolverStrategyParameters> )
 {
-<<<<<<< HEAD
-    AMP_ASSERT( parameters );
-
-    HypreSolver::getFromInput( parameters->d_db );
-    HYPRE_SetMemoryLocation( d_memory_location );
-    HYPRE_SetExecutionPolicy( d_exec_policy );
-
-=======
->>>>>>> b8dec738
     if ( d_pOperator ) {
         registerOperator( d_pOperator );
     }
@@ -71,23 +62,6 @@
 
 void HypreSolver::setCommonParameters( std::shared_ptr<const AMP::Database> db )
 {
-<<<<<<< HEAD
-    if ( db->keyExists( "memory_location" ) ) {
-        auto memory_location = db->getString( "memory_location" );
-        AMP_INSIST( memory_location == "host" || memory_location == "device",
-                    "memory_location must be either device or host" );
-        d_memory_location = ( memory_location == "host" ) ? HYPRE_MEMORY_HOST : HYPRE_MEMORY_DEVICE;
-    } else
-        d_memory_location = HYPRE_MEMORY_HOST;
-
-    if ( db->keyExists( "exec_policy" ) ) {
-        auto exec_policy = db->getString( "exec_policy" );
-        AMP_INSIST( exec_policy == "host" || exec_policy == "device",
-                    "exec_policy must be either device or host" );
-        d_exec_policy = ( exec_policy == "host" ) ? HYPRE_EXEC_HOST : HYPRE_EXEC_DEVICE;
-    } else
-        d_exec_policy = HYPRE_EXEC_HOST;
-=======
     AMP_DEBUG_ASSERT( db );
 
     if ( db->keyExists( "logging" ) ) {
@@ -103,7 +77,6 @@
 
     d_bUsesPreconditioner = db->getWithDefault<bool>( "uses_preconditioner", false );
     d_bDiagScalePC        = db->getWithDefault<bool>( "diag_scale_pc", false );
->>>>>>> b8dec738
 }
 
 void HypreSolver::createHYPREMatrix( std::shared_ptr<AMP::LinearAlgebra::Matrix> matrix )
@@ -256,18 +229,6 @@
     }
 }
 
-<<<<<<< HEAD
-        // this can be optimized in future so that there's less memory movement
-        // likewise we should distinguish between managed and host options
-        HYPRE_ParVector par_v;
-        HYPRE_IJVectorGetObject( hypre_v, (void **) &par_v );
-        hypre_ParVectorMigrate( par_v, d_memory_location );
-        std::vector<HYPRE_Real> values( nDOFS, 0.0 );
-        auto values_p = values.data();
-        ierr =
-            HYPRE_IJVectorGetValues( hypre_v, static_cast<HYPRE_Int>( nDOFS ), nullptr, values_p );
-        HYPRE_DescribeError( ierr, hypre_mesg );
-=======
 void HypreSolver::setupHypreMatrixAndRhs()
 {
     auto linearOperator = std::dynamic_pointer_cast<AMP::Operator::LinearOperator>( d_pOperator );
@@ -289,7 +250,6 @@
             d_hypre_memory_location = HYPRE_MEMORY_HOST;
             d_hypre_exec_policy     = HYPRE_EXEC_HOST;
         }
->>>>>>> b8dec738
 
         createHYPREMatrix( matrix );
         createHYPREVectors();
