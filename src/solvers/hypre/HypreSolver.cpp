#include "AMP/solvers/hypre/HypreSolver.h"
#include "AMP/discretization/DOF_Manager.h"
#include "AMP/matrices/Matrix.h"
#include "AMP/matrices/data/hypre/HypreMatrixAdaptor.h"
#include "AMP/operators/LinearOperator.h"
#include "AMP/utils/Utilities.h"

#include "ProfilerApp.h"

#include <iomanip>
#include <numeric>

DISABLE_WARNINGS
#include "HYPRE.h"
#include "HYPRE_IJ_mv.h"
#include "HYPRE_parcsr_ls.h"
#include "HYPRE_parcsr_mv.h"
#include "_hypre_parcsr_mv.h"
ENABLE_WARNINGS


namespace AMP::Solver {


/****************************************************************
 * Constructors / Destructor                                     *
 ****************************************************************/
HypreSolver::HypreSolver() : SolverStrategy() {}
HypreSolver::HypreSolver( std::shared_ptr<SolverStrategyParameters> parameters )
<<<<<<< HEAD
    : SolverStrategy( parameters ),
#ifdef USE_DEVICE
      d_memory_location( HYPRE_MEMORY_DEVICE ),
      d_exec_policy( HYPRE_EXEC_DEVICE )
#else
      d_memory_location( HYPRE_MEMORY_HOST ),
      d_exec_policy( HYPRE_EXEC_HOST )
#endif
=======
    : SolverStrategy( parameters )
>>>>>>> 9aabf589
{
    AMP_ASSERT( parameters );
    HypreSolver::initialize( parameters );
}

HypreSolver::~HypreSolver()
{
    HYPRE_IJVectorDestroy( d_hypre_rhs );
    HYPRE_IJVectorDestroy( d_hypre_sol );
}

void HypreSolver::initialize( std::shared_ptr<const SolverStrategyParameters> parameters )
{
    AMP_ASSERT( parameters );

    HypreSolver::getFromInput( parameters->d_db );

    if ( d_pOperator ) {
        registerOperator( d_pOperator );
    }

    setParameters();
}

void HypreSolver::getFromInput( std::shared_ptr<const AMP::Database> db )
{
<<<<<<< HEAD
    // if ( db->keyExists( "memory_location" ) ) {
    //     auto memory_location = db->getString( "memory_location" );
    //     AMP_INSIST( memory_location == "host" || memory_location == "device",
    //                 "memory_location must be either device or host" );
    //     d_memory_location = ( memory_location == "host" ) ? HYPRE_MEMORY_HOST :
    //     HYPRE_MEMORY_DEVICE;
    // }
    // if ( db->keyExists( "exec_policy" ) ) {
    //     auto exec_policy = db->getString( "exec_policy" );
    //     AMP_INSIST( exec_policy == "host" || exec_policy == "device",
    //                 "exec_policy must be either device or host" );
    //     d_exec_policy = ( exec_policy == "host" ) ? HYPRE_EXEC_HOST : HYPRE_EXEC_DEVICE;
    // }
=======
    if ( db->keyExists( "memory_location" ) ) {
        auto memory_location = db->getString( "memory_location" );
        AMP_INSIST( memory_location == "host" || memory_location == "device",
                    "memory_location must be either device or host" );
        d_memory_location = ( memory_location == "host" ) ? HYPRE_MEMORY_HOST : HYPRE_MEMORY_DEVICE;
    } else
        d_memory_location = HYPRE_MEMORY_HOST;

    if ( db->keyExists( "exec_policy" ) ) {
        auto exec_policy = db->getString( "exec_policy" );
        AMP_INSIST( exec_policy == "host" || exec_policy == "device",
                    "exec_policy must be either device or host" );
        d_exec_policy = ( exec_policy == "host" ) ? HYPRE_EXEC_HOST : HYPRE_EXEC_DEVICE;
    } else
        d_exec_policy = HYPRE_EXEC_HOST;
>>>>>>> 9aabf589
}

void HypreSolver::createHYPREMatrix( std::shared_ptr<AMP::LinearAlgebra::Matrix> matrix )
{
    d_HypreMatrixAdaptor =
        std::make_shared<AMP::LinearAlgebra::HypreMatrixAdaptor>( matrix->getMatrixData() );
    AMP_ASSERT( d_HypreMatrixAdaptor );
    d_ijMatrix = d_HypreMatrixAdaptor->getHypreMatrix();
    if ( d_iDebugPrintInfoLevel > 3 ) {
        HYPRE_IJMatrixPrint( d_ijMatrix, "HypreMatrix" );
    }
}

void HypreSolver::createHYPREVectors()
{
    char hypre_mesg[100];

    auto linearOperator = std::dynamic_pointer_cast<AMP::Operator::LinearOperator>( d_pOperator );
    AMP_INSIST( linearOperator, "linearOperator cannot be NULL" );

    const auto &matrix = linearOperator->getMatrix();
    AMP_INSIST( matrix, "matrix cannot be NULL" );

    const auto myFirstRow = matrix->getLeftDOFManager()->beginDOF();
    const auto myEndRow =
        matrix->getLeftDOFManager()->endDOF(); // check whether endDOF is truly the last -1
    int ierr;

    // create the rhs
    ierr = HYPRE_IJVectorCreate( d_comm.getCommunicator(), myFirstRow, myEndRow - 1, &d_hypre_rhs );
    HYPRE_DescribeError( ierr, hypre_mesg );
    ierr = HYPRE_IJVectorSetObjectType( d_hypre_rhs, HYPRE_PARCSR );
    HYPRE_DescribeError( ierr, hypre_mesg );

    // create the solution vector
    ierr = HYPRE_IJVectorCreate( d_comm.getCommunicator(), myFirstRow, myEndRow - 1, &d_hypre_sol );
    HYPRE_DescribeError( ierr, hypre_mesg );
    ierr = HYPRE_IJVectorSetObjectType( d_hypre_sol, HYPRE_PARCSR );
    HYPRE_DescribeError( ierr, hypre_mesg );
}

void HypreSolver::copyToHypre( std::shared_ptr<const AMP::LinearAlgebra::Vector> amp_v,
                               HYPRE_IJVector hypre_v )
{
    char hypre_mesg[100];
    int ierr;

    AMP_INSIST( amp_v, "vector cannot be NULL" );
    const auto &dofManager = amp_v->getDOFManager();
    AMP_INSIST( dofManager, "DOF_Manager cannot be NULL" );

    const auto nDOFS         = dofManager->numLocalDOF();
    const auto startingIndex = dofManager->beginDOF();

    std::vector<HYPRE_Real> values;
    HYPRE_Real *vals = nullptr;

    if ( amp_v->numberOfDataBlocks() == 1 ) {

        if ( amp_v->isType<HYPRE_Real>( 0 ) ) {
            vals = std::const_pointer_cast<AMP::LinearAlgebra::Vector>( amp_v )
                       ->getRawDataBlock<HYPRE_Real>();
        } else {
            auto block0 = std::const_pointer_cast<AMP::LinearAlgebra::Vector>( amp_v )
                              ->getRawDataBlock<HYPRE_Real>();
            auto memType = AMP::Utilities::getMemoryType( block0 );
            AMP_INSIST( memType < AMP::Utilities::MemoryType::device,
                        "Implemented only for AMP vector memory on host" );
            std::vector<size_t> indices( nDOFS, 0 );
            std::iota( indices.begin(), indices.end(), startingIndex );
            values.resize( nDOFS );
            vals = values.data();
            amp_v->getValuesByGlobalID( nDOFS, indices.data(), vals );
        }


    } else {
        auto block0 = std::const_pointer_cast<AMP::LinearAlgebra::Vector>( amp_v )
                          ->getRawDataBlock<HYPRE_Real>();
        auto memType = AMP::Utilities::getMemoryType( block0 );
        AMP_INSIST( memType < AMP::Utilities::MemoryType::device,
                    "Implemented only for AMP vector memory on host" );

        for ( auto it = amp_v->begin<HYPRE_Real>(); it != amp_v->end<HYPRE_Real>(); ++it ) {
            values.push_back( *it );
        }

        vals = values.data();
    }

    AMP_ASSERT( vals );
    ierr = HYPRE_IJVectorInitialize( hypre_v );
    HYPRE_DescribeError( ierr, hypre_mesg );
    ierr = HYPRE_IJVectorSetValues( hypre_v, nDOFS, nullptr, vals );
    HYPRE_DescribeError( ierr, hypre_mesg );
    ierr = HYPRE_IJVectorAssemble( hypre_v );
    HYPRE_DescribeError( ierr, hypre_mesg );

    // this can be optimized in future so that memory is allocated based on the location
    HYPRE_ParVector par_v;
    HYPRE_IJVectorGetObject( hypre_v, (void **) &par_v );
    hypre_ParVectorMigrate( par_v, d_memory_location );
}

template<typename T>
static void copy_to_amp( std::shared_ptr<AMP::LinearAlgebra::Vector> amp_v, HYPRE_Real *values )
{
    AMP_ASSERT( amp_v && values );
    size_t i = 0;
    for ( auto it = amp_v->begin<T>(); it != amp_v->end<T>(); ++it ) {
        *it = values[i];
        ++i;
    }
}

void HypreSolver::copyFromHypre( HYPRE_IJVector hypre_v,
                                 std::shared_ptr<AMP::LinearAlgebra::Vector> amp_v )
{
    char hypre_mesg[100];

    int ierr;

    AMP_INSIST( amp_v, "vector cannot be NULL" );
    const auto &dofManager = amp_v->getDOFManager();
    AMP_INSIST( dofManager, "DOF_Manager cannot be NULL" );

    const auto nDOFS = dofManager->numLocalDOF();

    auto block0  = amp_v->getRawDataBlock<HYPRE_Real>();
    auto memType = AMP::Utilities::getMemoryType( block0 );

    if ( memType != AMP::Utilities::MemoryType::device ) {

        // this can be optimized in future so that there's less memory movement
        // likewise we should distinguish between managed and host options
        HYPRE_ParVector par_v;
        HYPRE_IJVectorGetObject( hypre_v, (void **) &par_v );
        hypre_ParVectorMigrate( par_v, HYPRE_MEMORY_HOST );
        std::vector<HYPRE_Real> values( nDOFS, 0.0 );
        auto values_p = values.data();
        ierr =
            HYPRE_IJVectorGetValues( hypre_v, static_cast<HYPRE_Int>( nDOFS ), nullptr, values_p );
        HYPRE_DescribeError( ierr, hypre_mesg );

        if ( amp_v->numberOfDataBlocks() == 1 ) {
            const auto startingIndex = dofManager->beginDOF();
            std::vector<size_t> indices( nDOFS, 0 );
            std::iota( indices.begin(), indices.end(), startingIndex );
            amp_v->setLocalValuesByGlobalID( nDOFS, indices.data(), values_p );

        } else {

            if ( amp_v->isType<double>( 0 ) ) {
                copy_to_amp<double>( amp_v, values_p );
            } else if ( amp_v->isType<float>( 0 ) ) {
                copy_to_amp<float>( amp_v, values_p );
            } else {
                AMP_ERROR( "Implemented only for double and float" );
            }
        }

    } else {
        AMP_ERROR( "Not implemented for AMP vector with device memory" );
    }
}

void HypreSolver::registerOperator( std::shared_ptr<AMP::Operator::Operator> op )
{

    d_pOperator = op;
    AMP_INSIST( d_pOperator, "ERROR: HypreSolver::registerOperator() operator cannot be NULL" );

    auto linearOperator = std::dynamic_pointer_cast<AMP::Operator::LinearOperator>( d_pOperator );
    AMP_INSIST( linearOperator, "linearOperator cannot be NULL" );

    auto matrix = linearOperator->getMatrix();
    AMP_INSIST( matrix, "matrix cannot be NULL" );

    // set the comm for this solver based on the comm for the matrix
    const auto &dofManager = matrix->getLeftDOFManager();
    d_comm                 = dofManager->getComm();

    // set the hypre memory and execution spaces from the operator
    if ( linearOperator->getMemoryLocation() > AMP::Utilities::MemoryType::host ) {
        d_memory_location = HYPRE_MEMORY_DEVICE;
        d_exec_policy     = HYPRE_EXEC_DEVICE;
    } else {
        d_memory_location = HYPRE_MEMORY_HOST;
        d_exec_policy     = HYPRE_EXEC_HOST;
    }

    createHYPREMatrix( matrix );
    createHYPREVectors();
}

void HypreSolver::setParameters() {}

void HypreSolver::resetOperator( std::shared_ptr<const AMP::Operator::OperatorParameters> params )
{
    PROFILE( "resetOperator" );
    AMP_INSIST( ( d_pOperator ), "ERROR: HypreSolver::resetOperator() operator cannot be NULL" );
    d_pOperator->reset( params );
    reset( std::shared_ptr<SolverStrategyParameters>() );
}


void HypreSolver::reset( std::shared_ptr<SolverStrategyParameters> )
{
    PROFILE( "reset" );
    registerOperator( d_pOperator );
}

} // namespace AMP::Solver<|MERGE_RESOLUTION|>--- conflicted
+++ resolved
@@ -27,18 +27,7 @@
  ****************************************************************/
 HypreSolver::HypreSolver() : SolverStrategy() {}
 HypreSolver::HypreSolver( std::shared_ptr<SolverStrategyParameters> parameters )
-<<<<<<< HEAD
-    : SolverStrategy( parameters ),
-#ifdef USE_DEVICE
-      d_memory_location( HYPRE_MEMORY_DEVICE ),
-      d_exec_policy( HYPRE_EXEC_DEVICE )
-#else
-      d_memory_location( HYPRE_MEMORY_HOST ),
-      d_exec_policy( HYPRE_EXEC_HOST )
-#endif
-=======
     : SolverStrategy( parameters )
->>>>>>> 9aabf589
 {
     AMP_ASSERT( parameters );
     HypreSolver::initialize( parameters );
@@ -63,40 +52,7 @@
     setParameters();
 }
 
-void HypreSolver::getFromInput( std::shared_ptr<const AMP::Database> db )
-{
-<<<<<<< HEAD
-    // if ( db->keyExists( "memory_location" ) ) {
-    //     auto memory_location = db->getString( "memory_location" );
-    //     AMP_INSIST( memory_location == "host" || memory_location == "device",
-    //                 "memory_location must be either device or host" );
-    //     d_memory_location = ( memory_location == "host" ) ? HYPRE_MEMORY_HOST :
-    //     HYPRE_MEMORY_DEVICE;
-    // }
-    // if ( db->keyExists( "exec_policy" ) ) {
-    //     auto exec_policy = db->getString( "exec_policy" );
-    //     AMP_INSIST( exec_policy == "host" || exec_policy == "device",
-    //                 "exec_policy must be either device or host" );
-    //     d_exec_policy = ( exec_policy == "host" ) ? HYPRE_EXEC_HOST : HYPRE_EXEC_DEVICE;
-    // }
-=======
-    if ( db->keyExists( "memory_location" ) ) {
-        auto memory_location = db->getString( "memory_location" );
-        AMP_INSIST( memory_location == "host" || memory_location == "device",
-                    "memory_location must be either device or host" );
-        d_memory_location = ( memory_location == "host" ) ? HYPRE_MEMORY_HOST : HYPRE_MEMORY_DEVICE;
-    } else
-        d_memory_location = HYPRE_MEMORY_HOST;
-
-    if ( db->keyExists( "exec_policy" ) ) {
-        auto exec_policy = db->getString( "exec_policy" );
-        AMP_INSIST( exec_policy == "host" || exec_policy == "device",
-                    "exec_policy must be either device or host" );
-        d_exec_policy = ( exec_policy == "host" ) ? HYPRE_EXEC_HOST : HYPRE_EXEC_DEVICE;
-    } else
-        d_exec_policy = HYPRE_EXEC_HOST;
->>>>>>> 9aabf589
-}
+void HypreSolver::getFromInput( std::shared_ptr<const AMP::Database> db ) {}
 
 void HypreSolver::createHYPREMatrix( std::shared_ptr<AMP::LinearAlgebra::Matrix> matrix )
 {
