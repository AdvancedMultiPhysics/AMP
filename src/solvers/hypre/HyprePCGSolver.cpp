#include "AMP/solvers/hypre/HyprePCGSolver.h"
#include "AMP/discretization/DOF_Manager.h"
#include "AMP/matrices/Matrix.h"
#include "AMP/matrices/data/hypre/HypreMatrixAdaptor.h"
#include "AMP/operators/LinearOperator.h"
#include "AMP/solvers/SolverFactory.h"
#include "AMP/utils/Utilities.h"

#include "ProfilerApp.h"

#include <iomanip>
#include <numeric>

DISABLE_WARNINGS
#include "HYPRE.h"
#include "HYPRE_IJ_mv.h"
#include "HYPRE_parcsr_ls.h"
#include "HYPRE_parcsr_mv.h"
#include "_hypre_parcsr_mv.h"
ENABLE_WARNINGS


namespace AMP::Solver {


/****************************************************************
 * Constructors / Destructor                                     *
 ****************************************************************/
HyprePCGSolver::HyprePCGSolver() : HypreSolver() { d_bCreationPhase = true; }
HyprePCGSolver::HyprePCGSolver( std::shared_ptr<SolverStrategyParameters> parameters )
    : HypreSolver( parameters )
{
    HYPRE_ParCSRPCGCreate( d_comm.getCommunicator(), &d_solver );

    AMP_ASSERT( parameters );
    HyprePCGSolver::initialize( parameters );
}

HyprePCGSolver::~HyprePCGSolver() { HYPRE_ParCSRPCGDestroy( d_solver ); }

void HyprePCGSolver::initialize( std::shared_ptr<const SolverStrategyParameters> parameters )
{
    AMP_ASSERT( parameters );

    auto db = parameters->d_db;

    HyprePCGSolver::getFromInput( db );

    if ( parameters->d_pNestedSolver ) {
        d_pPreconditioner = parameters->d_pNestedSolver;
    } else {
        if ( d_bUsesPreconditioner ) {
            auto pcName  = db->getWithDefault<std::string>( "pc_solver_name", "Preconditioner" );
            auto outerDB = db->keyExists( pcName ) ? db : parameters->d_global_db;
            if ( outerDB ) {
                auto pcDB       = outerDB->getDatabase( pcName );
                auto parameters = std::make_shared<AMP::Solver::SolverStrategyParameters>( pcDB );
                parameters->d_pOperator = d_pOperator;
                d_pPreconditioner       = AMP::Solver::SolverFactory::create( parameters );
                AMP_ASSERT( d_pPreconditioner );
            }
        }
    }
}

void HyprePCGSolver::getFromInput( std::shared_ptr<const AMP::Database> db )
{
    if ( db->keyExists( "logging" ) ) {
        const auto logging = db->getScalar<int>( "logging" );
        HYPRE_PCGSetLogging( d_solver, logging );
    }

    HYPRE_PCGSetTol( d_solver, static_cast<HYPRE_Real>( d_dRelativeTolerance ) );
    HYPRE_PCGSetAbsoluteTol( d_solver, static_cast<HYPRE_Real>( d_dAbsoluteTolerance ) );
    HYPRE_PCGSetMaxIter( d_solver, d_iMaxIterations );
    HYPRE_PCGSetPrintLevel( d_solver, d_iDebugPrintInfoLevel );

    d_bUsesPreconditioner = db->getWithDefault<bool>( "uses_preconditioner", false );
    d_bDiagScalePC        = db->getWithDefault<bool>( "diag_scale_pc", false );

    if ( d_bComputeResidual ) {
        HYPRE_PCGSetRecomputeResidual( d_solver, d_bComputeResidual );
    }

    if ( db->keyExists( "compute_residual_p" ) ) {
        HYPRE_PCGSetRecomputeResidualP( d_solver, 1 );
    }
}

void HyprePCGSolver::apply( std::shared_ptr<const AMP::LinearAlgebra::Vector> f,
                            std::shared_ptr<AMP::LinearAlgebra::Vector> u )
{
    PROFILE( "HyprePCGSolver::apply" );

    // Always zero before checking stopping criteria for any reason
    d_iNumberIterations = 0;

    // in this case we make the assumption we can access a EpetraMat for now
    AMP_INSIST( d_pOperator, "ERROR: HyprePCGSolver::apply() operator cannot be NULL" );

    HYPRE_SetMemoryLocation( d_memory_location );
    HYPRE_SetExecutionPolicy( d_exec_policy );
    d_bCreationPhase = false;

    const auto f_norm = static_cast<HYPRE_Real>( f->L2Norm() );

    // Zero rhs implies zero solution, bail out early
    if ( f_norm == static_cast<HYPRE_Real>( 0.0 ) ) {
        u->zero();
        d_ConvergenceStatus = SolverStatus::ConvergedOnAbsTol;
        d_dResidualNorm     = 0.0;
        if ( d_iDebugPrintInfoLevel > 0 ) {
            AMP::pout << "HyprePCGSolver::apply: solution is zero" << std::endl;
        }
        return;
    }

    // Compute initial residual, used mostly for reporting in this case
    // since Hypre tracks this internally
    // Can we get that value from Hypre and remove one global reduce?
    std::shared_ptr<AMP::LinearAlgebra::Vector> r;
    HYPRE_Real current_res;
    if ( d_bUseZeroInitialGuess ) {
        u->zero();
        current_res = f_norm;
    } else {
        r = f->clone();
        d_pOperator->residual( f, u, r );
        current_res = static_cast<HYPRE_Real>( r->L2Norm() );
    }
    d_dInitialResidual = current_res;

    if ( d_iDebugPrintInfoLevel > 1 ) {
        AMP::pout << "HyprePCGSolver::apply: initial L2Norm of solution vector: " << u->L2Norm()
                  << std::endl;
        AMP::pout << "HyprePCGSolver::apply: initial L2Norm of rhs vector: " << f_norm << std::endl;
        AMP::pout << "HyprePCGSolver::apply: initial L2Norm of residual: " << current_res
                  << std::endl;
    }

    // return if the residual is already low enough
    // checkStoppingCriteria responsible for setting flags on convergence reason
    if ( checkStoppingCriteria( current_res ) ) {
        if ( d_iDebugPrintInfoLevel > 0 ) {
            AMP::pout << "HyprePCGSolver::apply: initial residual below tolerance" << std::endl;
        }
        return;
    }

    copyToHypre( u, d_hypre_sol );
    copyToHypre( f, d_hypre_rhs );

    if ( d_bUsesPreconditioner ) {
        if ( d_bDiagScalePC ) {
            HYPRE_Solver pcg_precond = NULL;
            HYPRE_PCGSetPrecond( d_solver,
                                 (HYPRE_PtrToSolverFcn) HYPRE_ParCSRDiagScale,
                                 (HYPRE_PtrToSolverFcn) HYPRE_ParCSRDiagScaleSetup,
                                 pcg_precond );
        } else {
            auto pc = std::dynamic_pointer_cast<HypreSolver>( d_pPreconditioner );
            if ( pc ) {

                auto pcg_precond = pc->getHYPRESolver();
                AMP_ASSERT( pcg_precond );

                if ( pc->type() == "BoomerAMGSolver" ) {
                    HYPRE_PCGSetPrecond( d_solver,
                                         (HYPRE_PtrToSolverFcn) HYPRE_BoomerAMGSolve,
                                         (HYPRE_PtrToSolverFcn) HYPRE_BoomerAMGSetup,
                                         pcg_precond );

                } else {
                    AMP_ERROR( "Currently only diagonal scaling and Boomer AMG preconditioners are "
                               "supported" );
                }

            } else {
                AMP_ERROR(
                    "Currently only native hypre preconditioners are supported for hypre solvers" );
            }
        }
    }

    HYPRE_ParCSRMatrix parcsr_A;
    HYPRE_ParVector par_b;
    HYPRE_ParVector par_x;

    HYPRE_IJMatrixGetObject( d_ijMatrix, (void **) &parcsr_A );
    hypre_ParCSRMatrixMigrate( parcsr_A, d_memory_location );

    HYPRE_IJVectorGetObject( d_hypre_rhs, (void **) &par_b );
    HYPRE_IJVectorGetObject( d_hypre_sol, (void **) &par_x );

    HYPRE_PCGSetup( d_solver, (HYPRE_Matrix) parcsr_A, (HYPRE_Vector) par_b, (HYPRE_Vector) par_x );
    HYPRE_PCGSolve( d_solver, (HYPRE_Matrix) parcsr_A, (HYPRE_Vector) par_b, (HYPRE_Vector) par_x );

    copyFromHypre( d_hypre_sol, u );

<<<<<<< HEAD
    // Check for NaNs in the solution (no communication necessary)
    // is this needed? won't hypre_norm below be nan?
    // auto localNorm = u->getVectorOperations()->localL2Norm( *u->getVectorData()
    // ).get<HYPRE_Real>(); if ( localNorm != localNorm ) {
    //     d_ConvergenceStatus = SolverStatus::DivergedOnNan;
    // 	// Is communication to figure out if any ranks have NaNs
    // 	// better than throwing an error?
    // 	AMP_ERROR("NaN solution in BoomerAMGSolver");
    // }

=======
>>>>>>> 7dd8b506
    // we are forced to update the state of u here
    // as Hypre is not going to change the state of a managed vector
    // an example where this will and has caused problems is when the
    // vector is a petsc managed vector being passed back to PETSc
    u->makeConsistent( AMP::LinearAlgebra::ScatterType::CONSISTENT_SET );

    // Query iteration count and store on AMP side
    HYPRE_PCGGetNumIterations( d_solver, &d_iNumberIterations );
<<<<<<< HEAD

    // Re-compute or query final residual
    if ( d_bComputeResidual ) {
        d_pOperator->residual( f, u, r );
        current_res = static_cast<HYPRE_Real>( r->L2Norm() );
    } else {
        HYPRE_PCGGetFinalRelativeResidualNorm( d_solver, &current_res );
    }

    // Store final residual norm and update convergence flags
    d_dResidualNorm = current_res;
    checkStoppingCriteria( current_res );

=======
    HYPRE_Real hypre_res;
    HYPRE_PCGGetFinalRelativeResidualNorm( d_solver, &hypre_res );

    // Check for NaNs
    if ( std::isnan( hypre_res ) ) {
        d_ConvergenceStatus = SolverStatus::DivergedOther;
        AMP_WARNING( "HyprePCGSolver::apply: Residual norm is NaN" );
    }

    // Re-compute or query final residual
    if ( d_bComputeResidual ) {
        d_pOperator->residual( f, u, r );
        current_res = static_cast<HYPRE_Real>( r->L2Norm() );
    } else {
        current_res = hypre_res;
    }

    // Store final residual norm and update convergence flags
    d_dResidualNorm = current_res;
    checkStoppingCriteria( current_res );

>>>>>>> 7dd8b506
    if ( d_iDebugPrintInfoLevel > 2 ) {
        AMP::pout << "HyprePCGSolver::apply: final L2Norm of solution: " << u->L2Norm()
                  << std::endl;
        AMP::pout << "HyprePCGSolver::apply: final L2Norm of residual: " << current_res
                  << std::endl;
        AMP::pout << "HyprePCGSolver::apply: iterations: " << d_iNumberIterations << std::endl;
        AMP::pout << "HyprePCGSolver::apply: convergence reason: "
                  << SolverStrategy::statusToString( d_ConvergenceStatus ) << std::endl;
    }
}

} // namespace AMP::Solver<|MERGE_RESOLUTION|>--- conflicted
+++ resolved
@@ -197,19 +197,6 @@
 
     copyFromHypre( d_hypre_sol, u );
 
-<<<<<<< HEAD
-    // Check for NaNs in the solution (no communication necessary)
-    // is this needed? won't hypre_norm below be nan?
-    // auto localNorm = u->getVectorOperations()->localL2Norm( *u->getVectorData()
-    // ).get<HYPRE_Real>(); if ( localNorm != localNorm ) {
-    //     d_ConvergenceStatus = SolverStatus::DivergedOnNan;
-    // 	// Is communication to figure out if any ranks have NaNs
-    // 	// better than throwing an error?
-    // 	AMP_ERROR("NaN solution in BoomerAMGSolver");
-    // }
-
-=======
->>>>>>> 7dd8b506
     // we are forced to update the state of u here
     // as Hypre is not going to change the state of a managed vector
     // an example where this will and has caused problems is when the
@@ -218,21 +205,6 @@
 
     // Query iteration count and store on AMP side
     HYPRE_PCGGetNumIterations( d_solver, &d_iNumberIterations );
-<<<<<<< HEAD
-
-    // Re-compute or query final residual
-    if ( d_bComputeResidual ) {
-        d_pOperator->residual( f, u, r );
-        current_res = static_cast<HYPRE_Real>( r->L2Norm() );
-    } else {
-        HYPRE_PCGGetFinalRelativeResidualNorm( d_solver, &current_res );
-    }
-
-    // Store final residual norm and update convergence flags
-    d_dResidualNorm = current_res;
-    checkStoppingCriteria( current_res );
-
-=======
     HYPRE_Real hypre_res;
     HYPRE_PCGGetFinalRelativeResidualNorm( d_solver, &hypre_res );
 
@@ -254,7 +226,6 @@
     d_dResidualNorm = current_res;
     checkStoppingCriteria( current_res );
 
->>>>>>> 7dd8b506
     if ( d_iDebugPrintInfoLevel > 2 ) {
         AMP::pout << "HyprePCGSolver::apply: final L2Norm of solution: " << u->L2Norm()
                   << std::endl;
