--- conflicted
+++ resolved
@@ -12,11 +12,7 @@
  ****************************************************************/
 CGSolver::CGSolver() {}
 
-<<<<<<< HEAD
-CGSolver::CGSolver( AMP::shared_ptr<SolverStrategyParameters> parameters )
-=======
-CGSolver::CGSolver( std::shared_ptr<KrylovSolverParameters> parameters )
->>>>>>> 973457f7
+CGSolver::CGSolver( std::shared_ptr<SolverStrategyParameters> parameters )
     : SolverStrategy( parameters )
 {
     AMP_ASSERT( parameters.get() != nullptr );
@@ -36,12 +32,7 @@
  ****************************************************************/
 void CGSolver::initialize( std::shared_ptr<SolverStrategyParameters> const params )
 {
-<<<<<<< HEAD
-    auto parameters = AMP::dynamic_pointer_cast<KrylovSolverParameters>( params );
-=======
-    std::shared_ptr<KrylovSolverParameters> parameters =
-        std::dynamic_pointer_cast<KrylovSolverParameters>( params );
->>>>>>> 973457f7
+    auto parameters = std::dynamic_pointer_cast<KrylovSolverParameters>( params );
     AMP_ASSERT( parameters.get() != nullptr );
     d_comm = parameters->d_comm;
     AMP_ASSERT( !d_comm.isNull() );
