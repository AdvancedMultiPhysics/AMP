--- conflicted
+++ resolved
@@ -119,17 +119,9 @@
     dirichletThermalInVecOp->setVariable( temperatureVar );
 
     // Random initial guess
-    //    solVec->setRandomValues();
     solVec->setToScalar( 0.0 );
     const double initialTemperature = 301.0;
     temperatureVec->addScalar( *temperatureVec, initialTemperature );
-<<<<<<< HEAD
-    const double initialDisplacement = 1.0e-04;
-    displacementVec->addScalar( *displacementVec, initialDisplacement );
-=======
-    //    const double initialDisplacement = 1.0e-04;
-    //    displacementVec->addScalar( *displacementVec, initialDisplacement );
->>>>>>> 5e267d2e
 
     // Initial guess for mechanics must satisfy the displacement boundary conditions
     dirichletDispInVecOp->apply( nullVec, solVec );
