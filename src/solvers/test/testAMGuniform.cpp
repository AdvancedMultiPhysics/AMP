--- conflicted
+++ resolved
@@ -41,11 +41,7 @@
         AMP::readTestMesh( mesh_file, mesh );
     }
     libMesh::MeshCommunication().broadcast( *( mesh.get() ) );
-<<<<<<< HEAD
-    mesh->prepare_for_use(false);
-=======
     mesh->prepare_for_use( false );
->>>>>>> 96d7a9f9
     auto meshAdapter = std::make_shared<AMP::Mesh::libmeshMesh>( mesh, "uniform" );
 
     std::shared_ptr<AMP::Operator::ElementPhysicsModel> elementPhysicsModel;
