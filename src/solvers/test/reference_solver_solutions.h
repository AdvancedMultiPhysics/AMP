#include "AMP/solvers/SolverStrategy.h"

#include <iomanip>
#include <map>
#include <tuple>

// global data structure mapping an input file to a tuple of
// the reference number of iterations, final residual L2 norm,
// and the tolerance to which the final residual must match
std::map<std::string, std::tuple<int, double, double>> conv_map{
    { "input_testLinearSolvers-LinearThermalRobin-CG",
      std::make_tuple( 24, 1.68504e-10, 2.0e-10 ) },
    { "input_testLinearSolvers-LinearThermalRobin-CylMesh-CG",
      std::make_tuple( 87, 2.4806061595639e-09, 3.0e-10 ) },
    { "input_testLinearSolvers-LinearThermalRobin-GMRES",
      std::make_tuple( 24, 3.04412e-12, 4.0e-12 ) },
    { "input_testLinearSolvers-LinearThermalRobin-FGMRES",
      std::make_tuple( 24, 3.04412e-12, 4.0e-12 ) },
    { "input_testLinearSolvers-LinearThermalRobin-BiCGSTAB",
      std::make_tuple( 18, 3.686753e-09, 1.0e-09 ) },
    { "input_testLinearSolvers-LinearThermalRobin-TFQMR",
<<<<<<< HEAD
      std::make_tuple( 21, 2.57121355842163e-09, 3.0e-9 ) },
=======
      std::make_tuple( 20, 1.25249453025521e-09, 2.0e-9 ) },
>>>>>>> 6ebe4076
    { "input_testLinearSolvers-LinearThermalRobin-PetscFGMRES",
      std::make_tuple( 25, 6.62678786883557e-12, 6.0e-12 ) },
    { "input_testLinearSolvers-LinearThermalRobin-ML",
      std::make_tuple( 14, 3.90003330750106e-13, 4.0e-13 ) },
    { "input_testLinearSolvers-LinearThermalRobin-ML-CG",
      std::make_tuple( 0, 2.55995674768853e-09, 2.0e-09 ) },
    { "input_testLinearSolvers-LinearThermalRobin-ML-GMRES",
      std::make_tuple( 4, 2.56859864182836e-09, 7.0e-08 ) },
    { "input_testLinearSolvers-LinearThermalRobin-ML-FGMRES",
      std::make_tuple( 1, 2.01677528883695e-09, 2.0e-9 ) },
    { "input_testLinearSolvers-LinearThermalRobin-ML-BiCGSTAB",
      std::make_tuple( 0, 1.03221e-21, 1.0e-12 ) },
    { "input_testLinearSolvers-LinearThermalRobin-ML-TFQMR",
      std::make_tuple( 3, 1.03439e-10, 2.0e-10 ) },
    { "input_testLinearSolvers-LinearThermalRobin-ML-PetscFGMRES",
      std::make_tuple( 1, 2.00917711909309e-09, 2.0e-09 ) }
};

// Function to get the "solution" convergence rate and iteration count for the
// given input
static std::tuple<int, double, double> get_regression_solution( const std::string &input )
{
    auto it = conv_map.find( input );
    return ( it != conv_map.end() ) ? it->second : std::tuple<int, double, double>( 0, 0.0, 0.0 );
}

static bool known_solution( const std::string &input )
{
    return ( conv_map.find( input ) != conv_map.end() );
}

static void checkConvergence( AMP::Solver::SolverStrategy *solver,
                              const std::string &inputFile,
                              AMP::UnitTest &ut )
{
    const auto residualNorm = solver->getResidualNorm();
    const auto tolerance    = solver->getAbsoluteTolerance();

    if ( known_solution( inputFile ) ) {
        // Check the convergence rate to see if it changed
        auto solution = get_regression_solution( inputFile );
        auto ref_iter = std::get<0>( solution );
        auto ref_norm = std::get<1>( solution );
        auto ref_tol  = std::get<2>( solution );
        if ( ref_iter > 0 ) {
            int iter = solver->getIterations();
            if ( iter != ref_iter ||
                 fabs( static_cast<double>( residualNorm - ref_norm ) ) > ref_tol ) {
                AMP::pout << "FAILED: test_CellPreconditioner " << inputFile << std::endl;
                AMP::pout << "Iterations: " << iter
                          << ", residual norm: " << std::setprecision( 15 ) << residualNorm
                          << std::endl;
                AMP::pout << "Expected: Iterations: " << ref_iter
                          << ", residual norm: " << std::setprecision( 15 ) << ref_norm
                          << std::endl;
                AMP::pout << "Difference ( computed - reference ), iterations: "
                          << ( iter - ref_iter ) << ", L2 norms: " << ( residualNorm - ref_norm )
                          << ", tolerance: " << ref_tol << std::endl;
                ut.failure( "FAILED: convergence rate test" );
            } else {
                ut.passes( "Passes convergence rate test" );
            }
        }
    } else {
        if ( residualNorm < tolerance ) {
            ut.passes( "Solver has converged." );
        } else {
            AMP::pout << "Solver has NOT converged." << std::endl;
            AMP::pout << "Residual norm: " << residualNorm << " is not smaller than tolerance "
                      << tolerance << "." << std::endl;
            ut.failure( "Solver has NOT converged." );
        }
    }
}<|MERGE_RESOLUTION|>--- conflicted
+++ resolved
@@ -19,11 +19,7 @@
     { "input_testLinearSolvers-LinearThermalRobin-BiCGSTAB",
       std::make_tuple( 18, 3.686753e-09, 1.0e-09 ) },
     { "input_testLinearSolvers-LinearThermalRobin-TFQMR",
-<<<<<<< HEAD
       std::make_tuple( 21, 2.57121355842163e-09, 3.0e-9 ) },
-=======
-      std::make_tuple( 20, 1.25249453025521e-09, 2.0e-9 ) },
->>>>>>> 6ebe4076
     { "input_testLinearSolvers-LinearThermalRobin-PetscFGMRES",
       std::make_tuple( 25, 6.62678786883557e-12, 6.0e-12 ) },
     { "input_testLinearSolvers-LinearThermalRobin-ML",
