<<< "input_LinearThermalRobinOperator" >>>

LinearSolver{
  name = "SASolver"
  uses_preconditioner = FALSE
  absolute_tolerance = 1.0e-12
  relative_tolerance = 1.0e-12
  print_info_level = 2
  max_iterations = 30
  max_levels = 10
  min_coarse_local = 10
  min_coarse_global = 40
  kappa = 2
  agg_type = "simple"
  prol_trunc = 0.1
  strength_threshold = 4.0

  pre_relaxation{
    name = "HybridGS"
    num_sweeps = 2
    sweep_type = "forward"
  }

  post_relaxation{
    name = "HybridGS"
    num_sweeps = 2
    sweep_type = "backward"
  }

  coarse_solver{
    name = "BoomerAMGSolver"
    absolute_tolerance = 0.0
    relative_tolerance = 0.0
    max_iterations = 1
    min_coarse_size = 10
    max_coarse_size = 100
    strong_threshold = 0.5
    cycle_type = 1
    relax_type = 6
    coarsen_type = 8
    interp_type = 18
    relax_order = 0
    print_info_level = 0
  }
}

Reference{
<<<<<<< HEAD
  iterations = 25
=======
  iterations = 21
>>>>>>> a3633349
  res_l2_norm = -1
  tolerance = 0
  strict = FALSE
}<|MERGE_RESOLUTION|>--- conflicted
+++ resolved
@@ -45,11 +45,7 @@
 }
 
 Reference{
-<<<<<<< HEAD
   iterations = 25
-=======
-  iterations = 21
->>>>>>> a3633349
   res_l2_norm = -1
   tolerance = 0
   strict = FALSE
