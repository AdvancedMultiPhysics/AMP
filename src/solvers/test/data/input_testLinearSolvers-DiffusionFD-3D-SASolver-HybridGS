<<< input_DiffusionFDOperator-3D >>>

LinearSolver{
  name = "SASolver"
  absolute_tolerance = 1.e-12
  relative_tolerance = 1.e-12
  print_info_level = 3
  max_iterations = 100
  max_levels = 10
  min_coarse_local = 10
  min_coarse_global = 40
  kappa = 2
  agg_type = "simple"
<<<<<<< HEAD

  level_options_0{
    prol_trunc = 0.075
    num_smooth_prol = 3
    strength_threshold = 4.0
  }

  level_options_1{
    prol_trunc = 0.075
    num_smooth_prol = 3
    strength_threshold = 4.0
  }
=======
  prol_trunc = 0.015
  num_smooth_prol = 3
  strength_threshold = 0.4
  strength_measure = "classical_min"
>>>>>>> 440a2bf7
  
  pre_relaxation{
    name = "HybridGS"
    num_sweeps = 2
    sweep_type = "symmetric"
  }

  post_relaxation{
    name = "HybridGS"
    num_sweeps = 2
    sweep_type = "symmetric"
  }

  coarse_solver{
    name = "HybridGS"
    num_sweeps = 2
    sweep_type = "symmetric"
  }
}

Reference{
<<<<<<< HEAD
  iterations = 38
=======
  iterations = 34
>>>>>>> 440a2bf7
  res_l2_norm = -1
  tolerance = 0
  strict = FALSE
}<|MERGE_RESOLUTION|>--- conflicted
+++ resolved
@@ -11,25 +11,10 @@
   min_coarse_global = 40
   kappa = 2
   agg_type = "simple"
-<<<<<<< HEAD
-
-  level_options_0{
-    prol_trunc = 0.075
-    num_smooth_prol = 3
-    strength_threshold = 4.0
-  }
-
-  level_options_1{
-    prol_trunc = 0.075
-    num_smooth_prol = 3
-    strength_threshold = 4.0
-  }
-=======
   prol_trunc = 0.015
   num_smooth_prol = 3
   strength_threshold = 0.4
   strength_measure = "classical_min"
->>>>>>> 440a2bf7
   
   pre_relaxation{
     name = "HybridGS"
@@ -51,11 +36,7 @@
 }
 
 Reference{
-<<<<<<< HEAD
-  iterations = 38
-=======
   iterations = 34
->>>>>>> 440a2bf7
   res_l2_norm = -1
   tolerance = 0
   strict = FALSE
