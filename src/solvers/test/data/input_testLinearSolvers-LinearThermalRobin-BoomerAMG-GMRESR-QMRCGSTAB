<<< "input_LinearThermalRobinOperator" >>>

LinearSolver{
  name = "GMRESRSolver"
  variant = "gmresr"
  nested_solver = "QMRCGSTAB"
  absolute_tolerance = 1.0e-12
  relative_tolerance = 1.0e-12
  print_info_level = 2
  max_iterations = 100
  max_dimension  = 100
}

QMRCGSTAB{
  name = "QMRCGSTABSolver"
  uses_preconditioner = TRUE
  relative_tolerance = 1.0e-2
  print_info_level = 1
  max_iterations = 3
}

<<< "PC-BoomerAMGParameters" >>>

Reference{
<<<<<<< HEAD
  iterations = 4
=======
  iterations = 92
>>>>>>> ff930c61
  res_l2_norm = -1.0
  tolerance = 0.0
  strict = FALSE
}<|MERGE_RESOLUTION|>--- conflicted
+++ resolved
@@ -22,11 +22,7 @@
 <<< "PC-BoomerAMGParameters" >>>
 
 Reference{
-<<<<<<< HEAD
-  iterations = 4
-=======
   iterations = 92
->>>>>>> ff930c61
   res_l2_norm = -1.0
   tolerance = 0.0
   strict = FALSE
