--- conflicted
+++ resolved
@@ -14,11 +14,7 @@
 <<< "PC-SASolverParameters" >>>
 
 Reference{
-<<<<<<< HEAD
-  iterations = 20
-=======
   iterations = 16
->>>>>>> 440a2bf7
   res_l2_norm = -1
   tolerance = 0
   strict = FALSE
