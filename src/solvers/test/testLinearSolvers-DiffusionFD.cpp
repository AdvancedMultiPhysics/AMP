--- conflicted
+++ resolved
@@ -239,12 +239,6 @@
 #endif
 #ifdef AMP_USE_HYPRE
         // Boomer with/without CG acceleration
-<<<<<<< HEAD
-        // exeNames.emplace_back( "input_testLinearSolvers-DiffusionFD-2D-BoomerAMG" );
-        // exeNames.emplace_back( "input_testLinearSolvers-DiffusionFD-2D-BoomerAMG-CG" );
-        // exeNames.emplace_back( "input_testLinearSolvers-DiffusionFD-3D-BoomerAMG" );
-        // exeNames.emplace_back( "input_testLinearSolvers-DiffusionFD-3D-BoomerAMG-CG" );
-=======
         hostExeNames.emplace_back( "input_testLinearSolvers-DiffusionFD-2D-BoomerAMG" );
         hostExeNames.emplace_back( "input_testLinearSolvers-DiffusionFD-2D-BoomerAMG-CG" );
         hostExeNames.emplace_back( "input_testLinearSolvers-DiffusionFD-3D-BoomerAMG" );
@@ -255,7 +249,6 @@
             // deviceExeNames.emplace_back(
             // "input_testLinearSolvers-DiffusionFD-3D-DiagonalPC-HypreCG" );
     #endif
->>>>>>> 890ef733
 #endif
     }
 
