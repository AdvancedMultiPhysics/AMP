--- conflicted
+++ resolved
@@ -239,27 +239,6 @@
         files.emplace_back( "input_testLinearSolvers-LinearThermalRobin-PetscFGMRES" );
 #endif
 
-<<<<<<< HEAD
-#ifdef AMP_USE_HYPRE
-        files.emplace_back( "input_testLinearSolvers-LinearThermalRobin-BoomerAMG" );
-        files.emplace_back( "input_testLinearSolvers-LinearThermalRobin-BoomerAMG-CG" );
-        files.emplace_back( "input_testLinearSolvers-LinearThermalRobin-CylMesh-BoomerAMG" );
-        files.emplace_back( "input_testLinearSolvers-LinearThermalRobin-CylMesh-BoomerAMG-CG" );
-        files.emplace_back( "input_testLinearSolvers-LinearThermalRobin-BoomerAMG-GMRES" );
-        files.emplace_back( "input_testLinearSolvers-LinearThermalRobin-BoomerAMG-FGMRES" );
-        files.emplace_back( "input_testLinearSolvers-LinearThermalRobin-BoomerAMG-BiCGSTAB" );
-        files.emplace_back( "input_testLinearSolvers-LinearThermalRobin-BoomerAMG-TFQMR" );
-        files.emplace_back( "input_testLinearSolvers-LinearThermalRobin-BoomerAMG-HypreCG" );
-        files.emplace_back( "input_testLinearSolvers-LinearThermalRobin-DiagonalPC-HypreCG" );
-        files.emplace_back( "input_testLinearSolvers-LinearThermalRobin-HypreCG" );
-    #ifdef AMP_USE_PETSC
-            // files.emplace_back(
-            // "input_testLinearSolvers-LinearThermalRobin-BoomerAMG-PetscFGMRES" );
-    #endif
-#endif
-
-=======
->>>>>>> 0fb470c0
 #ifdef AMP_USE_TRILINOS_ML
         // files.emplace_back( "input_testLinearSolvers-LinearThermalRobin-ML" );
         // files.emplace_back( "input_testLinearSolvers-LinearThermalRobin-ML-CG" );
