#include "solvers/trilinos/nox/TrilinosNOXSolver.h"
#include "ProfilerApp.h"

#include "solvers/trilinos/nox/AndersonStatusTest.h"
#include "solvers/trilinos/thyra/TrilinosThyraModelEvaluator.h"
#include "utils/Utilities.h"
#include "vectors/trilinos/thyra/ThyraVector.h"
#include "vectors/trilinos/thyra/ThyraVectorWrapper.h"


// Trilinos includes
DISABLE_WARNINGS

#ifdef USE_TRILINOS_BELOS
#include "BelosTypes.hpp"
#endif

#include "NOX_MatrixFree_ModelEvaluatorDecorator.hpp"
#include "NOX_Solver_Factory.H"
#include "NOX_StatusTest_Combo.H"
#include "NOX_StatusTest_FiniteValue.H"
#include "NOX_StatusTest_MaxIters.H"
#include "NOX_StatusTest_NormF.H"
#include "NOX_StatusTest_NormUpdate.H"
#include "NOX_StatusTest_NormWRMS.H"
#include "NOX_StatusTest_RelativeNormF.H"
#include "NOX_Thyra.H"
#include "NOX_Thyra_Group.H"
#include "NOX_Thyra_MatrixFreeJacobianOperator.hpp"
#include "Stratimikos_DefaultLinearSolverBuilder.hpp"
#include <Teuchos_RefCountPtrDecl.hpp>
ENABLE_WARNINGS


namespace AMP {
namespace Solver {


/****************************************************************
*  Constructors                                                 *
****************************************************************/
TrilinosNOXSolver::TrilinosNOXSolver() : SolverStrategy() {}
TrilinosNOXSolver::TrilinosNOXSolver( AMP::shared_ptr<TrilinosNOXSolverParameters> parameters )
    : SolverStrategy( parameters )
{
    initialize( parameters );
}
void TrilinosNOXSolver::reset( AMP::shared_ptr<SolverStrategyParameters> parameters )
{
    initialize( parameters );
}
TrilinosNOXSolver::~TrilinosNOXSolver() {}


/****************************************************************
*  Initialize                                                   *
****************************************************************/
void TrilinosNOXSolver::initialize( AMP::shared_ptr<SolverStrategyParameters> parameters )
{
    // Copy the parameters
    AMP::shared_ptr<TrilinosNOXSolverParameters> params =
        AMP::dynamic_pointer_cast<TrilinosNOXSolverParameters>( parameters );
    AMP_ASSERT( params.get() != NULL );
    AMP_ASSERT( params->d_db.get() != NULL );
    d_comm = params->d_comm;
    if ( params->d_pInitialGuess.get() != NULL )
        d_initialGuess = params->d_pInitialGuess;
    AMP_ASSERT( d_initialGuess != NULL );
    AMP::shared_ptr<AMP::Database> nonlinear_db = parameters->d_db;
    AMP::shared_ptr<AMP::Database> linear_db    = nonlinear_db->getDatabase( "LinearSolver" );
    AMP_ASSERT( linear_db != NULL );
    // Create the default OStream
    Teuchos::RCP<Teuchos::FancyOStream> out = Teuchos::VerboseObjectBase::getDefaultOStream();
    // Create a model evaluator
    AMP::shared_ptr<TrilinosThyraModelEvaluatorParameters> modelParams(
        new TrilinosThyraModelEvaluatorParameters );
    modelParams->d_nonlinearOp = d_pOperator;
    modelParams->d_linearOp    = params->d_pLinearOperator;
    modelParams->d_icVec       = d_initialGuess;
    modelParams->d_preconditioner.reset();
    modelParams->d_prePostOperator = params->d_prePostOperator;
    if ( linear_db->getBoolWithDefault( "uses_preconditioner", false ) )
        modelParams->d_preconditioner = params->d_preconditioner;
    d_thyraModel =
        Teuchos::RCP<TrilinosThyraModelEvaluator>( new TrilinosThyraModelEvaluator( modelParams ) );
    // Create the Preconditioner operator
    d_precOp = d_thyraModel->create_W_prec();
    // Create the linear solver factory
    ::Stratimikos::DefaultLinearSolverBuilder builder;
    Teuchos::RCP<Teuchos::ParameterList> p = Teuchos::rcp( new Teuchos::ParameterList );
    std::string linearSolverType           = linear_db->getString( "linearSolverType" );
    std::string linearSolver               = linear_db->getString( "linearSolver" );
    int maxLinearIterations        = linear_db->getIntegerWithDefault( "max_iterations", 100 );
    double linearRelativeTolerance = linear_db->getDoubleWithDefault( "relative_tolerance", 1e-3 );
    bool flexGmres                 = linear_db->getBoolWithDefault( "flexibleGmres", true );
    p->set( "Linear Solver Type", linearSolverType );
    p->set( "Preconditioner Type", "None" );
    p->sublist( "Linear Solver Types" )
        .sublist( linearSolverType )
        .set( "Solver Type", linearSolver );
    Teuchos::ParameterList &linearSolverParams =
        p->sublist( "Linear Solver Types" ).sublist( linearSolverType );
    linearSolverParams.sublist( "Solver Types" )
        .sublist( linearSolver )
        .set( "Maximum Iterations", maxLinearIterations );
    // Only "Block GMRES" recognizes the "Flexible Gmres" option, other solvers may throw an input
    // validation error
    if ( linearSolver == "Block GMRES" )
        linearSolverParams.sublist( "Solver Types" )
            .sublist( linearSolver )
            .set( "Flexible Gmres", flexGmres );
    if ( linear_db->getIntegerWithDefault( "print_info_level", 0 ) >= 2 ) {
        linearSolverParams.sublist( "Solver Types" )
            .sublist( linearSolver )
            .set( "Output Frequency", 1 );
        linearSolverParams.sublist( "Solver Types" ).sublist( linearSolver ).set( "Verbosity", 10 );
        linearSolverParams.sublist( "VerboseObject" ).set( "Verbosity Level", "extreme" );
        if ( linearSolverType == "Belos" ) {
            linearSolverParams.sublist( "Solver Types" )
                .sublist( linearSolver )
                .set( "Verbosity",
                      Belos::Warnings + Belos::IterationDetails + Belos::OrthoDetails +
                          Belos::FinalSummary + Belos::Debug + Belos::StatusTestDetails );
        }
    } else if ( linear_db->getIntegerWithDefault( "print_info_level", 0 ) >= 1 ) {
        linearSolverParams.sublist( "Solver Types" )
            .sublist( linearSolver )
            .set( "Output Frequency", 1 );
        linearSolverParams.sublist( "Solver Types" ).sublist( linearSolver ).set( "Verbosity", 10 );
        if ( linearSolverType == "Belos" ) {
            linearSolverParams.sublist( "Solver Types" )
                .sublist( linearSolver )
                .set( "Verbosity",
                      Belos::Warnings + Belos::IterationDetails + Belos::FinalSummary +
                          Belos::Debug );
        }
    }
    builder.setParameterList( p );
    d_lowsFactory = builder.createLinearSolveStrategy( "" );
<<<<<<< HEAD
    // d_lowsFactory->initializeVerboseObjectBase();
=======
    //    d_lowsFactory->initializeVerboseObjectBase();
>>>>>>> aa1a3d36
    d_thyraModel->set_W_factory( d_lowsFactory );
    // Create the convergence tests (these will need to be on the input database)
    Teuchos::RCP<NOX::StatusTest::NormF> absresid =
        Teuchos::rcp( new NOX::StatusTest::NormF( d_dMaxError ) );
    Teuchos::RCP<NOX::StatusTest::MaxIters> maxiters =
        Teuchos::rcp( new NOX::StatusTest::MaxIters( d_iMaxIterations ) );
    Teuchos::RCP<NOX::StatusTest::FiniteValue> fv =
        Teuchos::rcp( new NOX::StatusTest::FiniteValue );
    Teuchos::RCP<NOX::StatusTest::NormWRMS> wrms =
        Teuchos::rcp( new NOX::StatusTest::NormWRMS( d_dMaxError, d_dMaxError ) );
    d_status = Teuchos::rcp( new NOX::StatusTest::Combo( NOX::StatusTest::Combo::OR ) );
    d_status->addStatusTest( fv );
    d_status->addStatusTest( absresid );
    d_status->addStatusTest( maxiters );
    d_status->addStatusTest( wrms );
    // Create nox parameter list
    d_nlParams             = Teuchos::rcp( new Teuchos::ParameterList );
    std::string solverType = nonlinear_db->getString( "solver" );
    if ( solverType == "JFNK" ) {
        d_nlParams->set( "Nonlinear Solver", "Line Search Based" );
    } else if ( solverType == "Anderson" ) {
        d_nlParams->set( "Nonlinear Solver", "Anderson Accelerated Fixed-Point" );
        int depth     = nonlinear_db->getIntegerWithDefault( "StorageDepth", 5 );
        double mixing = nonlinear_db->getDoubleWithDefault( "MixingParameter", 1.0 );
        d_nlParams->sublist( "Anderson Parameters" ).set( "Storage Depth", depth );
        d_nlParams->sublist( "Anderson Parameters" ).set( "Mixing Parameter", mixing );
        d_nlParams->sublist( "Anderson Parameters" )
            .sublist( "Preconditioning" )
            .set( "Precondition", d_precOp.get() != NULL );
        Teuchos::RCP<NOX::StatusTest::RelativeNormF> relresid =
            Teuchos::rcp( new NOX::StatusTest::RelativeNormF( d_dMaxError ) );
        d_status->addStatusTest( relresid );
        Teuchos::RCP<AndersonStatusTest> andersonTest =
            Teuchos::rcp( new AMP::Solver::AndersonStatusTest( nonlinear_db ) );
        d_status->addStatusTest( andersonTest );
    }
    std::string lineSearchMethod =
        nonlinear_db->getStringWithDefault( "lineSearchMethod", "Polynomial" );
    d_nlParams->sublist( "Line Search" ).set( "Method", lineSearchMethod );
    d_nlParams->sublist( "Direction" )
        .sublist( "Newton" )
        .sublist( "Linear Solver" )
        .set( "Tolerance", linearRelativeTolerance );
    if ( params->d_prePostOperator.get() != NULL ) {
        Teuchos::RefCountPtr<NOX::Abstract::PrePostOperator> prePostOperator(
            params->d_prePostOperator.get(),
            Teuchos::DeallocDelete<NOX::Abstract::PrePostOperator>(),
            false );
        d_nlParams->sublist( "Solver Options" )
            .set<Teuchos::RCP<NOX::Abstract::PrePostOperator>>( "User Defined Pre/Post Operator",
                                                                prePostOperator );
    }
    // Set the printing parameters in the "Printing" sublist
    Teuchos::ParameterList &printParams = d_nlParams->sublist( "Printing" );
    printParams.set( "Output Precision", 3 );
    printParams.set( "Output Processor", 0 );
    NOX::Utils::MsgType print_level = NOX::Utils::Error;
    if ( d_iDebugPrintInfoLevel >= 1 ) {
        print_level = static_cast<NOX::Utils::MsgType>(
            print_level + NOX::Utils::OuterIteration + NOX::Utils::OuterIterationStatusTest +
            NOX::Utils::InnerIteration + NOX::Utils::Warning );
    } else if ( d_iDebugPrintInfoLevel >= 2 ) {
        print_level = static_cast<NOX::Utils::MsgType>(
            print_level + NOX::Utils::LinearSolverDetails + NOX::Utils::Parameters +
            NOX::Utils::Details + NOX::Utils::Debug + NOX::Utils::TestDetails + NOX::Utils::Error );
    }
    printParams.set( "Output Information", print_level );
}


/****************************************************************
*  Solve                                                        *
****************************************************************/
void TrilinosNOXSolver::solve( AMP::shared_ptr<const AMP::LinearAlgebra::Vector> f,
                               AMP::shared_ptr<AMP::LinearAlgebra::Vector>
                                   u )
{
    // PROFILE_START("solve");
    // Get thyra vectors
    AMP::shared_ptr<AMP::LinearAlgebra::ThyraVector> initial =
        AMP::dynamic_pointer_cast<AMP::LinearAlgebra::ThyraVector>(
            AMP::LinearAlgebra::ThyraVector::view( d_initialGuess ) );
    AMP::shared_ptr<AMP::LinearAlgebra::ThyraVector> U =
        AMP::dynamic_pointer_cast<AMP::LinearAlgebra::ThyraVector>(
            AMP::LinearAlgebra::ThyraVector::view( u ) );
    AMP::shared_ptr<const AMP::LinearAlgebra::ThyraVector> F =
        AMP::dynamic_pointer_cast<const AMP::LinearAlgebra::ThyraVector>(
            AMP::LinearAlgebra::ThyraVector::constView( f ) );
    // Set the rhs for the thyra model
    d_thyraModel->setRhs( f );
    // Create the JFNK operator
    Teuchos::ParameterList printParams;
    Teuchos::RCP<Teuchos::ParameterList> jfnkParams = Teuchos::parameterList();
    jfnkParams->set( "Difference Type", "Forward" );
    jfnkParams->set( "Perturbation Algorithm", "KSP NOX 2001" );
    jfnkParams->set( "lambda", 1.0e-4 );
    Teuchos::RCP<NOX::Thyra::MatrixFreeJacobianOperator<double>> jfnkOp(
        new NOX::Thyra::MatrixFreeJacobianOperator<double>( printParams ) );
    jfnkOp->setParameterList( jfnkParams );
    if ( d_iDebugPrintInfoLevel >= 3 && d_comm.getRank() == 0 )
        jfnkParams->print( AMP::pout );
    // Create the NOX::Thyra::Group
    // Teuchos::RCP<NOX::Thyra::Group> nox_group( new NOX::Thyra::Group( initial->getVec(),
    // d_thyraModel ) );
    Teuchos::RCP<::Thyra::ModelEvaluator<double>> thyraModel =
        Teuchos::rcp( new NOX::MatrixFreeModelEvaluatorDecorator<double>( d_thyraModel ) );
    Teuchos::RCP<NOX::Thyra::Group> nox_group( new NOX::Thyra::Group(
        initial->getVec(), thyraModel, jfnkOp, d_lowsFactory, d_precOp, Teuchos::null ) );
    nox_group->setX( U->getVec() );
    nox_group->computeF();
    // VERY IMPORTANT!!!  jfnk object needs base evaluation objects.
    // This creates a circular dependency, so use a weak pointer.
    jfnkOp->setBaseEvaluationToNOXGroup( nox_group.create_weak() );
    // Create the solver
    d_solver = NOX::Solver::buildSolver( nox_group, d_status, d_nlParams );
    // Solve
    d_nlParams->print( AMP::pout );
    NOX::StatusTest::StatusType solvStatus = d_solver->solve();
    if ( solvStatus != NOX::StatusTest::Converged )
        AMP_ERROR( "Failed to solve" );
    // Copy the solution back to u
    const NOX::Thyra::Vector *tmp =
        dynamic_cast<const NOX::Thyra::Vector *>( &( nox_group->getX() ) );
    const AMP::LinearAlgebra::ThyraVectorWrapper *thyraVec =
        dynamic_cast<const AMP::LinearAlgebra::ThyraVectorWrapper *>( &( tmp->getThyraVector() ) );
    AMP_ASSERT( thyraVec != NULL );
    AMP_ASSERT( thyraVec->numVecs() == 1 );
    u->copyVector( thyraVec->getVec( 0 ) );
    // PROFILE_STOP("solve");
}
}
}<|MERGE_RESOLUTION|>--- conflicted
+++ resolved
@@ -137,11 +137,7 @@
     }
     builder.setParameterList( p );
     d_lowsFactory = builder.createLinearSolveStrategy( "" );
-<<<<<<< HEAD
-    // d_lowsFactory->initializeVerboseObjectBase();
-=======
-    //    d_lowsFactory->initializeVerboseObjectBase();
->>>>>>> aa1a3d36
+    //d_lowsFactory->initializeVerboseObjectBase();
     d_thyraModel->set_W_factory( d_lowsFactory );
     // Create the convergence tests (these will need to be on the input database)
     Teuchos::RCP<NOX::StatusTest::NormF> absresid =
