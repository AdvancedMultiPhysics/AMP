#ifndef included_AMP_SASolver_H_
#define included_AMP_SASolver_H_

#include "AMP/matrices/CSRMatrix.h"
#include "AMP/matrices/data/CSRLocalMatrixData.h"
#include "AMP/matrices/data/CSRMatrixData.h"
#include "AMP/solvers/SolverFactory.h"
#include "AMP/solvers/SolverStrategy.h"
#include "AMP/solvers/SolverStrategyParameters.h"
#include "AMP/solvers/amg/Aggregation.h"
#include "AMP/solvers/amg/AggregationSettings.h"
#include "AMP/solvers/amg/Aggregator.h"
#include "AMP/solvers/amg/Cycle.h"
#include "AMP/solvers/amg/Relaxation.h"
#include "AMP/utils/Database.h"
#include "AMP/vectors/Variable.h"

#include <memory>
#include <vector>

namespace AMP::Solver::AMG {

struct SASolver : SolverStrategy {
public:
    explicit SASolver( std::shared_ptr<SolverStrategyParameters> );

    static std::unique_ptr<SolverStrategy>
    createSolver( std::shared_ptr<SolverStrategyParameters> params )
    {
        return std::make_unique<SASolver>( params );
    }

    std::string type() const override { return "SASolver"; }

    void registerOperator( std::shared_ptr<Operator::Operator> ) override;

    void getFromInput( std::shared_ptr<Database> );

    void apply( std::shared_ptr<const LinearAlgebra::Vector> f,
                std::shared_ptr<LinearAlgebra::Vector> u ) override;

protected:
    Utilities::MemoryType d_mem_loc;
    size_t d_max_levels;
    int d_min_coarse_local;
    size_t d_min_coarse_global;
    int d_kappa;
    float d_kcycle_tol;
<<<<<<< HEAD
=======
    float d_prol_trunc;
    float d_prol_spec_lower;
    Utilities::MemoryType d_mem_loc;
>>>>>>> 901c5573

    int d_num_relax_pre;
    int d_num_relax_post;
    int d_num_smooth_prol;
    float d_prol_trunc;
    std::string d_agg_type;
    CoarsenSettings d_coarsen_settings;
    PairwiseCoarsenSettings d_pair_coarsen_settings;
    std::shared_ptr<AMP::Database> d_pre_relax_db;
    std::shared_ptr<AMP::Database> d_post_relax_db;

    std::shared_ptr<AMG::Aggregator> d_aggregator;
    std::vector<AMG::KCycleLevel> d_levels;
    std::shared_ptr<AMG::RelaxationParameters> d_pre_relax_params;
    std::shared_ptr<AMG::RelaxationParameters> d_post_relax_params;
    std::shared_ptr<SolverStrategyParameters> d_coarse_solver_params;
    std::unique_ptr<SolverStrategy> d_coarse_solver;

    void resetLevelOptions();
    void setLevelOptions( const size_t lvl );

    void setup( std::shared_ptr<LinearAlgebra::Variable> xVar,
                std::shared_ptr<LinearAlgebra::Variable> bVar );

    void makeCoarseSolver();

    std::unique_ptr<SolverStrategy>
    createRelaxation( size_t lvl,
                      std::shared_ptr<Operator::Operator> A,
                      std::shared_ptr<AMG::RelaxationParameters> params );

    void smoothP_JacobiL1( std::shared_ptr<LinearAlgebra::Matrix> A,
                           std::shared_ptr<LinearAlgebra::Matrix> &P ) const;
};

} // namespace AMP::Solver::AMG

#endif<|MERGE_RESOLUTION|>--- conflicted
+++ resolved
@@ -46,17 +46,13 @@
     size_t d_min_coarse_global;
     int d_kappa;
     float d_kcycle_tol;
-<<<<<<< HEAD
-=======
-    float d_prol_trunc;
-    float d_prol_spec_lower;
     Utilities::MemoryType d_mem_loc;
->>>>>>> 901c5573
 
     int d_num_relax_pre;
     int d_num_relax_post;
     int d_num_smooth_prol;
     float d_prol_trunc;
+    float d_prol_spec_lower;
     std::string d_agg_type;
     CoarsenSettings d_coarsen_settings;
     PairwiseCoarsenSettings d_pair_coarsen_settings;
