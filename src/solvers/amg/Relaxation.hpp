#ifndef included_AMP_AMG_Relaxation_hpp
#define included_AMP_AMG_Relaxation_hpp

#include "AMP/AMP_TPLs.h"
#include "AMP/matrices/CSRConfig.h"
#include "AMP/matrices/CSRMatrix.h"
#include "AMP/matrices/CSRVisit.h"
#include "AMP/matrices/data/CSRMatrixData.h"
#include "AMP/solvers/amg/Relaxation.h"
#include "AMP/utils/Constants.h"
#include "AMP/utils/Memory.h"

#include <cmath>
#include <numeric>

#define AMP_AMG_RELAXATION_PROFILE

namespace AMP::Solver::AMG {

Relaxation::Relaxation( std::shared_ptr<const SolverStrategyParameters> params,
<<<<<<< HEAD
                        std::string name_,
                        std::string short_name_ )
    : SolverStrategy( params ),
      name( name_ ),
      short_name( short_name_ ),
      d_caller_lvl( std::numeric_limits<size_t>::max() )
=======
                        const std::string &name_,
                        const std::string &short_name_ )
    : SolverStrategy( params ), name( name_ ), short_name( short_name_ )
>>>>>>> 440a2bf7
{
    AMP_ASSERT( params );
    getFromInput( params->d_db );
    need_norms =
        d_iMaxIterations > 1 && ( d_dAbsoluteTolerance > 0.0 || d_dRelativeTolerance > 0.0 );
}

void Relaxation::getFromInput( std::shared_ptr<AMP::Database> db )
{
    d_num_sweeps = db->getWithDefault<size_t>( "num_sweeps", 1 );

    auto sweep_type = db->getWithDefault<std::string>( "sweep_type", "symmetric" );
    if ( sweep_type == "forward" )
        d_sweep = Relaxation::Sweep::forward;
    else if ( sweep_type == "backward" )
        d_sweep = Relaxation::Sweep::backward;
    else if ( sweep_type == "symmetric" )
        d_sweep = Relaxation::Sweep::symmetric;
    else {
        AMP_ERROR( "Relaxation: invalid sweep type (" + sweep_type + ")" );
    }

    // These are predominantly used as preconditioners/smoothers
    // so should default to zero tolerances and 1 iteration
    d_iMaxIterations     = db->getWithDefault<int>( "max_iterations", 1 );
    d_dAbsoluteTolerance = db->getWithDefault<double>( "absolute_tolerance", 0.0 );
    d_dRelativeTolerance = db->getWithDefault<double>( "relative_tolerance", 0.0 );
}

void Relaxation::apply( std::shared_ptr<const LinearAlgebra::Vector> b,
                        std::shared_ptr<LinearAlgebra::Vector> x )
{
    PROFILE( "Relaxation::apply" );

    // initialize, trivial if acting as a
    // preconditioner
    auto r             = need_norms ? b->clone() : nullptr;
    d_dInitialResidual = 0.0;
    if ( need_norms ) {
        const auto b_norm = static_cast<double>( b->L2Norm() );

        // Zero rhs implies zero solution, bail out early
        if ( b_norm == 0.0 ) {
            x->zero();
            d_ConvergenceStatus = SolverStatus::ConvergedOnAbsTol;
            d_dInitialResidual  = 0.0;
            d_dResidualNorm     = 0.0;
            if ( d_iDebugPrintInfoLevel > 0 ) {
                AMP::pout << name << "::apply: solution is zero" << std::endl;
            }
        }

        if ( d_bUseZeroInitialGuess ) {
            x->zero();
            d_dInitialResidual = b_norm;
        } else {
            d_pOperator->residual( b, x, r );
            d_dInitialResidual = static_cast<double>( r->L2Norm() );
        }

        if ( d_iDebugPrintInfoLevel > 1 ) {
            AMP::pout << name << "::apply: initial L2Norm of solution vector: " << x->L2Norm()
                      << std::endl;
            AMP::pout << name << "::apply: initial L2Norm of rhs vector: " << b_norm << std::endl;
            AMP::pout << name << "::apply: initial L2Norm of residual: " << d_dInitialResidual
                      << std::endl;
        }
        if ( checkStoppingCriteria( d_dInitialResidual ) ) {
            if ( d_iDebugPrintInfoLevel > 0 ) {
                AMP::pout << name << "::apply: initial residual below tolerance" << std::endl;
            }
            return;
        }
    }
    auto current_res = static_cast<double>( d_dInitialResidual );

    // apply solver for needed number of iterations
    for ( d_iNumberIterations = 1; d_iNumberIterations <= d_iMaxIterations;
          ++d_iNumberIterations ) {
        relax_visit( b, x );

        if ( need_norms ) {
            d_pOperator->residual( b, x, r );
            current_res = static_cast<double>( r->L2Norm() );

            if ( d_iDebugPrintInfoLevel > 1 ) {
                AMP::pout << short_name << ": iteration " << d_iNumberIterations << ", residual "
                          << current_res << std::endl;
            }

            if ( checkStoppingCriteria( current_res ) ) {
                break;
            }
        }
    }

    // Store final residual norm and update convergence flags
    // if this is acting as a solver and not a preconditioner
    if ( need_norms ) {
        d_dResidualNorm = current_res;
        checkStoppingCriteria( current_res );

        if ( d_iDebugPrintInfoLevel > 0 ) {
            AMP::pout << name << "::apply: final L2Norm of solution: " << x->L2Norm() << std::endl;
            AMP::pout << name << "::apply: final L2Norm of residual: " << current_res << std::endl;
            AMP::pout << name << "::apply: iterations: " << d_iNumberIterations << std::endl;
            AMP::pout << name << "::apply: convergence reason: "
                      << SolverStrategy::statusToString( d_ConvergenceStatus ) << std::endl;
        }
    }
}

HybridGS::HybridGS( std::shared_ptr<const SolverStrategyParameters> iparams )
    : Relaxation( iparams, "HybridGS", "HGS" ), d_ghost_vals( nullptr ), d_num_ghosts( 0 )
{
    if ( d_pOperator ) {
        registerOperator( d_pOperator );
    }
}

HybridGS::~HybridGS() { deallocateGhosts(); }

void HybridGS::deallocateGhosts()
{
    if ( d_ghost_vals != nullptr ) {
        auto mem_loc = AMP::Utilities::getMemoryType( d_ghost_vals );
        if ( mem_loc == AMP::Utilities::MemoryType::host ) {
            AMP::HostAllocator<std::byte> byteAlloc;
            byteAlloc.deallocate( d_ghost_vals, d_num_ghost_bytes );
        } else if ( mem_loc == AMP::Utilities::MemoryType::managed ) {
#ifdef AMP_USE_DEVICE
            AMP::ManagedAllocator<std::byte> byteAlloc;
            byteAlloc.deallocate( d_ghost_vals, d_num_ghost_bytes );
#else
            AMP_ERROR( "Non-host pointer on host only build" );
#endif
        } else if ( mem_loc == AMP::Utilities::MemoryType::device ) {
#ifdef AMP_USE_DEVICE
            AMP::DeviceAllocator<std::byte> byteAlloc;
            byteAlloc.deallocate( d_ghost_vals, d_num_ghost_bytes );
#else
            AMP_ERROR( "Non-host pointer on host only build" );
#endif
        } else {
            AMP_ERROR( "Unrecognized memory type" );
        }
        d_ghost_vals      = nullptr;
        d_num_ghosts      = 0;
        d_num_ghost_bytes = 0;
    }
}

void HybridGS::registerOperator( std::shared_ptr<AMP::Operator::Operator> op )
{
    deallocateGhosts();
    d_pOperator = op;
    auto lin_op = std::dynamic_pointer_cast<AMP::Operator::LinearOperator>( op );
    AMP_DEBUG_INSIST( lin_op, "HybridGS: operator must be linear" );
    auto mat = lin_op->getMatrix();
    AMP_DEBUG_INSIST( mat, "HybridGS: matrix cannot be NULL" );
    d_matrix = mat;
    // verify this is actually a CSRMatrix
    const auto mode = mat->mode();
    if ( mode == std::numeric_limits<std::uint16_t>::max() ) {
        AMP::pout << "Expected a CSRMatrix but received a matrix of type: " << mat->type()
                  << std::endl;
        AMP_ERROR( "HybridGS::registerOperator: Must pass in linear operator in CSRMatrix format" );
    }
}

void HybridGS::relax_visit( std::shared_ptr<const LinearAlgebra::Vector> b,
                            std::shared_ptr<LinearAlgebra::Vector> x )
{
    LinearAlgebra::csrVisit( d_matrix,
                             [this, b, x]( auto csr_ptr ) { this->relax( csr_ptr, b, x ); } );
}

#if 1
template<typename Config>
void HybridGS::relax( std::shared_ptr<LinearAlgebra::CSRMatrix<Config>> A,
                      std::shared_ptr<const LinearAlgebra::Vector> b,
                      std::shared_ptr<LinearAlgebra::Vector> x )
{
    auto run = [&]() {
        auto comp = [&]() {
            for ( size_t i = 0; i < d_num_sweeps; ++i ) {
                switch ( d_sweep ) {
                case Sweep::forward:
                    sweep<Config>( Direction::forward, *A, *b, *x );
                    break;
                case Sweep::backward:
                    sweep<Config>( Direction::backward, *A, *b, *x );
                    break;
                case Sweep::symmetric:
                    sweep<Config>( Direction::forward, *A, *b, *x );
                    sweep<Config>( Direction::backward, *A, *b, *x );
                    break;
                }
            }
        };

        if ( d_caller_lvl == 0 ) {
            {
                PROFILE( "HGS-relax-comp-0" );
                comp();
            }
            {
                PROFILE( "HGS-relax-comm-0" );
                x->makeConsistent( LinearAlgebra::ScatterType::CONSISTENT_SET );
            }
        } else if ( d_caller_lvl == 1 ) {
            {
                PROFILE( "HGS-relax-comp-1" );
                comp();
            }
            {
                PROFILE( "HGS-relax-comm-1" );
                x->makeConsistent( LinearAlgebra::ScatterType::CONSISTENT_SET );
            }
        } else if ( d_caller_lvl == 2 ) {
            {
                PROFILE( "HGS-relax-comp-2" );
                comp();
            }
            {
                PROFILE( "HGS-relax-comm-2" );
                x->makeConsistent( LinearAlgebra::ScatterType::CONSISTENT_SET );
            }
        } else if ( d_caller_lvl == 3 ) {
            {
                PROFILE( "HGS-relax-comp-3" );
                comp();
            }
            {
                PROFILE( "HGS-relax-comm-3" );
                x->makeConsistent( LinearAlgebra::ScatterType::CONSISTENT_SET );
            }
        } else if ( d_caller_lvl == 4 ) {
            {
                PROFILE( "HGS-relax-comp-4" );
                comp();
            }
            {
                PROFILE( "HGS-relax-comm-4" );
                x->makeConsistent( LinearAlgebra::ScatterType::CONSISTENT_SET );
            }
        } else {
            {
                PROFILE( "HGS-relax-comp-5+" );
                comp();
            }
            {
                PROFILE( "HGS-relax-comm-5+" );
                x->makeConsistent( LinearAlgebra::ScatterType::CONSISTENT_SET );
            }
        }
    };

    if ( d_caller_lvl == 0 ) {
        PROFILE( "HGS-relax-0" );
        run();
    } else if ( d_caller_lvl == 1 ) {
        PROFILE( "HGS-relax-1" );
        run();
    } else if ( d_caller_lvl == 2 ) {
        PROFILE( "HGS-relax-2" );
        run();
    } else if ( d_caller_lvl == 3 ) {
        PROFILE( "HGS-relax-3" );
        run();
    } else if ( d_caller_lvl == 4 ) {
        PROFILE( "HGS-relax-4" );
        run();
    } else {
        PROFILE( "HGS-relax-5+" );
        run();
    }
}

#else

template<typename Config>
void HybridGS::relax( std::shared_ptr<LinearAlgebra::CSRMatrix<Config>> A,
                      std::shared_ptr<const LinearAlgebra::Vector> b,
                      std::shared_ptr<LinearAlgebra::Vector> x )
{
    #ifdef AMP_AMG_RELAXATION_PROFILE
    PROFILE( "HGS-relax" );
    #endif
    {
    #ifdef AMP_AMG_RELAXATION_PROFILE
        PROFILE( "HGS-relax-comp" );
    #endif
        for ( size_t i = 0; i < d_num_sweeps; ++i ) {
            switch ( d_sweep ) {
            case Sweep::forward:
                sweep<Config>( Direction::forward, *A, *b, *x );
                break;
            case Sweep::backward:
                sweep<Config>( Direction::backward, *A, *b, *x );
                break;
            case Sweep::symmetric:
                sweep<Config>( Direction::forward, *A, *b, *x );
                sweep<Config>( Direction::backward, *A, *b, *x );
                break;
            }
        }
    }

    {
    #ifdef AMP_AMG_RELAXATION_PROFILE
        PROFILE( "HGS-relax-comm" );
    #endif
        x->makeConsistent( LinearAlgebra::ScatterType::CONSISTENT_SET );
    }
}
#endif

template<typename Config>
void HybridGS::sweep( const Relaxation::Direction relax_dir,
                      LinearAlgebra::CSRMatrix<Config> &A,
                      const LinearAlgebra::Vector &bvec,
                      LinearAlgebra::Vector &xvec )
{
    using gidx_t       = typename Config::gidx_t;
    using lidx_t       = typename Config::lidx_t;
    using scalar_t     = typename Config::scalar_t;
    using allocator_t  = typename Config::allocator_type;
    using matrixdata_t = LinearAlgebra::CSRMatrixData<Config>;

    using scalarAllocator_t =
        typename std::allocator_traits<allocator_t>::template rebind_alloc<scalar_t>;

    auto x = xvec.getVectorData()->getRawDataBlock<scalar_t>( 0 );
    auto b = bvec.getVectorData()->getRawDataBlock<scalar_t>( 0 );

    auto A_data = std::dynamic_pointer_cast<matrixdata_t>( A.getMatrixData() );
    auto A_diag = A_data->getDiagMatrix();
    auto A_offd = A_data->getOffdMatrix();

    const auto num_rows = A_data->numLocalRows();

    lidx_t *Ad_rs = nullptr, *Ao_rs = nullptr;
    lidx_t *Ad_cols_loc = nullptr, *Ao_cols_loc = nullptr;
    gidx_t *Ad_cols = nullptr, *Ao_cols = nullptr;
    scalar_t *Ad_coeffs = nullptr, *Ao_coeffs = nullptr;

    std::tie( Ad_rs, Ad_cols, Ad_cols_loc, Ad_coeffs ) = A_diag->getDataFields();

    scalar_t *ghosts = nullptr;
    scalarAllocator_t scalarAlloc;
    if ( !A_offd->isEmpty() ) {
        std::tie( Ao_rs, Ao_cols, Ao_cols_loc, Ao_coeffs ) = A_offd->getDataFields();

        const auto num_ghosts = static_cast<size_t>( A_offd->numUniqueColumns() );
        if ( d_num_ghosts != num_ghosts ) {
            if ( d_ghost_vals != nullptr ) {
                ghosts = reinterpret_cast<scalar_t *>( d_ghost_vals );
                scalarAlloc.deallocate( ghosts, d_num_ghosts );
                d_ghost_vals = nullptr;
            }
            d_num_ghosts      = num_ghosts;
            d_num_ghost_bytes = d_num_ghosts * sizeof( scalar_t );
            d_ghost_vals = reinterpret_cast<std::byte *>( scalarAlloc.allocate( d_num_ghosts ) );
        }

        ghosts = reinterpret_cast<scalar_t *>( d_ghost_vals );

        if constexpr ( std::is_same_v<size_t, gidx_t> ) {
            // column map can be passed to get ghosts function directly
            size_t *Ao_colmap = A_offd->getColumnMap();
            xvec.getGhostValuesByGlobalID( num_ghosts, Ao_colmap, ghosts );
        } else {
            // type mismatch, need to copy/cast into temporary vector
            std::vector<size_t> Ao_colmap;
            A_offd->getColumnMap( Ao_colmap );
            xvec.getGhostValuesByGlobalID( num_ghosts, Ao_colmap.data(), ghosts );
        }
    }

    auto row_sum =
        []( lidx_t *rowptr, lidx_t *colind, scalar_t *coeffs, auto &xvals, bool skip = false ) {
            return [=, &xvals]( lidx_t r ) {
                scalar_t rsum = 0;
                if ( rowptr == nullptr ) {
                    return rsum;
                }
                for ( auto off = rowptr[r] + skip; off < rowptr[r + 1]; ++off ) {
                    rsum += xvals[colind[off]] * coeffs[off];
                }
                return rsum;
            };
        };

    auto diag_sum = row_sum( Ad_rs, Ad_cols_loc, Ad_coeffs, x, true ); // skip diagonal value
    auto offd_sum = row_sum( Ao_rs, Ao_cols_loc, Ao_coeffs, ghosts );

    auto update = [&]( lidx_t row ) {
        if ( Ad_rs[row] == Ad_rs[row + 1] ) {
            // row is empty, skip it
            return;
        }
        auto diag = Ad_coeffs[Ad_rs[row]];
        auto dinv = 1.0 / diag;
        if ( std::isinf( dinv ) ) {
            return;
        }
        auto rsum = diag_sum( row ) + offd_sum( row );
        x[row]    = dinv * ( b[row] - rsum );
    };

    switch ( relax_dir ) {
    case Relaxation::Direction::forward:
        for ( size_t r = 0; r < num_rows; ++r )
            update( r );
        break;
    case Relaxation::Direction::backward:
        for ( size_t r = num_rows; r-- > 0; )
            update( r );
        break;
    }

    xvec.setUpdateStatus( LinearAlgebra::UpdateState::LOCAL_CHANGED );
}

JacobiL1::JacobiL1( std::shared_ptr<const SolverStrategyParameters> params )
    : Relaxation( params, "JacobiL1", "JL1" )
{
    d_spec_lower = d_db->getWithDefault<float>( "spec_lower", 0.8f );
    AMP_DEBUG_INSIST( d_spec_lower >= 0.0 && d_spec_lower < 1.0,
                      "JacobiL1: Invalid damping range, need a in [0,1)" );
    if ( d_pOperator ) {
        registerOperator( d_pOperator );
    }
}

void JacobiL1::registerOperator( std::shared_ptr<AMP::Operator::Operator> op )
{
    d_pOperator = op;
    auto lin_op = std::dynamic_pointer_cast<AMP::Operator::LinearOperator>( op );
    AMP_DEBUG_INSIST( lin_op, "JacobiL1: operator must be linear" );
    auto mat = lin_op->getMatrix();
    AMP_DEBUG_INSIST( mat, "JacobiL1: matrix cannot be NULL" );
    d_matrix = mat;
    // verify this is actually a CSRMatrix
    const auto mode = mat->mode();
    if ( mode == std::numeric_limits<std::uint16_t>::max() ) {
        AMP::pout << "Expected a CSRMatrix but received a matrix of type: " << mat->type()
                  << std::endl;
        AMP_ERROR( "HybridGS::registerOperator: Must pass in linear operator in CSRMatrix format" );
    }
    // Get D as absolute row sums of A
    std::shared_ptr<LinearAlgebra::Vector> D;
    LinearAlgebra::csrVisit( d_matrix,
                             [&D]( auto csr_ptr ) { D = csr_ptr->getRowSumsAbsolute( D, true ); } );
    d_diag.swap( D );
}

void JacobiL1::relax_visit( std::shared_ptr<const LinearAlgebra::Vector> b,
                            std::shared_ptr<LinearAlgebra::Vector> x )
{
    LinearAlgebra::csrVisit( d_matrix,
                             [this, b, x]( auto csr_ptr ) { this->relax( csr_ptr, b, x ); } );
}

#if 1
template<typename Config>
void JacobiL1::relax( std::shared_ptr<LinearAlgebra::CSRMatrix<Config>> A,
                      std::shared_ptr<const LinearAlgebra::Vector> b,
                      std::shared_ptr<LinearAlgebra::Vector> x )
{
    using scalar_t = typename Config::scalar_t;

    // Application of Jacobi L1 is x += omega * Dinv * r
    // where r is (b - A * x), D is sum of absolute values
    // in each row of A, and omega is weight determined from
    // Chebyshev iteration knowing that we damp in range [a,1]

    const scalar_t pi = static_cast<scalar_t>( AMP::Constants::pi );
    const scalar_t ma = 1.0 - d_spec_lower, pa = 1.0 + d_spec_lower;

    // storage for r
    auto r = x->clone();

    auto run = [&]() {
        for ( size_t i = 0; i < d_num_sweeps; ++i ) {
            // find omega
            const auto irat =
                static_cast<scalar_t>( 2 * i - 1 ) / static_cast<scalar_t>( d_num_sweeps );
            const scalar_t om = 0.5 * ( ma * std::cos( pi * irat ) + pa );
            // update residual
            A->mult( x, r );
            r->subtract( *b, *r );
            // scale by Dinv
            r->divide( *r, *d_diag );
            // update solution
            x->axpby( om, 1.0, *r );
            x->makeConsistent();
        }
    };

    if ( d_caller_lvl == 0 ) {
        PROFILE( "JL1-relax-0" );
        run();
    } else if ( d_caller_lvl == 1 ) {
        PROFILE( "JL1-relax-1" );
        run();
    } else if ( d_caller_lvl == 2 ) {
        PROFILE( "JL1-relax-2" );
        run();
    } else if ( d_caller_lvl == 3 ) {
        PROFILE( "JL1-relax-3" );
        run();
    } else if ( d_caller_lvl == 4 ) {
        PROFILE( "JL1-relax-4" );
        run();
    } else {
        PROFILE( "JL1-relax-5+" );
        run();
    }
}

#else

template<typename Config>
void JacobiL1::relax( std::shared_ptr<LinearAlgebra::CSRMatrix<Config>> A,
                      std::shared_ptr<const LinearAlgebra::Vector> b,
                      std::shared_ptr<LinearAlgebra::Vector> x )
{
    using scalar_t = typename Config::scalar_t;

    // Application of Jacobi L1 is x += omega * Dinv * r
    // where r is (b - A * x), D is sum of absolute values
    // in each row of A, and omega is weight determined from
    // Chebyshev iteration knowing that we damp in range [a,1]

    const scalar_t pi = static_cast<scalar_t>( AMP::Constants::pi );
    const scalar_t ma = 1.0 - d_spec_lower, pa = 1.0 + d_spec_lower;

    // storage for r
    auto r = x->clone();

    for ( size_t i = 0; i < d_num_sweeps; ++i ) {
        // find omega
        const scalar_t om = 0.5 * ( ma * std::cos( pi * static_cast<scalar_t>( 2 * i - 1 ) /
                                                   static_cast<scalar_t>( d_num_sweeps ) ) +
                                    pa );
        // update residual
        A->mult( x, r );
        r->subtract( *b, *r );
        // scale by Dinv
        r->divide( *r, *d_diag );
        // update solution
        x->axpby( om, 1.0, *r );
        x->makeConsistent();
    }
}
#endif

} // namespace AMP::Solver::AMG

#endif<|MERGE_RESOLUTION|>--- conflicted
+++ resolved
@@ -18,18 +18,12 @@
 namespace AMP::Solver::AMG {
 
 Relaxation::Relaxation( std::shared_ptr<const SolverStrategyParameters> params,
-<<<<<<< HEAD
-                        std::string name_,
-                        std::string short_name_ )
+                        const std::string &name_,
+                        const std::string &short_name_ )
     : SolverStrategy( params ),
       name( name_ ),
       short_name( short_name_ ),
       d_caller_lvl( std::numeric_limits<size_t>::max() )
-=======
-                        const std::string &name_,
-                        const std::string &short_name_ )
-    : SolverStrategy( params ), name( name_ ), short_name( short_name_ )
->>>>>>> 440a2bf7
 {
     AMP_ASSERT( params );
     getFromInput( params->d_db );
