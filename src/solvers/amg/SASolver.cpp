#include <cmath>
#include <limits>

#include "ProfilerApp.h"

#include "AMP/solvers/amg/Aggregator.hpp"
#include "AMP/solvers/amg/Relaxation.hpp"
#include "AMP/solvers/amg/SASolver.h"
#include "AMP/solvers/amg/Stats.h"
#include "AMP/solvers/amg/default/MIS2Aggregator.hpp"
#include "AMP/solvers/amg/default/SimpleAggregator.hpp"

namespace AMP::Solver::AMG {

SASolver::SASolver( std::shared_ptr<SolverStrategyParameters> params ) : SolverStrategy( params )
{
    AMP_ASSERT( params );
    getFromInput( params->d_db );
    if ( d_pOperator ) {
        registerOperator( d_pOperator );
    }
}

void SASolver::getFromInput( std::shared_ptr<Database> db )
{
<<<<<<< HEAD
    // settings applicable to entire solver
    d_max_levels        = db->getWithDefault<size_t>( "max_levels", 10 );
    d_kappa             = db->getWithDefault<size_t>( "kappa", 1 );
    d_kcycle_tol        = db->getWithDefault<float>( "kcycle_tol", 0 );
    d_min_coarse_local  = db->getWithDefault<int>( "min_coarse_local", 10 );
    d_min_coarse_global = db->getWithDefault<size_t>( "min_coarse_global", 100 );

    // get and setup coarse solver options
    AMP_INSIST( db->keyExists( "coarse_solver" ), "Key coarse_solver is missing!" );
    auto coarse_solver_db = db->getDatabase( "coarse_solver" );
    AMP_INSIST( db->keyExists( "name" ), "Key name does not exist in coarse solver database" );
    d_coarse_solver_params = std::make_shared<SolverStrategyParameters>( coarse_solver_db );

    // Apply default per-level options
    resetLevelOptions();
}
=======
    d_max_levels     = db->getWithDefault<size_t>( "max_levels", 10 );
    d_num_relax_pre  = db->getWithDefault<size_t>( "num_relax_pre", 1 );
    d_num_relax_post = db->getWithDefault<size_t>( "num_relax_post", 1 );

    d_cycle_settings.kappa            = db->getWithDefault<size_t>( "kappa", 1 );
    d_cycle_settings.tol              = db->getWithDefault<double>( "kcycle_tol", 0.0 );
    d_cycle_settings.comm_free_interp = false;
    d_cycle_settings.type =
        KappaKCycle::parseType( db->getWithDefault<std::string>( "kcycle_type", "fcg" ) );
>>>>>>> b7bb3c35

void SASolver::resetLevelOptions()
{
    d_coarsen_settings.strength_threshold =
        d_db->getWithDefault<float>( "strength_threshold", 0.25 );
    d_coarsen_settings.strength_measure =
        d_db->getWithDefault<std::string>( "strength_measure", "classical_min" );
    d_pair_coarsen_settings                 = d_coarsen_settings;
    d_pair_coarsen_settings.pairwise_passes = d_db->getWithDefault<size_t>( "pairwise_passes", 2 );
    d_pair_coarsen_settings.checkdd         = d_db->getWithDefault<bool>( "checkdd", true );
    d_num_smooth_prol                       = d_db->getWithDefault<int>( "num_smooth_prol", 1 );
    d_prol_trunc                            = d_db->getWithDefault<float>( "prol_trunc", 0 );
    d_prol_spec_lower                       = d_db->getWithDefault<float>( "prol_spec_lower", 0.5 );
    d_agg_type      = d_db->getWithDefault<std::string>( "agg_type", "simple" );
    d_pre_relax_db  = d_db->getDatabase( "pre_relaxation" );
    d_post_relax_db = d_db->getDatabase( "post_relaxation" );
}

void SASolver::setLevelOptions( const size_t lvl )
{
    // If a new set of level options is available
    // apply them over the defaults.
    // If no new options are available then keep existing
    // ones without falling back to defaults
    auto lvl_db_name =
        std::string( "level_options_" ) + AMP::Utilities::intToString( static_cast<int>( lvl ) );
    auto lvl_db = d_db->getDatabase( lvl_db_name );
    if ( lvl_db ) {
        resetLevelOptions();

        d_coarsen_settings.strength_threshold = lvl_db->getWithDefault<float>(
            "strength_threshold", d_coarsen_settings.strength_threshold );
        d_coarsen_settings.strength_measure = lvl_db->getWithDefault<std::string>(
            "strength_measure", d_coarsen_settings.strength_measure );
        d_pair_coarsen_settings                 = d_coarsen_settings;
        d_pair_coarsen_settings.pairwise_passes = lvl_db->getWithDefault<size_t>(
            "pairwise_passes", d_pair_coarsen_settings.pairwise_passes );
        d_pair_coarsen_settings.checkdd =
            lvl_db->getWithDefault<bool>( "checkdd", d_pair_coarsen_settings.checkdd );
        d_num_smooth_prol = lvl_db->getWithDefault<int>( "num_smooth_prol", d_num_smooth_prol );
        d_prol_trunc      = lvl_db->getWithDefault<float>( "prol_trunc", d_prol_trunc );
        d_prol_spec_lower = lvl_db->getWithDefault<float>( "prol_spec_lower", d_prol_spec_lower );
        d_agg_type        = lvl_db->getWithDefault<std::string>( "agg_type", d_agg_type );

        // only replace these DBs if they exist
        auto pre_relax_db = lvl_db->getDatabase( "pre_relaxation" );
        if ( pre_relax_db ) {
            d_pre_relax_db = pre_relax_db;
        }
        auto post_relax_db = lvl_db->getDatabase( "post_relaxation" );
        if ( post_relax_db ) {
            d_post_relax_db = post_relax_db;
        }
    }

    // create/replace aggregator
    if ( d_agg_type == "simple" ) {
        d_aggregator = std::make_shared<AMG::SimpleAggregator>( d_coarsen_settings );
    } else if ( d_agg_type == "pairwise" ) {
        d_aggregator = std::make_shared<PairwiseAggregator>( d_pair_coarsen_settings );
    } else {
        d_aggregator = std::make_shared<AMG::MIS2Aggregator>( d_coarsen_settings );
    }

    // create relaxation parameters
    // these are the only items with no defaults so these DBs must exist from somewhere
    AMP_INSIST( d_pre_relax_db && d_post_relax_db,
                "SASolver: pre_relaxation and post_relaxation parameters must be set" );
    d_pre_relax_params  = std::make_shared<AMG::RelaxationParameters>( d_pre_relax_db );
    d_post_relax_params = std::make_shared<AMG::RelaxationParameters>( d_post_relax_db );
}

void SASolver::registerOperator( std::shared_ptr<Operator::Operator> op )
{
    // store operator, destroy hierarchy, reset to fine level options
    d_pOperator = op;
    d_levels.clear();
    resetLevelOptions();
    setLevelOptions( 0 );

    // unwrap operator
    auto fine_op = std::dynamic_pointer_cast<Operator::LinearOperator>( op );
    AMP_INSIST( fine_op, "SASolver: operator must be linear" );
    auto mat = fine_op->getMatrix();
    AMP_INSIST( mat, "SASolver: matrix cannot be NULL" );

    // verify this is actually a CSRMatrix
    const auto mode = mat->mode();
    if ( mode == std::numeric_limits<std::uint16_t>::max() ) {
        AMP::pout << "Expected a CSRMatrix but received a matrix of type: " << mat->type()
                  << std::endl;
        AMP_ERROR( "SASolver::registerOperator: Must pass in linear operator in CSRMatrix format" );
    }

    // determine the memory location from the mode
    const auto csr_mode = static_cast<LinearAlgebra::csr_mode>( mode );
    auto csr_alloc      = LinearAlgebra::get_alloc( csr_mode );
    if ( csr_alloc == LinearAlgebra::alloc::host ) {
        d_mem_loc = Utilities::MemoryType::host;
    } else if ( csr_alloc == LinearAlgebra::alloc::managed ) {
        d_mem_loc = Utilities::MemoryType::managed;
    } else if ( csr_alloc == LinearAlgebra::alloc::device ) {
        d_mem_loc = Utilities::MemoryType::device;
    } else {
        AMP_ERROR( "Unrecognized memory location" );
    }

    // fill in finest level and setup remaining levels
    //    d_levels.emplace_back().A       = std::make_shared<LevelOperator>( *fine_op );
    auto op_db                = std::make_shared<Database>( "SASolver::Internal" );
    auto op_params            = std::make_shared<Operator::OperatorParameters>( op_db );
    d_levels.emplace_back().A = std::make_shared<LevelOperator>( op_params );
    d_levels.back().A->setMatrix( mat );
    d_levels.back().pre_relaxation  = createRelaxation( 0, fine_op, d_pre_relax_params );
    d_levels.back().post_relaxation = createRelaxation( 0, fine_op, d_post_relax_params );
    d_levels.back().r               = fine_op->getMatrix()->createOutputVector();
    d_levels.back().correction      = fine_op->getMatrix()->createInputVector();

    auto xVar = d_levels.back().correction->getVariable();
    auto bVar = d_levels.back().r->getVariable();
    d_levels.back().A->setVariables( xVar, bVar );

    setup( xVar, bVar );
}

std::unique_ptr<SolverStrategy>
SASolver::createRelaxation( size_t lvl,
                            std::shared_ptr<Operator::Operator> A,
                            std::shared_ptr<AMG::RelaxationParameters> params )
{
    auto rel_op = Solver::SolverFactory::create( params );
    rel_op->registerOperator( A );
    auto &op = *rel_op;
    dynamic_cast<Relaxation &>( op ).setLevel( lvl );
    return rel_op;
}

void SASolver::makeCoarseSolver()
{
    auto coarse_op                      = d_levels.back().A;
    d_coarse_solver_params->d_pOperator = coarse_op;
    d_coarse_solver_params->d_comm      = coarse_op->getMatrix()->getComm();
    d_coarse_solver                     = Solver::SolverFactory::create( d_coarse_solver_params );
    d_coarse_solver->registerOperator( coarse_op );
}

void SASolver::smoothP_JacobiL1( std::shared_ptr<LinearAlgebra::Matrix> A,
                                 std::shared_ptr<LinearAlgebra::Matrix> &P ) const
{
    // Get D as absolute row sums of A
    // ignore zero values since those rows won't matter anyway
    auto D = A->getRowSumsAbsolute( LinearAlgebra::Vector::shared_ptr(), true );

    // optimal weight for prescribed lower e-val estimate
    const double omega = 2.0 / ( 1.0 + d_prol_spec_lower );

    // Smooth P, swapping at end each time
    for ( int i = 0; i < d_num_smooth_prol; ++i ) {
        // First A * P
        auto P_smooth = LinearAlgebra::Matrix::matMatMult( A, P );

        // then apply -Dinv in-place
        P_smooth->scaleInv( -omega, D );

        // add back in P_tent
        P_smooth->axpy( 1.0, P );

        P.swap( P_smooth );
        P_smooth.reset();

        if ( d_prol_trunc > 0.0 ) {
            P->getMatrixData()->removeRange( -d_prol_trunc, d_prol_trunc );
        }
    }
    D.reset();
    auto Ds = P->getRowSums();
    P->scaleInv( 1.0, Ds );
}

void SASolver::setup( std::shared_ptr<LinearAlgebra::Variable> xVar,
                      std::shared_ptr<LinearAlgebra::Variable> bVar )
{
    PROFILE( "SASolver::setup" );

    auto op_db = std::make_shared<Database>( "SASolver::Internal" );
    if ( d_mem_loc == Utilities::MemoryType::host ) {
        op_db->putScalar<std::string>( "memory_location", "host" );
    } else {
        AMP_ERROR( "SASolver: Only host memory is supported currently" );
    }
    auto op_params = std::make_shared<Operator::OperatorParameters>( op_db );

    for ( size_t i = 0; i < d_max_levels; ++i ) {
        // Get matrix for current level
        auto A = d_levels.back().A->getMatrix();

        // aggregate on matrix to get tentative prolongator
        // then smooth and transpose to get P/R
        auto P = d_aggregator->getAggregateMatrix( A );
        smoothP_JacobiL1( A, P );
        auto R = P->transpose();

        // residual on current level needs comm list replaced by what R needs
        d_levels.back().r = R->createInputVector();

        // Find coarsened A
        auto AP = LinearAlgebra::Matrix::matMatMult( A, P );
        auto Ac = LinearAlgebra::Matrix::matMatMult( R, AP );

        const auto Ac_nrows_gbl = Ac->numGlobalRows();

        // from here the new level gets created, load any new options
        setLevelOptions( i + 1 );

        // create next level with coarsened matrix
        d_levels.emplace_back().A = std::make_shared<LevelOperator>( op_params );
        d_levels.back().A->setMatrix( Ac );
        d_levels.back().A->setVariables( xVar, bVar );

        // Attach restriction/prolongation operators for getting to/from new level
        d_levels.back().R = std::make_shared<Operator::LinearOperator>( op_params );
        std::dynamic_pointer_cast<Operator::LinearOperator>( d_levels.back().R )->setMatrix( R );
        std::dynamic_pointer_cast<Operator::LinearOperator>( d_levels.back().R )
            ->setVariables( bVar, xVar );

        d_levels.back().P = std::make_shared<Operator::LinearOperator>( op_params );
        std::dynamic_pointer_cast<Operator::LinearOperator>( d_levels.back().P )->setMatrix( P );
        std::dynamic_pointer_cast<Operator::LinearOperator>( d_levels.back().P )
            ->setVariables( bVar, xVar );

        // Relaxation operators for new level
        d_levels.back().pre_relaxation =
            createRelaxation( i + 1, d_levels.back().A, d_pre_relax_params );
        d_levels.back().post_relaxation =
            createRelaxation( i + 1, d_levels.back().A, d_post_relax_params );

        // in/out vectors for new level
        d_levels.back().x          = Ac->createInputVector();
        d_levels.back().b          = Ac->createInputVector();
        d_levels.back().r          = Ac->createInputVector();
        d_levels.back().correction = Ac->createInputVector();
        clone_workspace( d_levels.back(), *( d_levels.back().x ) );

        // if newest level is small enough break out
        // and make residual vector for coarsest level
        const auto Ac_nrows_loc = static_cast<int>( Ac->numLocalRows() );
        auto comm               = Ac->getComm();
        if ( Ac_nrows_gbl <= d_min_coarse_global ||
             comm.anyReduce( Ac_nrows_loc < d_min_coarse_local ) ) {
            break;
        }
    }

    makeCoarseSolver();

    if ( d_iDebugPrintInfoLevel > 2 ) {
        print_summary( type(), d_levels, *d_coarse_solver );
    }
}

void SASolver::apply( std::shared_ptr<const LinearAlgebra::Vector> b,
                      std::shared_ptr<LinearAlgebra::Vector> x )
{
    PROFILE( "SASolver::apply" );

    AMP_INSIST( x, "SASolver::apply Can't have null solution vector" );

    d_iNumberIterations = 0;
    const bool need_norms =
        d_iMaxIterations > 1 && ( d_dAbsoluteTolerance > 0.0 || d_dRelativeTolerance > 0.0 );
    auto r = b->clone();
    double current_res;

    const auto b_norm =
        need_norms ? static_cast<double>( b->L2Norm() ) : std::numeric_limits<double>::max();

    // Zero rhs implies zero solution, bail out early
    if ( b_norm == 0.0 ) {
        x->zero();
        d_ConvergenceStatus = SolverStatus::ConvergedOnAbsTol;
        d_dResidualNorm     = 0.0;
        if ( d_iDebugPrintInfoLevel > 0 ) {
            AMP::pout << "SASolver::apply: solution is zero" << std::endl;
        }
        return;
    }

    if ( d_bUseZeroInitialGuess ) {
        x->zero();
        current_res = b_norm;
    } else {
        d_pOperator->residual( b, x, r );
        current_res =
            need_norms ? static_cast<double>( r->L2Norm() ) : std::numeric_limits<double>::max();
    }
    d_dInitialResidual = current_res;

    if ( need_norms && d_iDebugPrintInfoLevel > 2 ) {
        const auto version = AMPManager::revision();
        AMP::pout << "SASolver: AMP version " << version[0] << "." << version[1] << "."
                  << version[2] << std::endl;
        AMP::pout << "SASolver: Memory location " << AMP::Utilities::getString( d_mem_loc )
                  << std::endl;
        AMP::pout << "SASolver: kappa " << d_cycle_settings.kappa << std::endl;
    }

    if ( need_norms && d_iDebugPrintInfoLevel > 1 ) {
        AMP::pout << "SASolver::apply: initial L2Norm of solution vector " << x->L2Norm()
                  << std::endl;
        AMP::pout << "SASolver::apply: initial L2Norm of rhs vector " << b_norm << std::endl;
        AMP::pout << "SASolver::apply: initial L2Norm of residual " << current_res << std::endl;
    }

    // return if the residual is already low enough
    // checkStoppingCriteria responsible for setting flags on convergence reason
    if ( need_norms && checkStoppingCriteria( current_res ) ) {
        if ( d_iDebugPrintInfoLevel > 0 ) {
            AMP::pout << "SASolver::apply: initial residual below tolerance" << std::endl;
        }
        return;
    }

    double prev_res = 0.0;
    KappaKCycle cycle{ d_cycle_settings };
    for ( d_iNumberIterations = 1; d_iNumberIterations <= d_iMaxIterations;
          ++d_iNumberIterations ) {
        cycle( b, x, d_levels, *d_coarse_solver );

        d_pOperator->residual( b, x, r );
        current_res =
            need_norms ? static_cast<double>( r->L2Norm() ) : std::numeric_limits<double>::max();

        if ( need_norms && d_iDebugPrintInfoLevel > 1 ) {
            AMP::pout << "SA: iteration " << d_iNumberIterations << ", residual " << current_res
                      << ", conv ratio ";
            if ( prev_res > 0.0 ) {
                AMP::pout << current_res / prev_res << std::endl;
            } else {
                AMP::pout << "--" << std::endl;
            }
            prev_res = current_res;
        }

        if ( need_norms && checkStoppingCriteria( current_res ) ) {
            break;
        }
    }

    // Store final residual norm and update convergence flags
    if ( need_norms ) {
        d_dResidualNorm = current_res;
        checkStoppingCriteria( current_res );

        if ( d_iDebugPrintInfoLevel > 0 ) {
            AMP::pout << "SASolver::apply: final L2Norm of solution: " << x->L2Norm() << std::endl;
            AMP::pout << "SASolver::apply: final L2Norm of residual: " << current_res << std::endl;
            AMP::pout << "SASolver::apply: iterations: " << d_iNumberIterations << std::endl;
            AMP::pout << "SASolver::apply: convergence reason: "
                      << SolverStrategy::statusToString( d_ConvergenceStatus ) << std::endl;
        }
    }
}

} // namespace AMP::Solver::AMG<|MERGE_RESOLUTION|>--- conflicted
+++ resolved
@@ -23,13 +23,15 @@
 
 void SASolver::getFromInput( std::shared_ptr<Database> db )
 {
-<<<<<<< HEAD
     // settings applicable to entire solver
-    d_max_levels        = db->getWithDefault<size_t>( "max_levels", 10 );
-    d_kappa             = db->getWithDefault<size_t>( "kappa", 1 );
-    d_kcycle_tol        = db->getWithDefault<float>( "kcycle_tol", 0 );
-    d_min_coarse_local  = db->getWithDefault<int>( "min_coarse_local", 10 );
-    d_min_coarse_global = db->getWithDefault<size_t>( "min_coarse_global", 100 );
+    d_max_levels                      = db->getWithDefault<size_t>( "max_levels", 10 );
+    d_min_coarse_local                = db->getWithDefault<int>( "min_coarse_local", 10 );
+    d_min_coarse_global               = db->getWithDefault<size_t>( "min_coarse_global", 100 );
+    d_cycle_settings.kappa            = db->getWithDefault<size_t>( "kappa", 1 );
+    d_cycle_settings.tol              = db->getWithDefault<double>( "kcycle_tol", 0.0 );
+    d_cycle_settings.comm_free_interp = false;
+    d_cycle_settings.type =
+        KappaKCycle::parseType( db->getWithDefault<std::string>( "kcycle_type", "fcg" ) );
 
     // get and setup coarse solver options
     AMP_INSIST( db->keyExists( "coarse_solver" ), "Key coarse_solver is missing!" );
@@ -40,17 +42,6 @@
     // Apply default per-level options
     resetLevelOptions();
 }
-=======
-    d_max_levels     = db->getWithDefault<size_t>( "max_levels", 10 );
-    d_num_relax_pre  = db->getWithDefault<size_t>( "num_relax_pre", 1 );
-    d_num_relax_post = db->getWithDefault<size_t>( "num_relax_post", 1 );
-
-    d_cycle_settings.kappa            = db->getWithDefault<size_t>( "kappa", 1 );
-    d_cycle_settings.tol              = db->getWithDefault<double>( "kcycle_tol", 0.0 );
-    d_cycle_settings.comm_free_interp = false;
-    d_cycle_settings.type =
-        KappaKCycle::parseType( db->getWithDefault<std::string>( "kcycle_type", "fcg" ) );
->>>>>>> b7bb3c35
 
 void SASolver::resetLevelOptions()
 {
