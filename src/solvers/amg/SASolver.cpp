#include <cmath>
#include <limits>

#include "ProfilerApp.h"

#include "AMP/solvers/amg/Aggregator.hpp"
#include "AMP/solvers/amg/Relaxation.hpp"
#include "AMP/solvers/amg/SASolver.h"
#include "AMP/solvers/amg/Stats.h"
#include "AMP/solvers/amg/default/MIS2Aggregator.hpp"
#include "AMP/solvers/amg/default/SimpleAggregator.hpp"

namespace AMP::Solver::AMG {

SASolver::SASolver( std::shared_ptr<SolverStrategyParameters> params ) : SolverStrategy( params )
{
    AMP_ASSERT( params );
    getFromInput( params->d_db );
    if ( d_pOperator ) {
        registerOperator( d_pOperator );
    }
}

void SASolver::getFromInput( std::shared_ptr<Database> db )
{
    d_max_levels     = db->getWithDefault<size_t>( "max_levels", 10 );
    d_num_relax_pre  = db->getWithDefault<size_t>( "num_relax_pre", 1 );
    d_num_relax_post = db->getWithDefault<size_t>( "num_relax_post", 1 );
    d_kappa          = db->getWithDefault<size_t>( "kappa", 1 );
    d_kcycle_tol     = db->getWithDefault<float>( "kcycle_tol", 0 );

    d_coarsen_settings.strength_threshold = db->getWithDefault<float>( "strength_threshold", 0.25 );
    d_coarsen_settings.min_coarse_local   = db->getWithDefault<int>( "min_coarse_local", 10 );
    d_coarsen_settings.min_coarse         = db->getWithDefault<size_t>( "min_coarse_global", 100 );
    d_coarsen_settings.pairwise_passes    = db->getWithDefault<size_t>( "pairwise_passes", 2 );
    d_coarsen_settings.checkdd            = db->getWithDefault<bool>( "checkdd", true );

    d_num_smooth_prol = db->getWithDefault<int>( "num_smooth_prol", 1 );
    d_prol_trunc      = db->getWithDefault<float>( "prol_trunc", 0 );

    const auto agg_type = db->getWithDefault<std::string>( "agg_type", "simple" );
    if ( agg_type == "simple" ) {
        d_aggregator =
            std::make_shared<AMG::SimpleAggregator>( d_coarsen_settings.strength_threshold );
    } else if ( agg_type == "pairwise" ) {
        d_aggregator = std::make_shared<PairwiseAggregator>( d_coarsen_settings );
    } else {
        d_aggregator =
            std::make_shared<AMG::MIS2Aggregator>( d_coarsen_settings.strength_threshold );
    }

    auto pre_db        = db->getDatabase( "pre_relaxation" );
    d_pre_relax_params = std::make_shared<AMG::RelaxationParameters>( pre_db );

    auto post_db        = db->getDatabase( "post_relaxation" );
    d_post_relax_params = std::make_shared<AMG::RelaxationParameters>( post_db );

    AMP_INSIST( db->keyExists( "coarse_solver" ), "Key coarse_solver is missing!" );
    auto coarse_solver_db = db->getDatabase( "coarse_solver" );
    AMP_INSIST( db->keyExists( "name" ), "Key name does not exist in coarse solver database" );
    d_coarse_solver_params = std::make_shared<SolverStrategyParameters>( coarse_solver_db );
}

void SASolver::registerOperator( std::shared_ptr<Operator::Operator> op )
{
    d_pOperator = op;
    d_levels.clear();

    // unwrap operator
    auto fine_op = std::dynamic_pointer_cast<Operator::LinearOperator>( op );
    AMP_INSIST( fine_op, "SASolver: operator must be linear" );
    auto mat = fine_op->getMatrix();
    AMP_INSIST( mat, "SASolver: matrix cannot be NULL" );

    // verify this is actually a CSRMatrix
    const auto mode = mat->mode();
    if ( mode == std::numeric_limits<std::uint16_t>::max() ) {
        AMP::pout << "Expected a CSRMatrix but received a matrix of type: " << mat->type()
                  << std::endl;
        AMP_ERROR( "SASolver::registerOperator: Must pass in linear operator in CSRMatrix format" );
    }

    // determine the memory location from the mode
    const auto csr_mode = static_cast<LinearAlgebra::csr_mode>( mode );
    auto csr_alloc      = LinearAlgebra::get_alloc( csr_mode );
    if ( csr_alloc == LinearAlgebra::alloc::host ) {
        d_mem_loc = Utilities::MemoryType::host;
    } else if ( csr_alloc == LinearAlgebra::alloc::managed ) {
        d_mem_loc = Utilities::MemoryType::managed;
    } else if ( csr_alloc == LinearAlgebra::alloc::device ) {
        d_mem_loc = Utilities::MemoryType::device;
    } else {
        AMP_ERROR( "Unrecognized memory location" );
    }

    // fill in finest level and setup remaining levels
    d_levels.emplace_back().A       = std::make_shared<LevelOperator>( *fine_op );
    d_levels.back().pre_relaxation  = createRelaxation( fine_op, d_pre_relax_params );
    d_levels.back().post_relaxation = createRelaxation( fine_op, d_post_relax_params );
    d_levels.back().r               = fine_op->getMatrix()->createInputVector();
    d_levels.back().correction      = fine_op->getMatrix()->createInputVector();

    setup();
}

std::unique_ptr<SolverStrategy>
SASolver::createRelaxation( std::shared_ptr<Operator::Operator> A,
                            std::shared_ptr<AMG::RelaxationParameters> params )
{
    auto rel_op = Solver::SolverFactory::create( params );
    rel_op->registerOperator( A );
    return rel_op;
}

void SASolver::makeCoarseSolver()
{
    auto coarse_op                      = d_levels.back().A;
    d_coarse_solver_params->d_pOperator = coarse_op;
    d_coarse_solver_params->d_comm      = coarse_op->getMatrix()->getComm();
    d_coarse_solver                     = Solver::SolverFactory::create( d_coarse_solver_params );
    d_coarse_solver->registerOperator( coarse_op );
}

void SASolver::smoothP_JacobiL1( std::shared_ptr<LinearAlgebra::Matrix> A,
                                 std::shared_ptr<LinearAlgebra::Matrix> &P ) const
{
    // Apply Jacobi-L1 smoother w/ chebyshev acceleration to get P_smooth

    // Get D as absolute row sums of A
    auto D = A->getRowSumsAbsolute( LinearAlgebra::Vector::shared_ptr(), true );

    // Chebyshev terms, set to damp over 75% of eigenvalues
    const double pi = static_cast<double>( AMP::Constants::pi );
    const double a = 0.95, ma = 1.0 - a, pa = 1.0 + a;

    // Smooth P, swapping at end each time
    for ( int i = 0; i < d_num_smooth_prol; ++i ) {
        // First A * P
        auto P_smooth = LinearAlgebra::Matrix::matMatMult( A, P );

        // then apply -Dinv in-place
        const double omega = 0.5 * ( ma * std::cos( pi * static_cast<double>( 2 * i - 1 ) /
                                                    static_cast<double>( d_num_smooth_prol ) ) +
                                     pa );
        P_smooth->scaleInv( -omega, D );

        // add back in P_tent
        P_smooth->axpy( 1.0, P );

        P.swap( P_smooth );
        P_smooth.reset();

        if ( d_prol_trunc > 0.0 ) {
            P->getMatrixData()->removeRange( -d_prol_trunc, d_prol_trunc );
        }
    }
    D.reset();
    auto Ds = P->getRowSums();
    P->scaleInv( 1.0, Ds );
}

void SASolver::setup()
{
    PROFILE( "SASolver::setup" );

    auto op_db = std::make_shared<Database>( "SASolver::Internal" );
    if ( d_mem_loc == Utilities::MemoryType::host ) {
        op_db->putScalar<std::string>( "memory_location", "host" );
    } else {
        AMP_ERROR( "SASolver: Only host memory is supported currently" );
    }
    auto op_params = std::make_shared<Operator::OperatorParameters>( op_db );

    for ( size_t i = 0; i < d_max_levels; ++i ) {
        // Get matrix for current level
        auto A = d_levels.back().A->getMatrix();

        // aggregate on matrix to get tentative prolongator
        // then smooth and transpose to get P/R
        auto P = d_aggregator->getAggregateMatrix( A );
        smoothP_JacobiL1( A, P );
        auto R = P->transpose();

        // Find coarsened A
        auto AP = LinearAlgebra::Matrix::matMatMult( A, P );
        auto Ac = LinearAlgebra::Matrix::matMatMult( R, AP );

        const auto Ac_nrows_gbl = Ac->numGlobalRows();

<<<<<<< HEAD
        // create next level
        d_levels.emplace_back().A = std::make_shared<Operator::LinearOperator>( op_params );
=======
        // create next level with coarsened matrix
        d_levels.emplace_back().A = std::make_shared<LevelOperator>( op_params );
>>>>>>> 7a0ae4ab
        d_levels.back().A->setMatrix( Ac );

        // Attach restriction/prolongation operators for getting to/from new level
        d_levels.back().R = std::make_shared<Operator::LinearOperator>( op_params );
        std::dynamic_pointer_cast<Operator::LinearOperator>( d_levels.back().R )->setMatrix( R );

        d_levels.back().P = std::make_shared<Operator::LinearOperator>( op_params );
        std::dynamic_pointer_cast<Operator::LinearOperator>( d_levels.back().P )->setMatrix( P );

        // Relaxation operators for new level
        d_levels.back().pre_relaxation = createRelaxation( d_levels.back().A, d_pre_relax_params );
        d_levels.back().post_relaxation =
            createRelaxation( d_levels.back().A, d_post_relax_params );

        // in/out vectors for new level
        d_levels.back().x          = Ac->createInputVector();
        d_levels.back().b          = Ac->createInputVector();
        d_levels.back().r          = Ac->createInputVector();
        d_levels.back().correction = Ac->createInputVector();
        clone_workspace( d_levels.back(), *( d_levels.back().x ) );

        // if newest level is small enough break out
        // and make residual vector for coarsest level
        const auto Ac_nrows_loc = static_cast<int>( Ac->numLocalRows() );
        auto comm               = Ac->getComm();
        if ( Ac_nrows_gbl <= d_coarsen_settings.min_coarse ||
             comm.anyReduce( Ac_nrows_loc < d_coarsen_settings.min_coarse_local ) ) {
            break;
        }
    }

    makeCoarseSolver();

    if ( d_iDebugPrintInfoLevel > 2 ) {
        print_summary( type(), d_levels, *d_coarse_solver );
    }
}

void SASolver::apply( std::shared_ptr<const LinearAlgebra::Vector> b,
                      std::shared_ptr<LinearAlgebra::Vector> x )
{
    PROFILE( "SASolver::apply" );

    AMP_INSIST( x, "SASolver::apply Can't have null solution vector" );

    d_iNumberIterations = 0;
    const bool need_norms =
        d_iMaxIterations > 1 && ( d_dAbsoluteTolerance > 0.0 || d_dRelativeTolerance > 0.0 );
    auto r = b->clone();
    double current_res;

    const auto b_norm =
        need_norms ? static_cast<double>( b->L2Norm() ) : std::numeric_limits<double>::max();

    // Zero rhs implies zero solution, bail out early
    if ( b_norm == 0.0 ) {
        x->zero();
        d_ConvergenceStatus = SolverStatus::ConvergedOnAbsTol;
        d_dResidualNorm     = 0.0;
        if ( d_iDebugPrintInfoLevel > 0 ) {
            AMP::pout << "SASolver::apply: solution is zero" << std::endl;
        }
        return;
    }

    if ( d_bUseZeroInitialGuess ) {
        x->zero();
        current_res = b_norm;
    } else {
        d_pOperator->residual( b, x, r );
        current_res =
            need_norms ? static_cast<double>( r->L2Norm() ) : std::numeric_limits<double>::max();
    }
    d_dInitialResidual = current_res;

    if ( need_norms && d_iDebugPrintInfoLevel > 1 ) {
        AMP::pout << "SASolver::apply: initial L2Norm of solution vector: " << x->L2Norm()
                  << std::endl;
        AMP::pout << "SASolver::apply: initial L2Norm of rhs vector: " << b_norm << std::endl;
        AMP::pout << "SASolver::apply: initial L2Norm of residual: " << current_res << std::endl;
    }

    // return if the residual is already low enough
    // checkStoppingCriteria responsible for setting flags on convergence reason
    if ( need_norms && checkStoppingCriteria( current_res ) ) {
        if ( d_iDebugPrintInfoLevel > 0 ) {
            AMP::pout << "SASolver::apply: initial residual below tolerance" << std::endl;
        }
        return;
    }

    for ( d_iNumberIterations = 1; d_iNumberIterations <= d_iMaxIterations;
          ++d_iNumberIterations ) {
        kappa_kcycle( b, x, d_levels, *d_coarse_solver, d_kappa, d_kcycle_tol );

        d_pOperator->residual( b, x, r );
        current_res =
            need_norms ? static_cast<double>( r->L2Norm() ) : std::numeric_limits<double>::max();

        if ( need_norms && d_iDebugPrintInfoLevel > 1 ) {
            AMP::pout << "SA: iteration " << d_iNumberIterations << ", residual " << current_res
                      << std::endl;
        }

        if ( need_norms && checkStoppingCriteria( current_res ) ) {
            break;
        }
    }

    // Store final residual norm and update convergence flags
    if ( need_norms ) {
        d_dResidualNorm = current_res;
        checkStoppingCriteria( current_res );

        if ( d_iDebugPrintInfoLevel > 0 ) {
            AMP::pout << "SASolver::apply: final L2Norm of solution: " << x->L2Norm() << std::endl;
            AMP::pout << "SASolver::apply: final L2Norm of residual: " << current_res << std::endl;
            AMP::pout << "SASolver::apply: iterations: " << d_iNumberIterations << std::endl;
            AMP::pout << "SASolver::apply: convergence reason: "
                      << SolverStrategy::statusToString( d_ConvergenceStatus ) << std::endl;
        }
    }
}

} // namespace AMP::Solver::AMG<|MERGE_RESOLUTION|>--- conflicted
+++ resolved
@@ -187,13 +187,8 @@
 
         const auto Ac_nrows_gbl = Ac->numGlobalRows();
 
-<<<<<<< HEAD
-        // create next level
-        d_levels.emplace_back().A = std::make_shared<Operator::LinearOperator>( op_params );
-=======
         // create next level with coarsened matrix
         d_levels.emplace_back().A = std::make_shared<LevelOperator>( op_params );
->>>>>>> 7a0ae4ab
         d_levels.back().A->setMatrix( Ac );
 
         // Attach restriction/prolongation operators for getting to/from new level
