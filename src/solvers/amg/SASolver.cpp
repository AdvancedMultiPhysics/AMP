--- conflicted
+++ resolved
@@ -23,7 +23,6 @@
 
 void SASolver::getFromInput( std::shared_ptr<Database> db )
 {
-<<<<<<< HEAD
     // settings applicable to entire solver
     d_max_levels        = db->getWithDefault<size_t>( "max_levels", 10 );
     d_kappa             = db->getWithDefault<size_t>( "kappa", 1 );
@@ -47,16 +46,6 @@
     d_num_relax_post = d_db->getWithDefault<size_t>( "num_relax_post", 1 );
     d_coarsen_settings.strength_threshold =
         d_db->getWithDefault<float>( "strength_threshold", 0.25 );
-=======
-    d_max_levels     = db->getWithDefault<size_t>( "max_levels", 10 );
-    d_num_relax_pre  = db->getWithDefault<size_t>( "num_relax_pre", 1 );
-    d_num_relax_post = db->getWithDefault<size_t>( "num_relax_post", 1 );
-    d_kappa          = db->getWithDefault<size_t>( "kappa", 1 );
-    d_kcycle_tol     = db->getWithDefault<double>( "kcycle_tol", 0.0 );
-
-    d_coarsen_settings.strength_threshold =
-        db->getWithDefault<double>( "strength_threshold", 0.25 );
->>>>>>> 901c5573
     d_coarsen_settings.strength_measure =
         d_db->getWithDefault<std::string>( "strength_measure", "classical_min" );
     d_pair_coarsen_settings                 = d_coarsen_settings;
@@ -64,12 +53,12 @@
     d_pair_coarsen_settings.checkdd         = d_db->getWithDefault<bool>( "checkdd", true );
     d_num_smooth_prol                       = d_db->getWithDefault<int>( "num_smooth_prol", 1 );
     d_prol_trunc                            = d_db->getWithDefault<float>( "prol_trunc", 0 );
+    d_prol_spec_lower                       = d_db->getWithDefault<float>( "prol_spec_lower", 0 );
     d_agg_type      = d_db->getWithDefault<std::string>( "agg_type", "simple" );
     d_pre_relax_db  = d_db->getDatabase( "pre_relaxation" );
     d_post_relax_db = d_db->getDatabase( "post_relaxation" );
 }
 
-<<<<<<< HEAD
 void SASolver::setLevelOptions( const size_t lvl )
 {
     // If a new set of level options is available
@@ -95,6 +84,7 @@
             lvl_db->getWithDefault<bool>( "checkdd", d_pair_coarsen_settings.checkdd );
         d_num_smooth_prol = lvl_db->getWithDefault<int>( "num_smooth_prol", d_num_smooth_prol );
         d_prol_trunc      = lvl_db->getWithDefault<float>( "prol_trunc", d_prol_trunc );
+        d_prol_spec_lower = lvl_db->getWithDefault<float>( "prol_spec_lower", d_prol_spec_lower );
         d_agg_type        = lvl_db->getWithDefault<std::string>( "agg_type", d_agg_type );
 
         // only replace these DBs if they exist
@@ -107,11 +97,6 @@
             d_post_relax_db = post_relax_db;
         }
     }
-=======
-    d_num_smooth_prol = db->getWithDefault<int>( "num_smooth_prol", 1 );
-    d_prol_trunc      = db->getWithDefault<double>( "prol_trunc", 0.0 );
-    d_prol_spec_lower = db->getWithDefault<double>( "prol_spec_lower", 0.5 );
->>>>>>> 901c5573
 
     // create/replace aggregator
     if ( d_agg_type == "simple" ) {
