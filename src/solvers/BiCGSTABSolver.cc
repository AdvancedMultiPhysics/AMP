#include "solvers/BiCGSTABSolver.h"
#include "ProfilerApp.h"
#include "operators/LinearOperator.h"
#include "solvers/KrylovSolverParameters.h"


#include <cmath>
#include <limits>

namespace AMP {
namespace Solver {

/****************************************************************
 *  Constructors                                                 *
 ****************************************************************/
BiCGSTABSolver::BiCGSTABSolver() = default;

<<<<<<< HEAD
BiCGSTABSolver::BiCGSTABSolver( AMP::shared_ptr<SolverStrategyParameters> parameters )
    : SolverStrategy( parameters ), d_restarts( 0 )
=======
BiCGSTABSolver::BiCGSTABSolver( AMP::shared_ptr<KrylovSolverParameters> parameters )
    : SolverStrategy( parameters )
>>>>>>> 8b9004d6
{
    AMP_ASSERT( parameters.get() != nullptr );

    // Initialize
    initialize( parameters );
}


/****************************************************************
 *  Destructor                                                   *
 ****************************************************************/
BiCGSTABSolver::~BiCGSTABSolver() = default;

/****************************************************************
 *  Initialize                                                   *
 ****************************************************************/
void BiCGSTABSolver::initialize( AMP::shared_ptr<SolverStrategyParameters> const params )
{
    auto parameters = AMP::dynamic_pointer_cast<KrylovSolverParameters>( params );
    AMP_ASSERT( parameters.get() != nullptr );
    d_comm = parameters->d_comm;
    AMP_ASSERT( !d_comm.isNull() );

    d_pPreconditioner = parameters->d_pPreconditioner;

    getFromInput( parameters->d_db );

    if ( d_pOperator.get() != nullptr ) {
        registerOperator( d_pOperator );
    }
}

// Function to get values from input
void BiCGSTABSolver::getFromInput( const AMP::shared_ptr<AMP::Database> &db )
{

    d_dRelativeTolerance = db->getDoubleWithDefault( "relative_tolerance", 1.0e-9 );
    d_iMaxIterations     = db->getDoubleWithDefault( "max_iterations", 1000 );

    d_bUsesPreconditioner = db->getBoolWithDefault( "use_preconditioner", false );
}

/****************************************************************
 *  Solve                                                        *
 * TODO: store convergence history, iterations, convergence reason
 ****************************************************************/
void BiCGSTABSolver::solve( AMP::shared_ptr<const AMP::LinearAlgebra::Vector> f,
                            AMP::shared_ptr<AMP::LinearAlgebra::Vector> u )
{
    PROFILE_START( "solve" );

    // Check input vector states
    AMP_ASSERT(
        ( f->getUpdateStatus() == AMP::LinearAlgebra::Vector::UpdateState::UNCHANGED ) ||
        ( f->getUpdateStatus() == AMP::LinearAlgebra::Vector::UpdateState::LOCAL_CHANGED ) );
    AMP_ASSERT(
        ( u->getUpdateStatus() == AMP::LinearAlgebra::Vector::UpdateState::UNCHANGED ) ||
        ( u->getUpdateStatus() == AMP::LinearAlgebra::Vector::UpdateState::LOCAL_CHANGED ) );

    // compute the norm of the rhs in order to compute
    // the termination criterion
    double f_norm = f->L2Norm();

    // if the rhs is zero we try to converge to the relative convergence
    if ( f_norm == 0.0 ) {
        f_norm = 1.0;
    }

    const double terminate_tol = d_dRelativeTolerance * f_norm;

    if ( d_iDebugPrintInfoLevel > 2 ) {
        std::cout << "BiCGSTABSolver::solve: initial L2Norm of solution vector: " << u->L2Norm()
                  << std::endl;
        std::cout << "BiCGSTABSolver::solve: initial L2Norm of rhs vector: " << f_norm << std::endl;
    }

    if ( d_pOperator.get() != nullptr ) {
        registerOperator( d_pOperator );
    }

    // residual vector
    AMP::LinearAlgebra::Vector::shared_ptr res = f->cloneVector();

    // compute the initial residual
    if ( d_bUseZeroInitialGuess ) {
        res->copyVector( f );
    } else {
        d_pOperator->residual( f, u, res );
    }

    // compute the current residual norm
    double res_norm     = res->L2Norm();
    double r_tilde_norm = res_norm;

    if ( d_iDebugPrintInfoLevel > 0 ) {
        std::cout << "BiCGSTAB: initial residual " << res_norm << std::endl;
    }

    // return if the residual is already low enough
    if ( res_norm < terminate_tol ) {
        // provide a convergence reason
        // provide history (iterations, conv history etc)
        if ( d_iDebugPrintInfoLevel > 0 ) {
            std::cout << "BiCGSTABSolver::solve: initial residual norm " << res_norm
                      << " is below convergence tolerance: " << terminate_tol << std::endl;
        }
        return;
    }

    // parameters in BiCGSTAB
    double alpha = 1.0;
    double beta  = 0.0;
    double omega = 1.0;
    std::vector<double> rho( 2, 1.0 );

    // r_tilde is a non-zero initial direction chosen to be r
    AMP::shared_ptr<AMP::LinearAlgebra::Vector> r_tilde;
    // traditional choice is the initial residual
    r_tilde = res->cloneVector();
    r_tilde->copyVector( res );

    AMP::shared_ptr<AMP::LinearAlgebra::Vector> p = res->cloneVector();
    AMP::shared_ptr<AMP::LinearAlgebra::Vector> v = res->cloneVector();
    p->zero();
    v->zero();

    for ( auto iter = 0; iter < d_iMaxIterations; ++iter ) {

        rho[1] = r_tilde->dot( res );

        double angle = std::sqrt( std::fabs( rho[1] ) );
        double eps   = std::numeric_limits<double>::epsilon();

        if ( angle < eps * r_tilde_norm ) {
            // the method breaks down as the vectors are orthogonal to r0
            // attempt to restart with a new r0
            d_pOperator->residual( f, u, res );
            r_tilde->copyVector( res );
            res_norm = res->L2Norm();
            rho[1] = r_tilde_norm = res_norm;
            d_restarts++;
            break;
        }

        if ( iter == 1 ) {

            p->copyVector( res );
        } else {

            beta = ( rho[1] / rho[0] ) * ( alpha / omega );
            p->axpy( -omega, v, p );
            p->axpy( beta, p, res );
        }

        AMP::shared_ptr<AMP::LinearAlgebra::Vector> p_hat = u->cloneVector();

        // apply the preconditioner if it exists
        if ( d_bUsesPreconditioner ) {
            d_pPreconditioner->solve( p, p_hat );
        } else {
            p_hat->copyVector( p );
        }

        d_pOperator->apply( p_hat, v );

        double alpha = r_tilde->dot( v );
        AMP_ASSERT( alpha != 0.0 );
        alpha = rho[1] / alpha;

        AMP::shared_ptr<AMP::LinearAlgebra::Vector> s = res->cloneVector();
        s->axpy( -alpha, v, res );

        const double s_norm = s->L2Norm();

        if ( s_norm < d_dRelativeTolerance ) {
            // early convergence
            u->axpy( alpha, p_hat, u );
            // add in code for final relative residual
            break;
        }

        AMP::shared_ptr<AMP::LinearAlgebra::Vector> s_hat = u->cloneVector();

        // apply the preconditioner if it exists
        if ( d_bUsesPreconditioner ) {
            d_pPreconditioner->solve( s, s_hat );
        } else {
            s_hat->copyVector( s );
        }

        AMP::shared_ptr<AMP::LinearAlgebra::Vector> t = res->cloneVector();
        d_pOperator->apply( s_hat, t );

        const double t_sqnorm = t->dot( t );
        omega                 = ( t_sqnorm == 0.0 ) ? 0.0 : t->dot( s ) / t_sqnorm;

        u->axpy( alpha, p_hat, u );
        u->axpy( omega, s_hat, u );

        res->axpy( -omega, t, s );

        // compute the current residual norm
        res_norm = res->L2Norm();

        if ( d_iDebugPrintInfoLevel > 0 ) {
            std::cout << "BiCGSTAB: iteration " << ( iter + 1 ) << ", residual " << res_norm
                      << std::endl;
        }

        // break if the residual is already low enough
        if ( res_norm < terminate_tol ) {
            // provide a convergence reason
            // provide history (iterations, conv history etc)
            break;
        }

        if ( omega == 0.0 ) {
            // this is a breakdown of the iteration
            // need to flag
            if ( d_iDebugPrintInfoLevel > 0 ) {
                std::cout << "BiCGSTABSolver::solve: breakdown encountered, omega == 0"
                          << std::endl;
            }
            break;
        }

        rho[0] = rho[1];
    }

    if ( d_iDebugPrintInfoLevel > 2 ) {
        std::cout << "L2Norm of solution: " << u->L2Norm() << std::endl;
    }

    PROFILE_STOP( "solve" );
}

/****************************************************************
 *  Function to set the register the operator                    *
 ****************************************************************/
void BiCGSTABSolver::registerOperator( const AMP::shared_ptr<AMP::Operator::Operator> op )
{
    AMP_ASSERT( op.get() != nullptr );

    d_pOperator = op;

    AMP::shared_ptr<AMP::Operator::LinearOperator> linearOperator =
        AMP::dynamic_pointer_cast<AMP::Operator::LinearOperator>( op );
    AMP_ASSERT( linearOperator.get() != nullptr );
}
void BiCGSTABSolver::resetOperator(
    const AMP::shared_ptr<AMP::Operator::OperatorParameters> params )
{
    if ( d_pOperator.get() != nullptr ) {
        d_pOperator->reset( params );
    }

    // should add a mechanism for the linear operator to provide updated parameters for the
    // preconditioner operator
    // though it's unclear where this might be necessary
    if ( d_pPreconditioner.get() != nullptr ) {
        d_pPreconditioner->resetOperator( params );
    }
}
} // namespace Solver
} // namespace AMP<|MERGE_RESOLUTION|>--- conflicted
+++ resolved
@@ -13,15 +13,10 @@
 /****************************************************************
  *  Constructors                                                 *
  ****************************************************************/
-BiCGSTABSolver::BiCGSTABSolver() = default;
-
-<<<<<<< HEAD
+BiCGSTABSolver::BiCGSTABSolver() : d_restarts( 0 ) {}
+
 BiCGSTABSolver::BiCGSTABSolver( AMP::shared_ptr<SolverStrategyParameters> parameters )
     : SolverStrategy( parameters ), d_restarts( 0 )
-=======
-BiCGSTABSolver::BiCGSTABSolver( AMP::shared_ptr<KrylovSolverParameters> parameters )
-    : SolverStrategy( parameters )
->>>>>>> 8b9004d6
 {
     AMP_ASSERT( parameters.get() != nullptr );
 
