#include "AMP/operators/LinearOperator.h"
#include "AMP/solvers/CGSolver.h"
#include "AMP/solvers/SolverFactory.h"

#include "ProfilerApp.h"

#include <iomanip>

namespace AMP::Solver {

/****************************************************************
 *  Constructors                                                 *
 ****************************************************************/

template<typename T>
CGSolver<T>::CGSolver( std::shared_ptr<AMP::Solver::SolverStrategyParameters> parameters )
    : SolverStrategy( parameters )
{
    AMP_ASSERT( parameters );

    // Initialize
    initialize( parameters );
}

/****************************************************************
 *  Initialize                                                   *
 ****************************************************************/
template<typename T>
void CGSolver<T>::initialize(
    std::shared_ptr<const AMP::Solver::SolverStrategyParameters> parameters )
{
    PROFILE( "CGSolver::initialize" );

    AMP_ASSERT( parameters );

    auto db = parameters->d_db;
    getFromInput( db );

    registerOperator( d_pOperator );

    if ( parameters->d_pNestedSolver ) {
        d_pNestedSolver = parameters->d_pNestedSolver;
    } else {
        if ( d_bUsesPreconditioner ) {
            auto pcName  = db->getWithDefault<std::string>( "pc_solver_name", "Preconditioner" );
            auto outerDB = db->keyExists( pcName ) ? db : parameters->d_global_db;
            if ( outerDB ) {
                auto pcDB = outerDB->getDatabase( pcName );
                auto innerParameters =
                    std::make_shared<AMP::Solver::SolverStrategyParameters>( pcDB );
                innerParameters->d_global_db = parameters->d_global_db;
                innerParameters->d_pOperator = d_pOperator;
                d_pNestedSolver = AMP::Solver::SolverFactory::create( innerParameters );
                AMP_ASSERT( d_pNestedSolver );
            }
        }
    }

    if ( d_sVariant != "pcg" ) {
        d_vDirs.resize( d_max_dimension );
        d_gamma.resize( d_max_dimension );
    }
}

// Function to get values from input
template<typename T>
void CGSolver<T>::getFromInput( std::shared_ptr<AMP::Database> db )
{
    d_dDivergenceTolerance = db->getWithDefault<T>( "divergence_tolerance", 1.0e+03 );
    d_bUsesPreconditioner  = db->getWithDefault<bool>( "uses_preconditioner", false );
    d_sVariant             = db->getWithDefault<std::string>( "variant", "pcg" );

    if ( d_sVariant == "fcg" ) {
        d_max_dimension = db->getWithDefault<int>( "max_dimension", 10 );
    } else if ( d_sVariant == "ipcg" ) {
        d_max_dimension = 1;
    }
}

template<typename T>
void CGSolver<T>::allocateScratchVectors( std::shared_ptr<const AMP::LinearAlgebra::Vector> u )
{
    PROFILE( "CGSolver::allocateScratchVectors" );

    // allocates d_p, d_w, d_z (if necessary)
    AMP_INSIST( u, "Input to CGSolver::allocateScratchVectors must be non-null" );
    d_p = u->clone();
    d_w = u->clone();

    // ensure w does no communication
    d_w->setNoGhosts();

    if ( d_bUsesPreconditioner )
        d_z = u->clone();
}

template<typename T>
void CGSolver<T>::registerOperator( std::shared_ptr<AMP::Operator::Operator> op )
{
    PROFILE( "CGSolver::registerOperator" );

    // not sure about excluding op == d_pOperator
    d_pOperator = op;

    if ( d_pOperator ) {
        auto linearOp = std::dynamic_pointer_cast<AMP::Operator::LinearOperator>( d_pOperator );
        if ( linearOp ) {
            d_r = linearOp->createInputVector();
            if ( !d_bUsesPreconditioner )
                d_z = d_r;
            allocateScratchVectors( d_r );
        }
    }
}

/****************************************************************
 *  Solve                                                        *
 ****************************************************************/
template<typename T>
void CGSolver<T>::apply( std::shared_ptr<const AMP::LinearAlgebra::Vector> f,
                         std::shared_ptr<AMP::LinearAlgebra::Vector> u )
{
    PROFILE( "CGSolver::apply" );

    if ( !d_r ) {
        d_r = u->clone();
        allocateScratchVectors( d_r );
    }

    // ensure d_r does no communication
    if ( d_sVariant == "pcg" )
        d_r->setNoGhosts();

    // Always zero before checking stopping criteria for any reason
    d_iNumberIterations = 0;

    // Check input vector states
    AMP_ASSERT( ( u->getUpdateStatus() == AMP::LinearAlgebra::UpdateState::UNCHANGED ) ||
                ( u->getUpdateStatus() == AMP::LinearAlgebra::UpdateState::LOCAL_CHANGED ) );

    // compute the initial residual
    if ( d_bUseZeroInitialGuess ) {
        PROFILE( "CGSolver:: u=0, r = f (initial)" );
        u->zero();
        d_r->copyVector( f );
    } else {
        PROFILE( "CGSolver:: r = f-Au (initial)" );
        d_pOperator->residual( f, u, d_r );
    }

    // Store initial residual
    {
        PROFILE( "CGSolver:: r->L2Norm (initial)" );
        d_dResidualNorm = static_cast<T>( d_r->L2Norm() );
    }

    // Override zero initial residual to force relative tolerance convergence
    // here to potentially handle singular systems
    d_dInitialResidual =
        d_dResidualNorm > std::numeric_limits<T>::epsilon() ? d_dResidualNorm : 1.0;

    if ( d_iDebugPrintInfoLevel > 1 ) {
        AMP::pout << "CG: initial L2Norm of solution vector: " << u->L2Norm() << std::endl;
        AMP::pout << "CG: initial L2Norm of rhs vector: " << f->L2Norm() << std::endl;
    }

    if ( d_iDebugPrintInfoLevel > 0 ) {
        AMP::pout << "CG: initial residual " << std::setw( 19 ) << d_dResidualNorm << std::endl;
    }

    // return if the residual is already low enough
    // checkStoppingCriteria responsible for setting flags on convergence reason
    if ( checkStoppingCriteria( d_dResidualNorm ) ) {
        if ( d_iDebugPrintInfoLevel > 0 ) {
            AMP::pout << "CG: initial residual below tolerance" << std::endl;
        }
        return;
    }


    // apply the preconditioner if it exists
    if ( d_bUsesPreconditioner ) {
        PROFILE( "CGSolver:: z = M^{-1}r (initial)" );
        d_pNestedSolver->apply( d_r, d_z );
    } else {
        d_z = d_r;
    }

    if ( d_sVariant != "pcg" ) {
        d_vDirs[0] = u->clone();
    }

    if ( d_sVariant == "fcg" ) {
        d_vDirs[0]->copyVector( d_z );
    }

    if ( d_sVariant == "ipcg" ) {
        d_vDirs[0]->copyVector( d_r );
    }

    T rho_0, rho_1, alpha, gamma;

    if ( d_bUsesPreconditioner ) {
        PROFILE( "CGSolver:: rho_1 = <z,r> (initial)" );
        rho_1 = static_cast<T>( d_z->dot( *d_r ) );
    } else {
        rho_1 = static_cast<T>( d_dResidualNorm );
        rho_1 *= rho_1;
    }

    {
        PROFILE( "CGSolver:: p = z (initial) " );
        d_p->copyVector( d_z );
    }
    auto k = -1;

    for ( d_iNumberIterations = 1; d_iNumberIterations <= d_iMaxIterations;
          ++d_iNumberIterations ) {

        ++k;
        {
            PROFILE( "CGSolver:: p->makeConsistent" );
            d_p->makeConsistent( AMP::LinearAlgebra::ScatterType::CONSISTENT_SET );
        }
        {
            PROFILE( "CGSolver:: w = Ap " );
            // w = Ap
            d_pOperator->apply( d_p, d_w );
        }
        {
            PROFILE( "CGSolver:: gamma = <w,p>" );
            // gamma = p'Ap
            gamma = static_cast<T>( d_w->dot( *d_p ) );
        }
        if ( d_sVariant == "fcg" )
            d_gamma[k % d_max_dimension] = gamma;

        // sanity check, the curvature should be positive
        if ( gamma == 0.0 ) {
            // the checkStoppingCriteria looks wrong!! check
            // at solution
            checkStoppingCriteria( d_dResidualNorm );
            break;
        } else if ( gamma < 0.0 ) {
            // set diverged reason
            d_ConvergenceStatus = SolverStatus::DivergedOther;
            AMP_WARNING( "CG: negative curvature encountered" );
            break;
        }

        alpha = rho_1 / gamma;

        {
            PROFILE( "CGSolver<T>:: alpha*p + u" );
            u->axpy( alpha, *d_p, *u );
            d_r->axpy( -alpha, *d_w, *d_r );
        }
        {
            PROFILE( "CGSolver:: r->L2Norm" );
            // compute the current residual norm
            d_dResidualNorm = static_cast<T>( d_r->L2Norm() );
        }

        if ( d_iDebugPrintInfoLevel > 1 ) {
            AMP::pout << "CG: iteration " << std::setw( 8 ) << d_iNumberIterations << ", residual "
                      << d_dResidualNorm << std::endl;
        }

        // check if converged
        if ( checkStoppingCriteria( d_dResidualNorm ) ) {
            break;
        }

        // apply the preconditioner if it exists
        if ( d_bUsesPreconditioner ) {
            PROFILE( "CGSolver:: z = M^{-1}r" );
            d_pNestedSolver->apply( d_r, d_z );
        }

        rho_0 = rho_1;

        if ( d_sVariant == "ipcg" ) {

            d_vDirs[0]->axpy( static_cast<T>( -1.0 ), *d_vDirs[0], *d_r );
            rho_1 = static_cast<T>( d_vDirs[0]->dot( *d_z ) );
            d_vDirs[0]->copyVector( d_r );

        } else if ( d_sVariant == "fcg" ) {

            d_z->makeConsistent( AMP::LinearAlgebra::ScatterType::CONSISTENT_SET );
            d_pOperator->apply( d_z, d_w );
            std::vector<T> vbeta( d_max_dimension );

            // This should be combined into a single operation across multiple vectors
            for ( auto j = std::max( 0, k - d_max_dimension + 1 ); j <= k; ++j ) {
                auto idx   = j % d_max_dimension;
                auto dp    = static_cast<T>( d_vDirs[idx]->dot( *d_w ) );
                vbeta[idx] = dp / d_gamma[idx];
            }

            auto d = ( k + 1 ) % d_max_dimension;

            if ( !d_vDirs[d] )
                d_vDirs[d] = u->clone();

            d_vDirs[d]->copyVector( d_z );

            for ( auto j = std::max( 0, k - d_max_dimension + 1 ); j <= k; ++j ) {
                auto idx = j % d_max_dimension;
                d_vDirs[d]->axpy( -vbeta[idx], *d_vDirs[idx], *d_vDirs[d] );
            }

            d_p->copyVector( d_vDirs[d] );
            rho_1 = static_cast<T>( d_r->dot( *d_p ) );

        } else {
            if ( d_bUsesPreconditioner ) {
                PROFILE( "CGSolver:: rho_1 = <r,z>" );
                rho_1 = static_cast<T>( d_r->dot( *d_z ) );
            } else {
                rho_1 = static_cast<T>( d_dResidualNorm );
                rho_1 *= rho_1;
            }
        }

        if ( d_sVariant != "fcg" ) {
            const T beta = rho_1 / rho_0;
            d_p->axpy( beta, *d_p, *d_z );
        }

        if ( d_sVariant == "ipcg" ) {
            rho_1 = static_cast<T>( d_r->dot( *d_z ) );
        }
    }

    {
        PROFILE( "CGSolver:: u->makeConsistent" );
        u->makeConsistent( AMP::LinearAlgebra::ScatterType::CONSISTENT_SET );
    }
<<<<<<< HEAD
    {
        PROFILE( "CGSolver:: r = f-Au (final)" );
        d_pOperator->residual( f, u, d_r );
    }
    {
        PROFILE( "CGSolver:: r->L2Norm (final)" );
        d_dResidualNorm = static_cast<T>( d_r->L2Norm() );
=======

    if ( d_bComputeResidual ) {
        {
            PROFILE( "CGSolver<T>:: r = f-Au (final)" );
            d_pOperator->residual( f, u, d_r );
        }
        {
            PROFILE( "CGSolver<T>:: r->L2Norm (final)" );
            d_dResidualNorm = static_cast<T>( d_r->L2Norm() );
        }
>>>>>>> b4d69ad5
    }

    // final check updates flags if needed
    checkStoppingCriteria( d_dResidualNorm );

    if ( d_iDebugPrintInfoLevel > 0 ) {
        AMP::pout << "CG: final residual: " << d_dResidualNorm
                  << ", iterations: " << d_iNumberIterations << ", convergence reason: "
                  << SolverStrategy::statusToString( d_ConvergenceStatus ) << std::endl;
    }
    if ( d_iDebugPrintInfoLevel > 1 ) {
        AMP::pout << "CG: final L2Norm of solution: " << u->L2Norm() << std::endl;
    }
}

} // namespace AMP::Solver<|MERGE_RESOLUTION|>--- conflicted
+++ resolved
@@ -337,26 +337,16 @@
         PROFILE( "CGSolver:: u->makeConsistent" );
         u->makeConsistent( AMP::LinearAlgebra::ScatterType::CONSISTENT_SET );
     }
-<<<<<<< HEAD
-    {
-        PROFILE( "CGSolver:: r = f-Au (final)" );
-        d_pOperator->residual( f, u, d_r );
-    }
-    {
-        PROFILE( "CGSolver:: r->L2Norm (final)" );
-        d_dResidualNorm = static_cast<T>( d_r->L2Norm() );
-=======
 
     if ( d_bComputeResidual ) {
         {
-            PROFILE( "CGSolver<T>:: r = f-Au (final)" );
+            PROFILE( "CGSolver:: r = f-Au (final)" );
             d_pOperator->residual( f, u, d_r );
         }
         {
-            PROFILE( "CGSolver<T>:: r->L2Norm (final)" );
+            PROFILE( "CGSolver:: r->L2Norm (final)" );
             d_dResidualNorm = static_cast<T>( d_r->L2Norm() );
         }
->>>>>>> b4d69ad5
     }
 
     // final check updates flags if needed
