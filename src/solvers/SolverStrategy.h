--- conflicted
+++ resolved
@@ -162,8 +162,6 @@
     double getRelativeTolerance() const { return ( d_dRelativeTolerance ); }
 
     virtual void setRelativeTolerance( double rel_tol ) { d_dRelativeTolerance = rel_tol; }
-<<<<<<< HEAD
-=======
 
     /**
      * Set the maximum number of iterations for the solver
@@ -171,7 +169,6 @@
     virtual void setMaxIterations( const int max_iterations ) { d_iMaxIterations = max_iterations; }
 
     int getMaxIterations( void ) const { return d_iMaxIterations; }
->>>>>>> 225b055d
 
 protected:
     void getFromInput( std::shared_ptr<AMP::Database> db );
