--- conflicted
+++ resolved
@@ -221,11 +221,7 @@
 
     int d_iMaxIterations = 0;
 
-<<<<<<< HEAD
-    double d_dResidualNorm = 0.0;
-=======
     double d_dResidualNorm    = 0.0;
->>>>>>> 27ea1682
     double d_dInitialResidual = 0.0;
 
     double d_dAbsoluteTolerance = 1.0e-14;
