--- conflicted
+++ resolved
@@ -339,17 +339,10 @@
   COPY_TEST_DATA_FILE ( SESSION.NAME )
   COPY_TEST_DATA_FILE ( input.h5m )
   COPY_TEST_DATA_FILE ( pipe.rea )
-<<<<<<< HEAD
-  ADD_AMP_TEST_PARALLEL( testNekPipe 2 ) # This test doesn't work in serial
-  ADD_AMP_TEST_PARALLEL( testNekPipe 4 )
-  ADD_AMP_TEST_PARALLEL( testNekOperator 2 ) # By extension, neither does this
-  ADD_AMP_TEST_PARALLEL( testNekOperator 4 )
-=======
   ADD_AMP_TEST_PARALLEL( testMoabNekPipe 2 ) # This test doesn't work in serial
   ADD_AMP_TEST_PARALLEL( testMoabNekPipe 4 )
-  ADD_AMP_TEST_PARALLEL( testMoabNekOperator 2 )
+  ADD_AMP_TEST_PARALLEL( testMoabNekOperator 2 ) # By extension, neither does this
   ADD_AMP_TEST_PARALLEL( testMoabNekOperator 4 )
->>>>>>> 41212d79
 ENDIF()
 
 #MOAB tests
