--- conflicted
+++ resolved
@@ -1,39 +1,6 @@
 #include "OperatorBuilder.h"
 #include "utils/Utilities.h"
 
-<<<<<<< HEAD
-#include "operators/IdentityOperator.h"
-#include "operators/VolumeIntegralOperator.h"
-#include "operators/MassLinearFEOperator.h"
-#include "operators/NeutronicsRhs.h"
-#include "operators/LinearBVPOperator.h"
-#include "operators/NonlinearBVPOperator.h"
-#include "operators/ParameterFactory.h"
-#include "operators/ElementOperationFactory.h"
-#include "operators/boundary/ColumnBoundaryOperator.h"
-#include "operators/boundary/DirichletMatrixCorrection.h"
-#include "operators/boundary/DirichletVectorCorrection.h"
-#include "operators/boundary/PressureBoundaryOperator.h"
-#include "operators/boundary/NeumannVectorCorrection.h"
-#include "operators/boundary/RobinMatrixCorrection.h"
-#include "operators/boundary/RobinVectorCorrection.h"
-#include "operators/boundary/MassMatrixCorrection.h"
-#include "operators/subchannel/FlowFrapconOperator.h"
-#include "operators/subchannel/FlowFrapconJacobian.h"
-#include "operators/subchannel/SubchannelTwoEqLinearOperator.h"
-#include "operators/subchannel/SubchannelTwoEqNonlinearOperator.h"
-#include "operators/subchannel/SubchannelFourEqNonlinearOperator.h"
-#include "operators/mechanics/MechanicsLinearFEOperator.h"
-#include "operators/mechanics/MechanicsNonlinearFEOperator.h"
-#include "operators/diffusion/DiffusionLinearFEOperator.h"
-#include "operators/diffusion/DiffusionNonlinearFEOperator.h"
-#include "operators/diffusion/FickSoretNonlinearFEOperator.h"
-#include "operators/flow/NavierStokesLSWFFEOperator.h"
-#include "operators/flow/NavierStokesLSWFLinearFEOperator.h"
-#include "operators/map/MapSurface.h"
-
-=======
->>>>>>> 0863b58d
 #include "discretization/DOF_Manager.h"
 #include "discretization/simpleDOF_Manager.h"
 #include "vectors/Variable.h"
@@ -107,69 +74,6 @@
   
     std::string name = in_params->d_db->getString("name");
   
-<<<<<<< HEAD
-    if(name=="IdentityOperator") 
-    {
-        retOperator.reset(new IdentityOperator(in_params));
-    }
-    else if(name=="DirichletMatrixCorrection")
-    {
-        retOperator.reset(new DirichletMatrixCorrection(boost::dynamic_pointer_cast<DirichletMatrixCorrectionParameters>(in_params)));
-    }
-    else if (name=="DirichletVectorCorrection")
-    {
-        retOperator.reset(new DirichletVectorCorrection(boost::dynamic_pointer_cast<DirichletVectorCorrectionParameters>(in_params)));
-    }
-    else if (name=="PressureBoundaryOperator")
-    {
-        retOperator.reset(new PressureBoundaryOperator(in_params));
-    }
-    else if (name=="NeumannVectorCorrection")
-    {
-        retOperator.reset(new NeumannVectorCorrection(boost::dynamic_pointer_cast<NeumannVectorCorrectionParameters>(in_params)));
-    }
-    else if (name=="RobinMatrixCorrection")
-    {
-        retOperator.reset(new RobinMatrixCorrection(boost::dynamic_pointer_cast<RobinMatrixCorrectionParameters>(in_params)));
-    }
-    else if (name=="RobinVectorCorrection")
-    {
-        retOperator.reset(new RobinVectorCorrection(boost::dynamic_pointer_cast<NeumannVectorCorrectionParameters>(in_params)));
-    }
-    else if(name=="MechanicsLinearFEOperator")
-    {
-        retOperator.reset(new MechanicsLinearFEOperator(boost::dynamic_pointer_cast<MechanicsLinearFEOperatorParameters>(in_params)));
-    }
-    else if(name=="MechanicsNonlinearFEOperator")
-    {
-        retOperator.reset(new MechanicsNonlinearFEOperator(boost::dynamic_pointer_cast<MechanicsNonlinearFEOperatorParameters>(in_params)));
-    }
-    else if(name=="DiffusionLinearFEOperator")
-    {
-        retOperator.reset(new DiffusionLinearFEOperator(boost::dynamic_pointer_cast<DiffusionLinearFEOperatorParameters>(in_params)));
-    }
-    else if(name=="DiffusionNonlinearFEOperator")
-    {
-        retOperator.reset(new DiffusionNonlinearFEOperator(boost::dynamic_pointer_cast<DiffusionNonlinearFEOperatorParameters>(in_params)));
-    }
-    else if(name=="NavierStokesLSWFLinearFEOperator")
-    {
-        retOperator.reset(new NavierStokesLSWFLinearFEOperator(boost::dynamic_pointer_cast<NavierStokesLinearFEOperatorParameters>(in_params)));
-    }
-    else if(name=="NavierStokesLSWFFEOperator")
-    {
-        retOperator.reset(new NavierStokesLSWFFEOperator(boost::dynamic_pointer_cast<NavierStokesLSWFFEOperatorParameters>(in_params)));
-    }
-    else if(name=="FickSoretNonlinearFEOperator")
-    {
-        retOperator.reset(new FickSoretNonlinearFEOperator(boost::dynamic_pointer_cast<FickSoretNonlinearFEOperatorParameters>(in_params)));
-    }
-    else if(name=="VolumeIntegralOperator")
-    {
-        retOperator.reset(new VolumeIntegralOperator(boost::dynamic_pointer_cast<VolumeIntegralOperatorParameters>(in_params)));
-    }
-    else if((name=="LinearBVPOperator")||(name=="NonlinearBVPOperator"))
-=======
     resetOperation(IdentityOperator);
     #ifdef USE_EXT_LIBMESH
         resetOperation(DirichletMatrixCorrection);
@@ -194,7 +98,6 @@
         }      
     #endif
     if ( (name=="LinearBVPOperator") || (name=="NonlinearBVPOperator") )
->>>>>>> 0863b58d
     {
         boost::shared_ptr<BVPOperatorParameters> bvpOperatorParameters = boost::dynamic_pointer_cast<BVPOperatorParameters>(in_params);
       
