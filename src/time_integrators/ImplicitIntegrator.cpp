--- conflicted
+++ resolved
@@ -68,19 +68,11 @@
 
     solverDB->print( AMP::plog );
     auto solver_params = std::make_shared<AMP::Solver::SolverStrategyParameters>( solverDB );
-<<<<<<< HEAD
-
-    solver_params->d_pOperator     = d_operator;
-    solver_params->d_pInitialGuess = d_solution_vector;
-    solver_params->d_global_db     = globalDB;
-
-    d_solver                   = AMP::Solver::SolverFactory::create( solver_params );
-=======
+
     solver_params->d_pOperator     = d_operator;
     solver_params->d_global_db     = globalDB;
     solver_params->d_pInitialGuess = d_solution_vector;
     d_solver                       = AMP::Solver::SolverFactory::create( solver_params );
->>>>>>> ae20a2ee
 }
 
 
