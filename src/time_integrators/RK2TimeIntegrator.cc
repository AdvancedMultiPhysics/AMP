--- conflicted
+++ resolved
@@ -125,11 +125,7 @@
 ************************************************************************
 */
 void RK2TimeIntegrator::updateSolution( void ) 
-<<<<<<< HEAD
-{ 
-=======
 {
->>>>>>> 995c2dec
     d_current_time += d_current_dt;
     d_solution->swapVectors( *d_new_solution ); 
 }
