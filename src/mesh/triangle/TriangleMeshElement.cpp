#include "AMP/mesh/triangle/TriangleMeshElement.h"
#include "AMP/geometry/GeometryHelpers.h"
#include "AMP/mesh/triangle/TriangleMesh.h"
#include "AMP/mesh/triangle/TriangleMeshIterator.h"
#include "AMP/utils/DelaunayHelpers.h"
#include "AMP/utils/MeshPoint.h"
#include "AMP/utils/Utilities.h"
#include "AMP/utils/UtilityMacros.h"

#include <limits>


namespace AMP::Mesh {


/****************************************************************
 * Overload basic operations                                     *
 ****************************************************************/
template<size_t N>
static inline std::array<double, N> operator*( double x, const std::array<double, N> &y )
{
    if constexpr ( N == 1 )
        return { x * y[0] };
    else if constexpr ( N == 2 )
        return { x * y[0], x * y[1] };
    else if constexpr ( N == 3 )
        return { x * y[0], x * y[1], x * y[2] };
    return {};
}
template<size_t N>
static inline std::array<double, N> operator-( const std::array<double, N> &x,
                                               const std::array<double, N> &y )
{
    if constexpr ( N == 1 )
        return { x[0] - y[0] };
    else if constexpr ( N == 2 )
        return { x[0] - y[0], x[1] - y[1] };
    else if constexpr ( N == 3 )
        return { x[0] - y[0], x[1] - y[1], x[2] - y[2] };
    return {};
}
template<size_t N>
static inline double abs( const std::array<double, N> &x )
{
    if constexpr ( N == 1 )
        return std::abs( x[0] );
    else if constexpr ( N == 2 )
        return std::sqrt( x[0] * x[0] + x[1] * x[1] );
    else if constexpr ( N == 3 )
        return std::sqrt( x[0] * x[0] + x[1] * x[1] + x[2] * x[2] );
    return {};
}
template<size_t N>
static inline double dot( const std::array<double, N> &x, const std::array<double, N> &y )
{
    if constexpr ( N == 1 )
        return x[0] * y[0];
    else if constexpr ( N == 2 )
        return x[0] * y[0] + x[1] * y[1];
    else if constexpr ( N == 3 )
        return x[0] * y[0] + x[1] * y[1] + x[2] * y[2];
    return {};
}
template<size_t N>
static inline std::array<double, N> normalize( const std::array<double, N> &x )
{
    if constexpr ( N == 1 ) {
        return { 1.0 };
    } else if constexpr ( N == 2 ) {
        double tmp = 1.0 / std::sqrt( x[0] * x[0] + x[1] * x[1] );
        return { tmp * x[0], tmp * x[1] };
    } else if constexpr ( N == 3 ) {
        double tmp = 1.0 / std::sqrt( x[0] * x[0] + x[1] * x[1] + x[2] * x[2] );
        return { tmp * x[0], tmp * x[1], tmp * x[2] };
    }
    return {};
}


/****************************************************************
 * Get the number of n-Simplex elements of each type             *
 ****************************************************************/
// clang-format off
static constexpr uint8_t n_Simplex_elements[4][4] = {
    {  1, 0, 0, 0 },
    {  2, 1, 0, 0 },
    {  3, 3, 1, 0 },
    {  4, 6, 4, 1 },
};
// clang-format on


/********************************************************
 * Create a unique id for each class                     *
 ********************************************************/
template<uint8_t NG>
std::string TriangleMeshElement<NG>::elementClass() const
{
    return AMP::Utilities::stringf( "TriangleMeshElement<%u>", NG );
}


/********************************************************
 * Constructors                                          *
 ********************************************************/
template<uint8_t NG>
TriangleMeshElement<NG>::TriangleMeshElement() : d_mesh( nullptr )
{
}
template<uint8_t NG>
TriangleMeshElement<NG>::TriangleMeshElement( const MeshElementID &id,
                                              const TriangleMesh<NG> *mesh )
    : d_globalID( id ), d_mesh( mesh )
{
}
template<uint8_t NG>
TriangleMeshElement<NG>::TriangleMeshElement( const TriangleMeshElement &rhs )
    : MeshElement(), d_globalID( rhs.d_globalID ), d_mesh( rhs.d_mesh )
{
}
template<uint8_t NG>
TriangleMeshElement<NG>::TriangleMeshElement( TriangleMeshElement &&rhs )
    : MeshElement(), d_globalID{ rhs.d_globalID }, d_mesh( rhs.d_mesh )
{
}
template<uint8_t NG>
TriangleMeshElement<NG> &TriangleMeshElement<NG>::operator=( const TriangleMeshElement &rhs )
{
    if ( &rhs == this )
        return *this;
    d_globalID = rhs.d_globalID;
    d_mesh     = rhs.d_mesh;
    return *this;
}
template<uint8_t NG>
TriangleMeshElement<NG> &TriangleMeshElement<NG>::operator=( TriangleMeshElement &&rhs )
{
    if ( &rhs == this )
        return *this;
    d_globalID = rhs.d_globalID;
    d_mesh     = rhs.d_mesh;
    return *this;
}


/****************************************************************
 * Function to clone the element                                 *
 ****************************************************************/
template<uint8_t NG>
std::unique_ptr<MeshElement> TriangleMeshElement<NG>::clone() const
{
    return std::make_unique<TriangleMeshElement<NG>>( *this );
}


/****************************************************************
 * Function to get the elements composing the current element    *
 ****************************************************************/
template<uint8_t NG>
int TriangleMeshElement<NG>::getElementsID( const GeomType type, MeshElementID *ID ) const
{
    // Number of elements composing a given type
    auto TYPE = static_cast<uint8_t>( d_globalID.type() );
    int N     = n_Simplex_elements[TYPE][static_cast<uint8_t>( type )];
    // Get the element ids
    ElementID tmp[6];
    d_mesh->getElementsIDs( d_globalID.elemID(), type, tmp );
    for ( int i = 0; i < N; i++ )
        ID[i] = MeshElementID( d_globalID.meshID(), tmp[i] );
    return N;
}
template<uint8_t NG>
void TriangleMeshElement<NG>::getElements( const GeomType type, ElementList &children ) const
{
    // Number of elements composing a given type
    auto TYPE = static_cast<uint8_t>( d_globalID.type() );
    int N     = n_Simplex_elements[TYPE][static_cast<uint8_t>( type )];
    // Get the element ids
    ElementID tmp[6];
    d_mesh->getElementsIDs( d_globalID.elemID(), type, tmp );
    // Create the mesh elements
    auto meshID = d_globalID.meshID();
    children.resize( N );
    for ( int i = 0; i < N; i++ )
        children[i] = d_mesh->getElement( MeshElementID( meshID, tmp[i] ) );
}


/****************************************************************
 * Function to get the neighboring elements                      *
 ****************************************************************/
template<uint8_t NG>
void TriangleMeshElement<NG>::getNeighbors(
    std::vector<std::unique_ptr<MeshElement>> &neighbors ) const
{
    std::vector<ElementID> neighborIDs;
    d_mesh->getNeighborIDs( d_globalID.elemID(), neighborIDs );
    neighbors.resize( neighborIDs.size() );
    auto meshID = d_globalID.meshID();
    for ( size_t i = 0; i < neighborIDs.size(); i++ )
        neighbors[i].reset( d_mesh->getElement2( MeshElementID( meshID, neighborIDs[i] ) ) );
}


/****************************************************************
 * Functions to get basic element properties                     *
 ****************************************************************/
template<uint8_t NG>
double TriangleMeshElement<NG>::volume() const
{
    std::array<std::array<double, 3>, 4> x;
    d_mesh->getVertexCoord( d_globalID.elemID(), x.data() );
    auto TYPE = static_cast<uint8_t>( d_globalID.type() );
    if ( TYPE == 1 ) {
        double V = abs( x[1] - x[0] );
        AMP_ASSERT( V > 0.0 );
        return V;
    } else if ( TYPE == 2 ) {
        auto AB  = x[1] - x[0];
        auto AC  = x[2] - x[0];
        double t = dot( AB, AC );
        double V = 0.5 * std::sqrt( dot( AB, AB ) * dot( AC, AC ) - t * t );
        AMP_ASSERT( V > 0.0 );
        return V;
    } else if ( TYPE == 3 ) {
        // Calculate the volume of a N-dimensional simplex
        auto V = DelaunayHelpers::calcVolume<3, double>( x.data() );
        AMP_ASSERT( V > 0.0 );
        return V;
    }
    return 0;
}
template<uint8_t NG>
MeshPoint<double> TriangleMeshElement<NG>::norm() const
{
    std::array<std::array<double, 3>, 4> x;
    d_mesh->getVertexCoord( d_globalID.elemID(), x.data() );
    auto TYPE = static_cast<uint8_t>( d_globalID.type() );
    if ( TYPE == 2 ) {
        AMP_DEBUG_ASSERT( d_mesh->getDim() == 3 );
        auto n = AMP::Geometry::GeometryHelpers::normal( x[0], x[1], x[2] );
        return { n[0], n[1], n[2] };
    } else {
        AMP_ERROR( elementClass() + "norm - Not finished" );
    }
    return MeshPoint<double>();
}
template<uint8_t NG>
MeshPoint<double> TriangleMeshElement<NG>::coord() const
{
    auto TYPE = static_cast<uint8_t>( d_globalID.type() );
    if ( TYPE == 0 ) {
        std::array<double, 3> x;
        d_mesh->getVertexCoord( d_globalID.elemID(), &x );
        return MeshPoint<double>( d_mesh->getDim(), x.data() );
    } else {
        AMP_ERROR( "coord is only valid for vertices: " + std::to_string( (int) TYPE ) );
        return MeshPoint<double>();
    }
}
template<uint8_t NG>
MeshPoint<double> TriangleMeshElement<NG>::centroid() const
{
    uint8_t NP = d_mesh->getDim();
    std::array<std::array<double, 3>, 4> x;
    d_mesh->getVertexCoord( d_globalID.elemID(), x.data() );
    auto TYPE = static_cast<uint8_t>( d_globalID.type() );
    if ( TYPE > 0 ) {
        for ( size_t i = 1; i <= TYPE; i++ ) {
            for ( size_t d = 0; d < NP; d++ )
                x[0][d] += x[i][d];
        }
        for ( size_t d = 0; d < NP; d++ )
            x[0][d] /= ( TYPE + 1 );
    }
    return MeshPoint<double>( (size_t) NP, x[0].data() );
}
template<uint8_t NG>
bool TriangleMeshElement<NG>::containsPoint( const MeshPoint<double> &pos, double TOL ) const
{
    // Check if the point is in the triangle
    std::array<std::array<double, 3>, 4> x;
    d_mesh->getVertexCoord( d_globalID.elemID(), x.data() );
    auto TYPE = static_cast<uint8_t>( d_globalID.type() );
    if ( TYPE == 0 ) {
        AMP_ERROR( elementClass() + "containsPoint - Not finished for VERTEX" );
    } else if ( TYPE == 1 ) {
        AMP_ERROR( elementClass() + "containsPoint - Not finished for EDGE" );
    } else if ( TYPE == 2 ) {
        uint8_t NP = d_mesh->getDim();
        if ( NP == 3 ) {
            // Compute barycentric coordinates
            auto L = AMP::Geometry::GeometryHelpers::barycentric<3, 3>(
                { x[0], x[1], x[2] }, { pos.x(), pos.y(), pos.z() } );
            return ( L[0] >= -TOL ) && ( L[1] >= -TOL ) && ( L[2] >= -TOL );
        } else {
            AMP_ERROR( elementClass() + "containsPoint - Not finished for FACE" );
        }
    } else if ( TYPE == 3 ) {
        // Compute barycentric coordinates
        auto L =
            AMP::Geometry::GeometryHelpers::barycentric<4, 3>( x, { pos.x(), pos.y(), pos.z() } );
        return ( L[0] >= -TOL ) && ( L[1] >= -TOL ) && ( L[2] >= -TOL ) && ( L[3] >= -TOL );
    }
    AMP_ERROR( "Internal error" );
}
template<uint8_t NG>
bool TriangleMeshElement<NG>::isOnSurface() const
{
    return d_mesh->isOnSurface( d_globalID.elemID() );
}
template<uint8_t NG>
bool TriangleMeshElement<NG>::isOnBoundary( int id ) const
{
    return d_mesh->isOnBoundary( d_globalID.elemID(), id );
}
template<uint8_t NG>
bool TriangleMeshElement<NG>::isInBlock( int id ) const
{
    return d_mesh->isInBlock( d_globalID.elemID(), id );
}


/****************************************************************
 * Calculate the nearest point on the element                    *
 ****************************************************************/
template<uint8_t NG>
MeshPoint<double> TriangleMeshElement<NG>::nearest( const MeshPoint<double> &pos ) const
{
    // Get the vertex coordinates
    std::array<std::array<double, 3>, 4> x;
    d_mesh->getVertexCoord( d_globalID.elemID(), x.data() );
    auto TYPE = static_cast<uint8_t>( d_globalID.type() );
    if ( TYPE == 0 ) {
        // Nearest point to a vertex is the vertex
        return MeshPoint( d_mesh->getDim(), x[0].data() );
    } else if ( TYPE == 1 ) {
        uint8_t NP = d_mesh->getDim();
        if ( NP == 3 ) {
            // Nearest point to a line in 3D
            auto p = AMP::Geometry::GeometryHelpers::nearest(
                x[0], x[1], { pos.x(), pos.y(), pos.z() } );
            return { p[0], p[1], p[2] };
        } else {
            AMP_ERROR( elementClass() + "nearest - Not finished" );
        }
    } else if ( TYPE == 2 ) {
        uint8_t NP = d_mesh->getDim();
        if ( NP == 3 ) {
            // Nearest point to a triangle in 3D
            std::array<std::array<double, 3>, 3> x2 = { x[0], x[1], x[2] };
            auto p = AMP::Geometry::GeometryHelpers::nearest( x2, { pos.x(), pos.y(), pos.z() } );
            return { p[0], p[1], p[2] };
        } else {
            AMP_ERROR( elementClass() + "nearest - Not finished" );
        }
    } else if ( TYPE == 3 ) {
        // Nearest point to a tet in 3D
        if ( containsPoint( pos ) )
            return pos;
        std::array<double, 3> p0 = { pos.x(), pos.y(), pos.z() };
        MeshPoint<double> p      = { 1e100, 1e100, 1e100 };
        for ( int i = 0; i < 4; i++ ) {
            std::array<std::array<double, 3>, 4> x2;
            for ( int j = 0, k = 0; j < 4; j++ ) {
                if ( i != j ) {
                    x2[k] = x[i];
                    k++;
                }
            }
            MeshPoint<double> p2 = AMP::Geometry::GeometryHelpers::nearest( x2, p0 );
            if ( ( p2 - pos ).norm() < ( p - pos ).norm() )
                p = p2;
        }
        return p;
    }
    AMP_ERROR( "Internal error" );
}


/****************************************************************
 * Calculate the distance to the element                         *
 ****************************************************************/
template<uint8_t NG>
double TriangleMeshElement<NG>::distance( const MeshPoint<double> &pos,
                                          const MeshPoint<double> &dir ) const
{
    // Get the vertex coordinates
    std::array<std::array<double, 3>, 4> x;
    d_mesh->getVertexCoord( d_globalID.elemID(), x.data() );
    auto TYPE = static_cast<uint8_t>( d_globalID.type() );
    if ( TYPE == 1 ) {
        AMP_ERROR( elementClass() + "::distance - Not finished for 1D" );
    } else if ( TYPE == 2 ) {
        uint8_t NP = d_mesh->getDim();
        if ( NP == 2 ) {
            AMP_ERROR( elementClass() + "::distance - Not finished for 2D" );
        } else if ( NP == 3 ) {
            return AMP::Geometry::GeometryHelpers::distanceToTriangle(
                { x[0], x[1], x[2] }, pos, dir );
        }
    } else if ( TYPE == 3 ) {
        return AMP::Geometry::GeometryHelpers::distanceToTetrahedron( x, pos, dir );
    } else {
        AMP_ERROR( elementClass() + "::distance - Not finished" );
    }
    return 0;
}


/********************************************************
 *  Explicit instantiations of TriangleMeshElement       *
 ********************************************************/
DISABLE_WARNINGS
<<<<<<< HEAD
template class TriangleMeshElement<1, 1, 0>;
template class TriangleMeshElement<1, 1, 1>;
template class TriangleMeshElement<1, 1, 2>;
template class TriangleMeshElement<1, 1, 3>;
template class TriangleMeshElement<1, 2, 0>;
template class TriangleMeshElement<1, 2, 1>;
template class TriangleMeshElement<1, 2, 2>;
template class TriangleMeshElement<1, 2, 3>;
template class TriangleMeshElement<1, 3, 0>;
template class TriangleMeshElement<1, 3, 1>;
template class TriangleMeshElement<1, 3, 2>;
template class TriangleMeshElement<1, 3, 3>;
template class TriangleMeshElement<2, 2, 0>;
template class TriangleMeshElement<2, 2, 1>;
template class TriangleMeshElement<2, 2, 2>;
template class TriangleMeshElement<2, 2, 3>;
template class TriangleMeshElement<2, 3, 0>;
template class TriangleMeshElement<2, 3, 1>;
template class TriangleMeshElement<2, 3, 2>;
template class TriangleMeshElement<2, 3, 3>;
template class TriangleMeshElement<3, 3, 0>;
template class TriangleMeshElement<3, 3, 1>;
template class TriangleMeshElement<3, 3, 2>;
template class TriangleMeshElement<3, 3, 3>;
=======
template class TriangleMeshElement<1>;
template class TriangleMeshElement<2>;
template class TriangleMeshElement<3>;
>>>>>>> b8dec738
ENABLE_WARNINGS


} // namespace AMP::Mesh<|MERGE_RESOLUTION|>--- conflicted
+++ resolved
@@ -412,36 +412,9 @@
  *  Explicit instantiations of TriangleMeshElement       *
  ********************************************************/
 DISABLE_WARNINGS
-<<<<<<< HEAD
-template class TriangleMeshElement<1, 1, 0>;
-template class TriangleMeshElement<1, 1, 1>;
-template class TriangleMeshElement<1, 1, 2>;
-template class TriangleMeshElement<1, 1, 3>;
-template class TriangleMeshElement<1, 2, 0>;
-template class TriangleMeshElement<1, 2, 1>;
-template class TriangleMeshElement<1, 2, 2>;
-template class TriangleMeshElement<1, 2, 3>;
-template class TriangleMeshElement<1, 3, 0>;
-template class TriangleMeshElement<1, 3, 1>;
-template class TriangleMeshElement<1, 3, 2>;
-template class TriangleMeshElement<1, 3, 3>;
-template class TriangleMeshElement<2, 2, 0>;
-template class TriangleMeshElement<2, 2, 1>;
-template class TriangleMeshElement<2, 2, 2>;
-template class TriangleMeshElement<2, 2, 3>;
-template class TriangleMeshElement<2, 3, 0>;
-template class TriangleMeshElement<2, 3, 1>;
-template class TriangleMeshElement<2, 3, 2>;
-template class TriangleMeshElement<2, 3, 3>;
-template class TriangleMeshElement<3, 3, 0>;
-template class TriangleMeshElement<3, 3, 1>;
-template class TriangleMeshElement<3, 3, 2>;
-template class TriangleMeshElement<3, 3, 3>;
-=======
 template class TriangleMeshElement<1>;
 template class TriangleMeshElement<2>;
 template class TriangleMeshElement<3>;
->>>>>>> b8dec738
 ENABLE_WARNINGS
 
 
