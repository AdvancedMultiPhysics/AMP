--- conflicted
+++ resolved
@@ -71,10 +71,7 @@
 CONFIGURE_LAPACK ()
 CONFIGURE_LIBMESH ()
 CONFIGURE_MOAB ()
-<<<<<<< HEAD
-=======
 CONFIGURE_NEK5000 ()
->>>>>>> c83af688
 CONFIGURE_SILO ()
 CONFIGURE_HDF5 ()
 CONFIGURE_BOOST ()
